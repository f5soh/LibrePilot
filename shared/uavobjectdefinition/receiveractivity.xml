--- conflicted
+++ resolved
@@ -2,11 +2,7 @@
     <object name="ReceiverActivity" singleinstance="true" settings="false" category="System">
         <description>Monitors which receiver channels have been active within the last second.</description>
 	<field name="ActiveGroup" units="Channel Group" type="enum" elements="1"
-<<<<<<< HEAD
-               options="PWM,PPM,DSM (MainPort),DSM (FlexiPort),S.Bus,HoTT,SRXL,GCS,OPLink,None"
-=======
-               options="PWM,PPM,DSM (MainPort),DSM (FlexiPort),EX.Bus,S.Bus,SRXL,GCS,OPLink,None"
->>>>>>> c48c46b8
+           options="PWM,PPM,DSM (MainPort),DSM (FlexiPort),S.Bus,EX.Bus,HoTT,SRXL,GCS,OPLink,None"
 	       defaultvalue="None"/>
 	<field name="ActiveChannel" units="channel" type="uint8" elements="1"
 	       defaultvalue="255"/>
