--- conflicted
+++ resolved
@@ -15,11 +15,8 @@
 			<elementname>Actuator</elementname>
 			<elementname>Attitude</elementname>
 			<elementname>Sensors</elementname>
-<<<<<<< HEAD
 			<elementname>Magnetometer</elementname>
-=======
 			<elementname>Airspeed</elementname>
->>>>>>> 3ada1da7
 			<elementname>Stabilization</elementname>
 			<elementname>Guidance</elementname>
 			<elementname>PathPlan</elementname>
