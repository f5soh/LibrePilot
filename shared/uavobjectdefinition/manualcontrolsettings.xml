--- conflicted
+++ resolved
@@ -3,11 +3,7 @@
         <description>Settings to indicate how to decode receiver input by @ref ManualControlModule.</description>
         <field name="ChannelGroups" units="Channel Group" type="enum" 
 	       elementnames="Throttle,Roll,Pitch,Yaw,FlightMode,Collective,Accessory0,Accessory1,Accessory2,Accessory3"
-<<<<<<< HEAD
-               options="PWM,PPM,DSM (MainPort),DSM (FlexiPort),S.Bus,HoTT,SRXL,GCS,OPLink,None" defaultvalue="None"/>
-=======
-               options="PWM,PPM,DSM (MainPort),DSM (FlexiPort),EX.Bus,S.Bus,SRXL,GCS,OPLink,None" defaultvalue="None"/>
->>>>>>> c48c46b8
+           options="PWM,PPM,DSM (MainPort),DSM (FlexiPort),S.Bus,EX.Bus,HoTT,SRXL,GCS,OPLink,None" defaultvalue="None"/>
 	<field name="ChannelNumber" units="channel" type="uint8" defaultvalue="0"
 	       elementnames="Throttle,Roll,Pitch,Yaw,FlightMode,Collective,Accessory0,Accessory1,Accessory2,Accessory3"/>
 	<field name="ChannelMin" units="us" type="int16" defaultvalue="1000"
