#
# Top level Makefile for the LibrePilot Project build system.
# Copyright (c) 2015, The LibrePilot Project, http://www.librepilot.org
# Copyright (c) 2010-2013, The OpenPilot Team, http://www.openpilot.org
# Use 'make help' for instructions.
#
# This program is free software; you can redistribute it and/or modify
# it under the terms of the GNU General Public License as published by
# the Free Software Foundation; either version 3 of the License, or
# (at your option) any later version.
#
# This program is distributed in the hope that it will be useful, but
# WITHOUT ANY WARRANTY; without even the implied warranty of MERCHANTABILITY
# or FITNESS FOR A PARTICULAR PURPOSE. See the GNU General Public License
# for more details.
#
# You should have received a copy of the GNU General Public License along
# with this program; if not, write to the Free Software Foundation, Inc.,
# 59 Temple Place, Suite 330, Boston, MA 02111-1307 USA
#

# This top level Makefile passes down some variables to sub-makes through
# the environment. They are explicitly exported using the export keyword.
# Lower level makefiles assume that these variables are defined. To ensure
# that a special magic variable is exported here. It must be checked for
# existance by each sub-make.
export TOP_LEVEL_MAKEFILE := TRUE

# The root directory that this makefile resides in
export ROOT_DIR := $(realpath $(dir $(lastword $(MAKEFILE_LIST))))

# Include some helper functions
include $(ROOT_DIR)/make/functions.mk

# This file can be used to override default options using the "override" keyword
CONFIG_FILE := config
-include $(CONFIG_FILE)

##############################
# It is possible to set DL_DIR and/or TOOLS_DIR environment
# variables to override local tools download and installation directorys. So the
# same toolchains can be used for all working copies. Particularly useful for CI
# server build agents, but also for local installations.
override DL_DIR    := $(if $(DL_DIR),$(call slashfix,$(DL_DIR)),$(ROOT_DIR)/downloads)
override TOOLS_DIR := $(if $(TOOLS_DIR),$(call slashfix,$(TOOLS_DIR)),$(ROOT_DIR)/tools)
export DL_DIR
export TOOLS_DIR

# Set up some macros for common directories within the tree
export BUILD_DIR     := $(CURDIR)/build
export PACKAGE_DIR   := $(BUILD_DIR)/package
export DIST_DIR      := $(BUILD_DIR)/dist
export OPGCSSYNTHDIR := $(BUILD_DIR)/gcs-synthetics

DIRS := $(DL_DIR) $(TOOLS_DIR) $(BUILD_DIR) $(PACKAGE_DIR) $(DIST_DIR) $(OPGCSSYNTHDIR)

# Naming for binaries and packaging etc,.
export ORG_BIG_NAME := LibrePilot
GCS_LABEL := GCS
GCS_BIG_NAME := $(ORG_BIG_NAME) $(GCS_LABEL)
# These should be lowercase with no spaces
export ORG_SMALL_NAME := $(call smallify,$(ORG_BIG_NAME))
GCS_SMALL_NAME := $(call smallify,$(GCS_BIG_NAME))

WEBSITE_URL      := http://librepilot.org
GIT_URL          := https://bitbucket.org/librepilot/librepilot.git
GITWEB_URL       := https://bitbucket.org/librepilot/librepilot
# Change this once the DNS is set to http://wiki.librepilot.org/
WIKI_URL_ROOT    := https://librepilot.atlassian.net/wiki/display/LPDOC/
USAGETRACKER_URL := https://usagetracker.librepilot.org/

PACKAGING_EMAIL_ADDRESS := packaging@librepilot.org

define DESCRIPTION_SHORT :=
A ground control station and firmware for UAV flight controllers
endef

define DESCRIPTION_LONG :=
The LibrePilot open source project was founded in July 2015.
It focuses on research and development of software and hardware to be used in a variety of applications including vehicle control and stabilization, unmanned autonomous vehicles and robotics.
One of the project’s primary goals is to provide an open and collaborative environment making it the ideal home for development of innovative ideas.
endef


# Set up default build configurations (debug | release)
GCS_BUILD_CONF		:= release
GOOGLE_API_VERSION	:= 14

# Clean out undesirable variables from the environment and command-line
# to remove the chance that they will cause problems with our build
define SANITIZE_VAR
$(if $(filter-out undefined,$(origin $(1))),
    $(info $(EMPTY) NOTE        Sanitized $(2) variable '$(1)' from $(origin $(1)))
    MAKEOVERRIDES = $(filter-out $(1)=%,$(MAKEOVERRIDES))
    override $(1) :=
    unexport $(1)
)
endef

# These specific variables can influence compilation in unexpected (and undesirable) ways
# gcc flags
SANITIZE_GCC_VARS := TMPDIR GCC_EXEC_PREFIX COMPILER_PATH LIBRARY_PATH
# preprocessor flags
SANITIZE_GCC_VARS += CPATH C_INCLUDE_PATH CPLUS_INCLUDE_PATH OBJC_INCLUDE_PATH DEPENDENCIES_OUTPUT
# make flags
SANITIZE_GCC_VARS += CFLAGS CXXFLAGS CPPFLAGS LDFLAGS LDLIBS
$(foreach var, $(SANITIZE_GCC_VARS), $(eval $(call SANITIZE_VAR,$(var),disallowed)))

# These specific variables used to be valid but now they make no sense
SANITIZE_DEPRECATED_VARS := USE_BOOTLOADER CLEAN_BUILD
$(foreach var, $(SANITIZE_DEPRECATED_VARS), $(eval $(call SANITIZE_VAR,$(var),deprecated)))

# Make sure this isn't being run as root unless installing (no whoami on Windows, but that is ok here)
ifeq ($(shell whoami 2>/dev/null),root)
    ifeq ($(filter install uninstall,$(MAKECMDGOALS)),)
        ifndef FAKEROOTKEY
            $(error You should not be running this as root)
        endif
    endif
endif

# Decide on a verbosity level based on the V= parameter
export AT := @
ifndef V
    export V0    :=
    export V1    := $(AT)
else ifeq ($(V), 0)
    export V0    := $(AT)
    export V1    := $(AT)
else ifeq ($(V), 1)
endif

ARCH := $(call get_arch)

# Include tools installers
include $(ROOT_DIR)/make/tools.mk

# Include third party builders if available
-include $(ROOT_DIR)/make/3rdparty/3rdparty.mk

# We almost need to consider autoconf/automake instead of this
ifeq ($(UNAME), Linux)
<<<<<<< HEAD
    QT_SPEC := linux-g++
=======
>>>>>>> c25d98b8
    UAVOBJGENERATOR := $(BUILD_DIR)/uavobjgenerator/uavobjgenerator
else ifeq ($(UNAME), Darwin)
    UAVOBJGENERATOR := $(BUILD_DIR)/uavobjgenerator/uavobjgenerator
else ifeq ($(UNAME), Windows)
    UAVOBJGENERATOR := $(BUILD_DIR)/uavobjgenerator/uavobjgenerator.exe
endif

export UAVOBJGENERATOR

##############################
#
# All targets
#
##############################

.PHONY: all
all: uavobjects all_ground all_flight

.PHONY: all_clean
all_clean:
	@$(ECHO) " CLEAN      $(call toprel, $(BUILD_DIR))"
	$(V1) [ ! -d "$(BUILD_DIR)" ] || $(RM) -rf "$(BUILD_DIR)"

.PHONY: clean
clean: all_clean


##############################
#
# UAVObjects
#
##############################

UAVOBJGENERATOR_DIR := $(BUILD_DIR)/uavobjgenerator
DIRS += $(UAVOBJGENERATOR_DIR)

.PHONY: uavobjgenerator
uavobjgenerator: $(UAVOBJGENERATOR)

$(UAVOBJGENERATOR): | $(UAVOBJGENERATOR_DIR)
	$(V1) cd $(UAVOBJGENERATOR_DIR) && \
	    ( [ -f Makefile ] || $(QMAKE) $(ROOT_DIR)/ground/uavobjgenerator/uavobjgenerator.pro \
	    CONFIG+=$(GCS_BUILD_CONF) CONFIG+=$(GCS_SILENT) ) && \
	    $(MAKE) --no-print-directory -w

UAVOBJ_TARGETS := gcs flight python matlab java wireshark

.PHONY: uavobjects
uavobjects:  $(addprefix uavobjects_, $(UAVOBJ_TARGETS))

UAVOBJ_XML_DIR := $(ROOT_DIR)/shared/uavobjectdefinition
UAVOBJ_OUT_DIR := $(BUILD_DIR)/uavobject-synthetics

uavobjects_%: $(UAVOBJGENERATOR)
	@$(MKDIR) -p $(UAVOBJ_OUT_DIR)/$*
	$(V1) ( cd $(UAVOBJ_OUT_DIR)/$* && \
	    $(UAVOBJGENERATOR) -$* $(UAVOBJ_XML_DIR) $(ROOT_DIR) ; \
	)

uavobjects_test: $(UAVOBJGENERATOR)
	$(V1) $(UAVOBJGENERATOR) -v $(UAVOBJ_XML_DIR) $(ROOT_DIR)

uavobjects_clean:
	@$(ECHO) " CLEAN      $(call toprel, $(UAVOBJ_OUT_DIR))"
	$(V1) [ ! -d "$(UAVOBJ_OUT_DIR)" ] || $(RM) -r "$(UAVOBJ_OUT_DIR)"

##############################
#
# Flight related components
#
##############################


# When building any of the "all_*" targets, tell all sub makefiles to display
# additional details on each line of output to describe which build and target
# that each line applies to. The same applies also to all, opfw_resource,
# package targets
ifneq ($(strip $(filter all_% all opfw_resource package,$(MAKECMDGOALS))),)
    export ENABLE_MSG_EXTRA := yes
endif

# When building more than one goal in a single make invocation, also
# enable the extra context for each output line
ifneq ($(word 2,$(MAKECMDGOALS)),)
    export ENABLE_MSG_EXTRA := yes
endif

FLIGHT_OUT_DIR := $(BUILD_DIR)/firmware
DIRS += $(FLIGHT_OUT_DIR)

include $(ROOT_DIR)/flight/Makefile

##############################
#
# GCS related components
#
##############################

.PHONY: all_ground
all_ground: gcs uploader

ifeq ($(V), 1)
    GCS_SILENT :=
else
    GCS_SILENT := silent
endif

GCS_DIR := $(BUILD_DIR)/$(GCS_SMALL_NAME)_$(GCS_BUILD_CONF)
DIRS += $(GCS_DIR)

GCS_MAKEFILE := $(GCS_DIR)/Makefile

.PHONY: gcs_qmake
gcs_qmake $(GCS_MAKEFILE): | $(GCS_DIR)
	$(V1) cd $(GCS_DIR) && \
	    $(QMAKE) $(ROOT_DIR)/ground/gcs/gcs.pro \
	    -r CONFIG+=$(GCS_BUILD_CONF) CONFIG+=$(GCS_SILENT) \
	    'GCS_BIG_NAME="$(GCS_BIG_NAME)"' GCS_SMALL_NAME=$(GCS_SMALL_NAME) \
	    'ORG_BIG_NAME="$(ORG_BIG_NAME)"' ORG_SMALL_NAME=$(ORG_SMALL_NAME) \
	    'WIKI_URL_ROOT="$(WIKI_URL_ROOT)"' \
	    'USAGETRACKER_URL="$(USAGETRACKER_URL)"' \
	    'GCS_LIBRARY_BASENAME=$(libbasename)' \
	    $(GCS_QMAKE_OPTS)

.PHONY: gcs
gcs: $(UAVOBJGENERATOR) $(GCS_MAKEFILE)
	$(V1) $(MAKE) -w -C $(GCS_DIR)/$(MAKE_DIR);

.PHONY: gcs_clean
gcs_clean:
	@$(ECHO) " CLEAN      $(call toprel, $(GCS_DIR))"
	$(V1) [ ! -d "$(GCS_DIR)" ] || $(RM) -r "$(GCS_DIR)"



################################
#
# Serial Uploader tool
#
################################

UPLOADER_DIR := $(BUILD_DIR)/uploader_$(GCS_BUILD_CONF)
DIRS += $(UPLOADER_DIR)

UPLOADER_MAKEFILE := $(UPLOADER_DIR)/Makefile

.PHONY: uploader_qmake
uploader_qmake $(UPLOADER_MAKEFILE): | $(UPLOADER_DIR)
	$(V1) cd $(UPLOADER_DIR) && \
	    $(QMAKE) $(ROOT_DIR)/ground/gcs/src/experimental/USB_UPLOAD_TOOL/upload.pro \
	    -r CONFIG+=$(GCS_BUILD_CONF) CONFIG+=$(GCS_SILENT) $(GCS_QMAKE_OPTS)

.PHONY: uploader
uploader: $(UPLOADER_MAKEFILE)
	$(V1) $(MAKE) -w -C $(UPLOADER_DIR)

.PHONY: uploader_clean
uploader_clean:
	@$(ECHO) " CLEAN      $(call toprel, $(UPLOADER_DIR))"
	$(V1) [ ! -d "$(UPLOADER_DIR)" ] || $(RM) -r "$(UPLOADER_DIR)"


# We want to take snapshots of the UAVOs at each point that they change
# to allow the GCS to be compatible with as many versions as possible.
# We always include a pseudo collection called "srctree" which represents
# the UAVOs in the source tree. So not necessary to add current tree UAVO
# hash here, it is always included.

# Find the git hashes of each commit that changes uavobjects with:
#   git log --format=%h -- shared/uavobjectdefinition/ | head -n 2
# List only UAVO hashes of past releases, do not list current hash.
# Past compatible versions are so far: RELEASE-12.10.2
UAVO_GIT_VERSIONS := 5e14f53

# All versions includes also the current source tree UAVO hash
UAVO_ALL_VERSIONS := $(UAVO_GIT_VERSIONS) srctree

# This is where the UAVO collections are stored
UAVO_COLLECTION_DIR := $(BUILD_DIR)/uavo-collections

# $(1) git hash of a UAVO snapshot
define UAVO_COLLECTION_GIT_TEMPLATE

# Make the output directory that will contain all of the synthetics for the
# uavo collection referenced by the git hash $(1)
$$(UAVO_COLLECTION_DIR)/$(1):
	$$(V1) $(MKDIR) -p $$(UAVO_COLLECTION_DIR)/$(1)

# Extract the snapshot of shared/uavobjectdefinition from git hash $(1)
$$(UAVO_COLLECTION_DIR)/$(1)/uavo-xml.tar: | $$(UAVO_COLLECTION_DIR)/$(1)
$$(UAVO_COLLECTION_DIR)/$(1)/uavo-xml.tar:
	$$(V0) @$(ECHO) " UAVOTAR   $(1)"
	$$(V1) $(GIT) archive $(1) -o $$@ -- shared/uavobjectdefinition/

# Extract the uavo xml files from our snapshot
$$(UAVO_COLLECTION_DIR)/$(1)/uavo-xml: $$(UAVO_COLLECTION_DIR)/$(1)/uavo-xml.tar
	$$(V0) @$(ECHO) " UAVOUNTAR $(1)"
	$$(V1) $(RM) -rf $$@
	$$(V1) $(MKDIR) -p $$@
	$$(V1) $(TAR) -C $$(call toprel, $$@) -xf $$(call toprel, $$<) || $(RM) -rf $$@
endef

# Map the current working directory into the set of UAVO collections
$(UAVO_COLLECTION_DIR)/srctree:
	$(V1) $(MKDIR) -p $@

$(UAVO_COLLECTION_DIR)/srctree/uavo-xml: | $(UAVO_COLLECTION_DIR)/srctree
$(UAVO_COLLECTION_DIR)/srctree/uavo-xml: $(UAVOBJ_XML_DIR)
	$(V1) $(LN) -sf $(ROOT_DIR) $(UAVO_COLLECTION_DIR)/srctree/uavo-xml

# $(1) git hash (or symbolic name) of a UAVO snapshot
define UAVO_COLLECTION_BUILD_TEMPLATE

# This leaves us with a (broken) symlink that points to the full sha1sum of the collection
$$(UAVO_COLLECTION_DIR)/$(1)/uavohash: $$(UAVO_COLLECTION_DIR)/$(1)/uavo-xml
        # Compute the sha1 hash for this UAVO collection
        # The sed bit truncates the UAVO hash to 16 hex digits
	$$(V1) $$(VERSION_INFO) \
			--uavodir=$$(UAVO_COLLECTION_DIR)/$(1)/uavo-xml/shared/uavobjectdefinition \
			--format='$$$${UAVO_HASH}' | \
		$(SED) -e 's|\(................\).*|\1|' > $$@

	$$(V0) @$(ECHO) " UAVOHASH  $(1) ->" $$$$(cat $$(UAVO_COLLECTION_DIR)/$(1)/uavohash)

# Generate the java uavobjects for this UAVO collection
$$(UAVO_COLLECTION_DIR)/$(1)/java-build/java: $$(UAVO_COLLECTION_DIR)/$(1)/uavohash
	$$(V0) @$(ECHO) " UAVOJAVA  $(1)   " $$$$(cat $$(UAVO_COLLECTION_DIR)/$(1)/uavohash)
	$$(V1) $(MKDIR) -p $$@
	$$(V1) ( \
		cd $$(UAVO_COLLECTION_DIR)/$(1)/java-build && \
		$$(UAVOBJGENERATOR) -java $$(UAVO_COLLECTION_DIR)/$(1)/uavo-xml/shared/uavobjectdefinition $$(ROOT_DIR) ; \
	)

# Build a jar file for this UAVO collection
$$(UAVO_COLLECTION_DIR)/$(1)/java-build/uavobjects.jar: | $$(ANDROIDGCS_ASSETS_DIR)/uavos
$$(UAVO_COLLECTION_DIR)/$(1)/java-build/uavobjects.jar: $$(UAVO_COLLECTION_DIR)/$(1)/java-build/java
	$$(V0) @$(ECHO) " UAVOJAR   $(1)   " $$$$(cat $$(UAVO_COLLECTION_DIR)/$(1)/uavohash)
	$$(V1) ( \
		HASH=$$$$(cat $$(UAVO_COLLECTION_DIR)/$(1)/uavohash) && \
		cd $$(UAVO_COLLECTION_DIR)/$(1)/java-build && \
		$(JAVAC) java/*.java \
			$$(ROOT_DIR)/androidgcs/src/org/openpilot/uavtalk/UAVDataObject.java \
			$$(ROOT_DIR)/androidgcs/src/org/openpilot/uavtalk/UAVObject*.java \
			$$(ROOT_DIR)/androidgcs/src/org/openpilot/uavtalk/UAVMetaObject.java \
			-d . && \
		find ./org/openpilot/uavtalk/uavobjects -type f -name '*.class' > classlist.txt && \
		$(JAR) cf tmp_uavobjects.jar @classlist.txt && \
		$$(ANDROID_DX) \
			--dex \
			--output $$(ANDROIDGCS_ASSETS_DIR)/uavos/$$$${HASH}.jar \
			tmp_uavobjects.jar && \
		$(LN) -sf $$(ANDROIDGCS_ASSETS_DIR)/uavos/$$$${HASH}.jar uavobjects.jar \
	)

endef

# One of these for each element of UAVO_GIT_VERSIONS so we can extract the UAVOs from git
$(foreach githash, $(UAVO_GIT_VERSIONS), $(eval $(call UAVO_COLLECTION_GIT_TEMPLATE,$(githash))))

# One of these for each UAVO_ALL_VERSIONS which includes the ones in the srctree
$(foreach githash, $(UAVO_ALL_VERSIONS), $(eval $(call UAVO_COLLECTION_BUILD_TEMPLATE,$(githash))))

.PHONY: uavo-collections_java
uavo-collections_java: $(foreach githash, $(UAVO_ALL_VERSIONS), $(UAVO_COLLECTION_DIR)/$(githash)/java-build/uavobjects.jar)

.PHONY: uavo-collections
uavo-collections: uavo-collections_java

.PHONY: uavo-collections_clean
uavo-collections_clean:
	@$(ECHO) " CLEAN      $(call toprel, $(UAVO_COLLECTION_DIR))"
	$(V1) [ ! -d "$(UAVO_COLLECTION_DIR)" ] || $(RM) -r $(UAVO_COLLECTION_DIR)

##############################
#
# Unit Tests
#
##############################

ALL_UNITTESTS := logfs math lednotification

# Build the directory for the unit tests
UT_OUT_DIR := $(BUILD_DIR)/unit_tests
DIRS += $(UT_OUT_DIR)

.PHONY: all_ut
all_ut: $(addsuffix _elf, $(addprefix ut_, $(ALL_UNITTESTS)))

.PHONY: all_ut_xml
all_ut_xml: $(addsuffix _xml, $(addprefix ut_, $(ALL_UNITTESTS)))

.PHONY: all_ut_run
all_ut_run: $(addsuffix _run, $(addprefix ut_, $(ALL_UNITTESTS)))

.PHONY: all_ut_clean
all_ut_clean:
	@$(ECHO) " CLEAN      $(call toprel, $(UT_OUT_DIR))"
	$(V1) [ ! -d "$(UT_OUT_DIR)" ] || $(RM) -r "$(UT_OUT_DIR)"

# $(1) = Unit test name
define UT_TEMPLATE
.PHONY: ut_$(1)
ut_$(1): ut_$(1)_run

ut_$(1)_%: $$(UT_OUT_DIR)
	$(V1) $(MKDIR) -p $(UT_OUT_DIR)/$(1)
	$(V1) cd $(ROOT_DIR)/flight/tests/$(1) && \
		$$(MAKE) -r --no-print-directory \
		BUILD_TYPE=ut \
		BOARD_SHORT_NAME=$(1) \
		TOPDIR=$(ROOT_DIR)/flight/tests/$(1) \
		OUTDIR="$(UT_OUT_DIR)/$(1)" \
		TARGET=$(1) \
		$$*

.PHONY: ut_$(1)_clean
ut_$(1)_clean:
	@$(ECHO) " CLEAN      $(call toprel, $(UT_OUT_DIR)/$(1))"
	$(V1) [ ! -d "$(UT_OUT_DIR)/$(1)" ] || $(RM) -r "$(UT_OUT_DIR)/$(1)"
endef

# Expand the unittest rules
$(foreach ut, $(ALL_UNITTESTS), $(eval $(call UT_TEMPLATE,$(ut))))

# Disable parallel make when the all_ut_run target is requested otherwise the TAP
# output is interleaved with the rest of the make output.
ifneq ($(strip $(filter all_ut_run,$(MAKECMDGOALS))),)
.NOTPARALLEL:
    $(info $(EMPTY) NOTE        Parallel make disabled by all_ut_run target so we have sane console output)
endif

##############################
#
# Packaging components
#
##############################
# Firmware files to package
PACKAGE_FW_TARGETS := fw_coptercontrol fw_oplinkmini fw_revolution fw_osd fw_revoproto fw_gpsplatinum fw_revonano

# Rules to generate GCS resources used to embed firmware binaries into the GCS.
# They are used later by the vehicle setup wizard to update board firmware.
# To open a firmware image use ":/firmware/fw_coptercontrol.opfw"
OPFW_RESOURCE := $(OPGCSSYNTHDIR)/opfw_resource.qrc

ifeq ($(WITH_PREBUILT_FW),)
FIRMWARE_DIR := $(FLIGHT_OUT_DIR)
# We need to build the FW targets
$(OPFW_RESOURCE): $(PACKAGE_FW_TARGETS)
else
FIRMWARE_DIR := $(WITH_PREBUILT_FW)
endif

OPFW_FILES := $(foreach fw_targ, $(PACKAGE_FW_TARGETS), $(FIRMWARE_DIR)/$(fw_targ)/$(fw_targ).opfw)
OPFW_CONTENTS := \
<!DOCTYPE RCC><RCC version="1.0"> \
    <qresource prefix="/firmware"> \
        $(foreach fw_file, $(OPFW_FILES), <file alias="$(notdir $(fw_file))">$(call system_path,$(fw_file))</file>) \
    </qresource> \
</RCC>

.PHONY: opfw_resource
opfw_resource: $(OPFW_RESOURCE)

$(OPFW_RESOURCE): | $(OPGCSSYNTHDIR)
	@$(ECHO) Generating OPFW resource file $(call toprel, $@)
	$(V1) $(ECHO) $(QUOTE)$(OPFW_CONTENTS)$(QUOTE) > $@

# If opfw_resource or all firmware are requested, GCS should depend on the resource
ifneq ($(strip $(filter opfw_resource all all_fw all_flight package,$(MAKECMDGOALS))),)
$(GCS_MAKEFILE): $(OPFW_RESOURCE)
endif

# Packaging targets: package
#  - builds all firmware, opfw_resource, gcs
#  - copies firmware into a package directory
#  - calls paltform-specific packaging script

# Define some variables
PACKAGE_LBL       := $(shell $(VERSION_INFO) --format=\$${LABEL})
PACKAGE_NAME      := $(subst $(SPACE),,$(ORG_BIG_NAME))
PACKAGE_SEP       := -
PACKAGE_FULL_NAME := $(PACKAGE_NAME)$(PACKAGE_SEP)$(PACKAGE_LBL)

# Source distribution is never dirty because it uses git archive
DIST_LBL       := $(subst -dirty,,$(PACKAGE_LBL))
DIST_NAME      := $(PACKAGE_NAME)$(PACKAGE_SEP)$(DIST_LBL)
DIST_TAR       := $(DIST_DIR)/$(DIST_NAME).tar
DIST_TAR_GZ    := $(DIST_TAR).gz
FW_DIST_NAME   := $(DIST_NAME)_firmware
FW_DIST_TAR    := $(DIST_DIR)/$(FW_DIST_NAME).tar
FW_DIST_TAR_GZ := $(FW_DIST_TAR).gz
DIST_VER_INFO  := $(DIST_DIR)/version-info.json

include $(ROOT_DIR)/package/$(UNAME).mk

##############################
#
# Source for distribution
#
##############################
$(DIST_VER_INFO): .git/index | $(DIST_DIR)
	$(V1) $(VERSION_INFO) --jsonpath="$(DIST_DIR)"

$(DIST_TAR): $(DIST_VER_INFO) .git/index | $(DIST_DIR)
	@$(ECHO) " SOURCE FOR DISTRIBUTION $(call toprel, $(DIST_TAR))"
	$(V1) git archive --prefix="$(PACKAGE_NAME)/" -o "$(DIST_TAR)" HEAD
	$(V1) tar --append --file="$(DIST_TAR)" \
		--transform='s,.*version-info.json,$(PACKAGE_NAME)/version-info.json,' \
		$(call toprel, "$(DIST_VER_INFO)")

$(DIST_TAR_GZ): $(DIST_TAR)
	@$(ECHO) " SOURCE FOR DISTRIBUTION $(call toprel, $(DIST_TAR_GZ))"
	$(V1) gzip -kf "$(DIST_TAR)"

.PHONY: dist_tar_gz
dist_tar_gz: $(DIST_TAR_GZ)

.PHONY: dist
dist: dist_tar_gz


$(FW_DIST_TAR): $(PACKAGE_FW_TARGETS) | $(DIST_DIR)
	@$(ECHO) " FIRMWARE FOR DISTRIBUTION $(call toprel, $(FW_DIST_TAR))"
	$(V1) tar -c --file="$(FW_DIST_TAR)" --directory=$(FLIGHT_OUT_DIR) \
		--transform='s,^,firmware/,' \
		$(foreach fw_targ,$(PACKAGE_FW_TARGETS),$(fw_targ)/$(fw_targ).opfw)

$(FW_DIST_TAR_GZ): $(FW_DIST_TAR)
	@$(ECHO) " FIRMWARE FOR DISTRIBUTION $(call toprel, $(FW_DIST_TAR_GZ))"
	$(V1) gzip -kf "$(FW_DIST_TAR)"

.PHONY: fw_dist_tar_gz
fw_dist_tar_gz: $(FW_DIST_TAR_GZ)

.PHONY: fw_dist
fw_dist: fw_dist_tar_gz


##############################
#
# Source code formatting
#
##############################

UNCRUSTIFY_TARGETS := flight ground

# $(1) = Uncrustify target (e.g flight or ground)
# $(2) = Target root directory
define UNCRUSTIFY_TEMPLATE

.PHONY: uncrustify_$(1)
uncrustify_$(1):
	@$(ECHO) "Auto-formatting $(1) source code"
	$(V1) UNCRUSTIFY_CONFIG="$(ROOT_DIR)/make/uncrustify/uncrustify.cfg" $(SHELL) make/scripts/uncrustify.sh $(call toprel, $(2))
endef

$(foreach uncrustify_targ, $(UNCRUSTIFY_TARGETS), $(eval $(call UNCRUSTIFY_TEMPLATE,$(uncrustify_targ),$(ROOT_DIR)/$(uncrustify_targ))))

.PHONY: uncrustify_all
uncrustify_all: $(addprefix uncrustify_,$(UNCRUSTIFY_TARGETS))

##############################
#
# Doxygen documentation
#
# Each target should have own Doxyfile.$(target) with build directory build/docs/$(target),
# proper source directory (e.g. $(target)) and appropriate other doxygen options.
#
##############################

DOCS_TARGETS := flight ground uavobjects

# $(1) = Doxygen target (e.g flight or ground)
define DOXYGEN_TEMPLATE

.PHONY: docs_$(1)
docs_$(1): docs_$(1)_clean
	@$(ECHO) "Generating $(1) documentation"
	$(V1) $(MKDIR) -p $(BUILD_DIR)/docs/$(1)
	$(V1) $(DOXYGEN) $(ROOT_DIR)/make/doxygen/Doxyfile.$(1)

.PHONY: docs_$(1)_clean
docs_$(1)_clean:
	@$(ECHO) " CLEAN      $(call toprel, $(BUILD_DIR)/docs/$(1))"
	$(V1) [ ! -d "$(BUILD_DIR)/docs/$(1)" ] || $(RM) -r "$(BUILD_DIR)/docs/$(1)"

endef

$(foreach docs_targ, $(DOCS_TARGETS), $(eval $(call DOXYGEN_TEMPLATE,$(docs_targ))))

.PHONY: docs_all
docs_all: $(addprefix docs_,$(DOCS_TARGETS))

.PHONY: docs_all_clean
docs_all_clean:
	@$(ECHO) " CLEAN      $(call toprel, $(BUILD_DIR)/docs)"
	$(V1) [ ! -d "$(BUILD_DIR)/docs" ] || $(RM) -rf "$(BUILD_DIR)/docs"

##############################
#
# Build info
#
##############################

.PHONY: build-info
build-info: | $(BUILD_DIR)
	@$(ECHO) " BUILD-INFO $(call toprel, $(BUILD_DIR)/$@.txt)"
	$(V1) $(VERSION_INFO) \
		--uavodir=$(ROOT_DIR)/shared/uavobjectdefinition \
		--template="make/templates/$@.txt" \
		--outfile="$(BUILD_DIR)/$@.txt"

##############################
#
# Config
#
##############################

CONFIG_OPTS := $(addsuffix \n,$(MAKEOVERRIDES))
CONFIG_OPTS := $(addprefix override$(SPACE),$(CONFIG_OPTS))

.PHONY: config_new
config_new:
	@printf '$(CONFIG_OPTS)' > $(CONFIG_FILE)

.PHONY: config_append
config_append:
	@printf '$(CONFIG_OPTS)' >> $(CONFIG_FILE)

.PHONY: config_show
config_show:
	@cat $(CONFIG_FILE)

.PHONY: config_clean
config_clean:
	rm -f $(CONFIG_FILE)


##############################
#
# Directories
#
##############################

$(DIRS):
	$(V1) $(MKDIR) -p $@


##############################
#
# Help message, the default Makefile goal
#
##############################

.DEFAULT_GOAL := help

.PHONY: help
help:
	@$(ECHO)
	@$(ECHO) "   This Makefile is known to work on Linux and Mac in a standard shell environment."
	@$(ECHO) "   It also works on Windows by following the instructions given on this wiki page:"
	@$(ECHO) "       $(WIKI_ROOT_URL)Windows+Building+and+Packaging"
	@$(ECHO)
	@$(ECHO) "   Here is a summary of the available targets:"
	@$(ECHO)
	@$(ECHO) "   [Source tree preparation]"
	@$(ECHO) "     prepare              - Install GIT commit message template"
	@$(ECHO) "   [Tool Installers]"
	@$(ECHO) "     arm_sdk_install      - Install the GNU ARM gcc toolchain"
	@$(ECHO) "     qt_sdk_install       - Install the QT development tools"
	@$(ECHO) "     nsis_install         - Install the NSIS Unicode (Windows only)"
	@$(ECHO) "     sdl_install          - Install the SDL library (Windows only)"
	@$(ECHO) "     mesawin_install      - Install the OpenGL32 DLL (Windows only)"
	@$(ECHO) "     openssl_install      - Install the OpenSSL libraries (Windows only)"
	@$(ECHO) "     uncrustify_install   - Install the Uncrustify source code beautifier"
	@$(ECHO) "     doxygen_install      - Install the Doxygen documentation generator"
	@$(ECHO) "     gtest_install        - Install the GoogleTest framework"
	@$(ECHO) "     ccache_install       - Install ccache"
	@$(ECHO) "   These targets are not updated yet and are probably broken:"
	@$(ECHO) "     openocd_install      - Install the OpenOCD JTAG daemon"
	@$(ECHO) "     stm32flash_install   - Install the stm32flash tool for unbricking F1-based boards"
	@$(ECHO) "     dfuutil_install      - Install the dfu-util tool for unbricking F4-based boards"
	@$(ECHO) "   Install all available tools:"
	@$(ECHO) "     all_sdk_install      - Install all of above (platform-dependent)"
	@$(ECHO) "     build_sdk_install    - Install only essential for build tools (platform-dependent)"
	@$(ECHO)
	@$(ECHO) "   Other tool options are:"
	@$(ECHO) "     <tool>_version       - Display <tool> version"
	@$(ECHO) "     <tool>_clean         - Remove installed <tool>"
	@$(ECHO) "     <tool>_distclean     - Remove downloaded <tool> distribution file(s)"
	@$(ECHO)
	@$(ECHO) "   [Big Hammer]"
	@$(ECHO) "     all                  - Generate UAVObjects, build $(ORG_BIG_NAME) firmware and gcs"
	@$(ECHO) "     all_flight           - Build all firmware, bootloaders and bootloader updaters"
	@$(ECHO) "     all_fw               - Build only firmware for all boards"
	@$(ECHO) "     all_bl               - Build only bootloaders for all boards"
	@$(ECHO) "     all_bu               - Build only bootloader updaters for all boards"
	@$(ECHO)
	@$(ECHO) "     all_clean            - Remove your build directory ($(BUILD_DIR))"
	@$(ECHO) "     all_flight_clean     - Remove all firmware, bootloaders and bootloader updaters"
	@$(ECHO) "     all_fw_clean         - Remove firmware for all boards"
	@$(ECHO) "     all_bl_clean         - Remove bootloaders for all boards"
	@$(ECHO) "     all_bu_clean         - Remove bootloader updaters for all boards"
	@$(ECHO)
	@$(ECHO) "     all_<board>          - Build all available images for <board>"
	@$(ECHO) "     all_<board>_clean    - Remove all available images for <board>"
	@$(ECHO)
	@$(ECHO) "     all_ut               - Build all unit tests"
	@$(ECHO) "     all_ut_tap           - Run all unit tests and capture all TAP output to files"
	@$(ECHO) "     all_ut_run           - Run all unit tests and dump TAP output to console"
	@$(ECHO)
	@$(ECHO) "   [Firmware]"
	@$(ECHO) "     <board>              - Build firmware for <board>"
	@$(ECHO) "                            Supported boards are ($(ALL_BOARDS))"
	@$(ECHO) "     fw_<board>           - Build firmware for <board>"
	@$(ECHO) "                            Supported boards are ($(FW_BOARDS))"
	@$(ECHO) "     fw_<board>_clean     - Remove firmware for <board>"
	@$(ECHO) "     fw_<board>_program   - Use OpenOCD + JTAG to write firmware to <board>"
	@$(ECHO)
	@$(ECHO) "   [Bootloader]"
	@$(ECHO) "     bl_<board>           - Build bootloader for <board>"
	@$(ECHO) "                            Supported boards are ($(BL_BOARDS))"
	@$(ECHO) "     bl_<board>_clean     - Remove bootloader for <board>"
	@$(ECHO) "     bl_<board>_program   - Use OpenOCD + JTAG to write bootloader to <board>"
	@$(ECHO)
	@$(ECHO) "   [Entire Flash]"
	@$(ECHO) "     ef_<board>           - Build entire flash image for <board>"
	@$(ECHO) "                            Supported boards are ($(EF_BOARDS))"
	@$(ECHO) "     ef_<board>_clean     - Remove entire flash image for <board>"
	@$(ECHO) "     ef_<board>_program   - Use OpenOCD + JTAG to write entire flash image to <board>"
	@$(ECHO)
	@$(ECHO) "   [Bootloader Updater]"
	@$(ECHO) "     bu_<board>           - Build bootloader updater for <board>"
	@$(ECHO) "                            Supported boards are ($(BU_BOARDS))"
	@$(ECHO) "     bu_<board>_clean     - Remove bootloader updater for <board>"
	@$(ECHO)
	@$(ECHO) "   [Unbrick a board]"
	@$(ECHO) "     unbrick_<board>      - Use the STM32's built in boot ROM to write a bootloader to <board>"
	@$(ECHO) "                            Supported boards are ($(BL_BOARDS))"
	@$(ECHO) "   [Unittests]"
	@$(ECHO) "     ut_<test>            - Build unit test <test>"
	@$(ECHO) "     ut_<test>_xml        - Run test and capture XML output into a file"
	@$(ECHO) "     ut_<test>_run        - Run test and dump output to console"
	@$(ECHO)
	@$(ECHO) "   [Simulation]"
	@$(ECHO) "     sim_osx              - Build $(ORG_BIG_NAME) simulation firmware for OSX"
	@$(ECHO) "     sim_osx_clean        - Delete all build output for the osx simulation"
	@$(ECHO) "     sim_win32            - Build $(ORG_BIG_NAME) simulation firmware for Windows"
	@$(ECHO) "                            using mingw and msys"
	@$(ECHO) "     sim_win32_clean      - Delete all build output for the win32 simulation"
	@$(ECHO)
	@$(ECHO) "   [GCS]"
	@$(ECHO) "     gcs                  - Build the Ground Control System (GCS) application (debug|release)"
	@$(ECHO) "                            Compile specific directory: MAKE_DIR=<dir>"
	@$(ECHO) "                            Example: make gcs MAKE_DIR=src/plugins/coreplugin"
	@$(ECHO) "     gcs_qmake            - Run qmake for the Ground Control System (GCS) application (debug|release)"
	@$(ECHO) "     gcs_clean            - Remove the Ground Control System (GCS) application (debug|release)"
	@$(ECHO) "                            Supported build configurations: GCS_BUILD_CONF=debug|release (default is $(GCS_BUILD_CONF))"
	@$(ECHO)
	@$(ECHO) "   [Uploader Tool]"
	@$(ECHO) "     uploader             - Build the serial uploader tool (debug|release)"
	@$(ECHO) "     uploader_qmake       - Run qmake for the serial uploader tool (debug|release)"
	@$(ECHO) "     uploader_clean       - Remove the serial uploader tool (debug|release)"
	@$(ECHO) "                            Supported build configurations: GCS_BUILD_CONF=debug|release (default is $(GCS_BUILD_CONF))"
	@$(ECHO)
	@$(ECHO)
	@$(ECHO) "   [UAVObjects]"
	@$(ECHO) "     uavobjects           - Generate source files from the UAVObject definition XML files"
	@$(ECHO) "     uavobjects_test      - Parse xml-files - check for valid, duplicate ObjId's, ..."
	@$(ECHO) "     uavobjects_<group>   - Generate source files from a subset of the UAVObject definition XML files"
	@$(ECHO) "                            Supported groups are ($(UAVOBJ_TARGETS))"
	@$(ECHO)
	@$(ECHO) "   [Packaging]"
	@$(ECHO) "     package              - Build and package the platform-dependent package (no clean)"
	@$(ECHO) "     opfw_resource        - Generate resources to embed firmware binaries into the GCS"
	@$(ECHO) "     dist                 - Generate source archive for distribution"
	@$(ECHO) "     fw_dist              - Generate archive of firmware"
	@$(ECHO) "     install              - Install GCS to \"DESTDIR\" with prefix \"prefix\" (Linux only)"
	@$(ECHO)
	@$(ECHO) "   [Code Formatting]"
	@$(ECHO) "     uncrustify_<source>  - Reformat <source> code according to the project's standards"
	@$(ECHO) "                            Supported sources are ($(UNCRUSTIFY_TARGETS))"
	@$(ECHO) "     uncrustify_all       - Reformat all source code"
	@$(ECHO)
	@$(ECHO) "   [Code Documentation]"
	@$(ECHO) "     docs_<source>        - Generate HTML documentation for <source>"
	@$(ECHO) "                            Supported sources are ($(DOCS_TARGETS))"
	@$(ECHO) "     docs_all             - Generate HTML documentation for all"
	@$(ECHO) "     docs_<source>_clean  - Delete generated documentation for <source>"
	@$(ECHO) "     docs_all_clean       - Delete all generated documentation"
	@$(ECHO)
	@$(ECHO) "   [Configuration]"
	@$(ECHO) "     config_new           - Place your make arguments in the config file"
	@$(ECHO) "     config_append        - Place your make arguments in the config file but append"
	@$(ECHO) "     config_clean         - Removes the config file"
	@$(ECHO)
	@$(ECHO) "   Hint: Add V=1 to your command line to see verbose build output."
	@$(ECHO)
	@$(ECHO) "  Notes: All tool distribution files will be downloaded into $(DL_DIR)"
	@$(ECHO) "         All tools will be installed into $(TOOLS_DIR)"
	@$(ECHO) "         All build output will be placed in $(BUILD_DIR)"
	@$(ECHO)
	@$(ECHO) "  Tool download and install directories can be changed using environment variables:"
	@$(ECHO) "         DL_DIR        full path to downloads directory [downloads if not set]"
	@$(ECHO) "         TOOLS_DIR     full path to installed tools directory [tools if not set]"
	@$(ECHO) "  More info: $(WIKI_URL_ROOT)LibrePilot+Build+System+Overview"
	@$(ECHO)<|MERGE_RESOLUTION|>--- conflicted
+++ resolved
@@ -140,10 +140,6 @@
 
 # We almost need to consider autoconf/automake instead of this
 ifeq ($(UNAME), Linux)
-<<<<<<< HEAD
-    QT_SPEC := linux-g++
-=======
->>>>>>> c25d98b8
     UAVOBJGENERATOR := $(BUILD_DIR)/uavobjgenerator/uavobjgenerator
 else ifeq ($(UNAME), Darwin)
     UAVOBJGENERATOR := $(BUILD_DIR)/uavobjgenerator/uavobjgenerator
