<<<<<<< HEAD
#
# Qmake project for UAVObjGenerator.
# Copyright (c) 2010-2013, The OpenPilot Team, http://www.openpilot.org
#

QT += xml
QT -= gui
macx {
    QMAKE_CXXFLAGS  += -fpermissive
}
TARGET = uavobjgenerator
CONFIG += console
CONFIG -= app_bundle
TEMPLATE = app
SOURCES += main.cpp \
    uavobjectparser.cpp \
    generators/generator_io.cpp \
    generators/java/uavobjectgeneratorjava.cpp \
    generators/flight/uavobjectgeneratorflight.cpp \
    generators/gcs/uavobjectgeneratorgcs.cpp \
    generators/matlab/uavobjectgeneratormatlab.cpp \
    generators/python/uavobjectgeneratorpython.cpp \
    generators/wireshark/uavobjectgeneratorwireshark.cpp \
    generators/generator_common.cpp
HEADERS += uavobjectparser.h \
    generators/generator_io.h \
    generators/java/uavobjectgeneratorjava.h \
    generators/gcs/uavobjectgeneratorgcs.h \
    generators/matlab/uavobjectgeneratormatlab.h \
    generators/python/uavobjectgeneratorpython.h \
    generators/wireshark/uavobjectgeneratorwireshark.h \
    generators/generator_common.h
=======
#
# Qmake project for UAVObjGenerator.
# Copyright (c) 2010-2013, The OpenPilot Team, http://www.openpilot.org
#

QT += xml
QT -= gui
macx {
    QMAKE_CXXFLAGS  += -fpermissive
}
TARGET = uavobjgenerator
CONFIG += console
CONFIG -= app_bundle
TEMPLATE = app
SOURCES += main.cpp \
    uavobjectparser.cpp \
    generators/generator_io.cpp \
    generators/java/uavobjectgeneratorjava.cpp \
    generators/flight/uavobjectgeneratorflight.cpp \
    generators/gcs/uavobjectgeneratorgcs.cpp \
    generators/matlab/uavobjectgeneratormatlab.cpp \
    generators/python/uavobjectgeneratorpython.cpp \
    generators/wireshark/uavobjectgeneratorwireshark.cpp \
    generators/generator_common.cpp
HEADERS += uavobjectparser.h \
    generators/generator_io.h \
    generators/java/uavobjectgeneratorjava.h \
    generators/gcs/uavobjectgeneratorgcs.h \
    generators/matlab/uavobjectgeneratormatlab.h \
    generators/python/uavobjectgeneratorpython.h \
    generators/wireshark/uavobjectgeneratorwireshark.h \
    generators/generator_common.h
>>>>>>> afbb11f4
<|MERGE_RESOLUTION|>--- conflicted
+++ resolved
@@ -1,4 +1,3 @@
-<<<<<<< HEAD
 #
 # Qmake project for UAVObjGenerator.
 # Copyright (c) 2010-2013, The OpenPilot Team, http://www.openpilot.org
@@ -30,38 +29,4 @@
     generators/matlab/uavobjectgeneratormatlab.h \
     generators/python/uavobjectgeneratorpython.h \
     generators/wireshark/uavobjectgeneratorwireshark.h \
-    generators/generator_common.h
-=======
-#
-# Qmake project for UAVObjGenerator.
-# Copyright (c) 2010-2013, The OpenPilot Team, http://www.openpilot.org
-#
-
-QT += xml
-QT -= gui
-macx {
-    QMAKE_CXXFLAGS  += -fpermissive
-}
-TARGET = uavobjgenerator
-CONFIG += console
-CONFIG -= app_bundle
-TEMPLATE = app
-SOURCES += main.cpp \
-    uavobjectparser.cpp \
-    generators/generator_io.cpp \
-    generators/java/uavobjectgeneratorjava.cpp \
-    generators/flight/uavobjectgeneratorflight.cpp \
-    generators/gcs/uavobjectgeneratorgcs.cpp \
-    generators/matlab/uavobjectgeneratormatlab.cpp \
-    generators/python/uavobjectgeneratorpython.cpp \
-    generators/wireshark/uavobjectgeneratorwireshark.cpp \
-    generators/generator_common.cpp
-HEADERS += uavobjectparser.h \
-    generators/generator_io.h \
-    generators/java/uavobjectgeneratorjava.h \
-    generators/gcs/uavobjectgeneratorgcs.h \
-    generators/matlab/uavobjectgeneratormatlab.h \
-    generators/python/uavobjectgeneratorpython.h \
-    generators/wireshark/uavobjectgeneratorwireshark.h \
-    generators/generator_common.h
->>>>>>> afbb11f4
+    generators/generator_common.h