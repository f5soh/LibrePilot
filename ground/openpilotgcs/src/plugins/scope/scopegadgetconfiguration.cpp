/**
 ******************************************************************************
 *
 * @file       scopegadgetconfiguration.cpp
 * @author     The OpenPilot Team, http://www.openpilot.org Copyright (C) 2010.
 * @addtogroup GCSPlugins GCS Plugins
 * @{
 * @addtogroup ScopePlugin Scope Gadget Plugin
 * @{
 * @brief The scope Gadget, graphically plots the states of UAVObjects
 *****************************************************************************/
/*
 * This program is free software; you can redistribute it and/or modify
 * it under the terms of the GNU General Public License as published by
 * the Free Software Foundation; either version 3 of the License, or
 * (at your option) any later version.
 *
 * This program is distributed in the hope that it will be useful, but
 * WITHOUT ANY WARRANTY; without even the implied warranty of MERCHANTABILITY
 * or FITNESS FOR A PARTICULAR PURPOSE. See the GNU General Public License
 * for more details.
 *
 * You should have received a copy of the GNU General Public License along
 * with this program; if not, write to the Free Software Foundation, Inc.,
 * 59 Temple Place, Suite 330, Boston, MA 02111-1307 USA
 */

#include "scopegadgetconfiguration.h"

ScopeGadgetConfiguration::ScopeGadgetConfiguration(QString classId, QSettings* qSettings, QObject *parent) :
        IUAVGadgetConfiguration(classId, parent),
        m_plotType((int)ChronoPlot),
        m_dataSize(60),
        m_refreshInterval(1000)
{
    uint currentStreamVersion = 0;
    int plotCurveCount = 0;


    //if a saved configuration exists load it
    if(qSettings != 0) {
        currentStreamVersion = qSettings->value("configurationStreamVersion").toUInt();

        if(currentStreamVersion != m_configurationStreamVersion)
            return;

        m_plotType = qSettings->value("plotType").toInt();
        m_dataSize = qSettings->value("dataSize").toInt();
        m_refreshInterval = qSettings->value("refreshInterval").toInt();
        plotCurveCount = qSettings->value("plotCurveCount").toInt();

        for(int plotDatasLoadIndex = 0; plotDatasLoadIndex < plotCurveCount; plotDatasLoadIndex++)
        {
            QString uavObject;
            QString uavField;
            QRgb color;

            qSettings->beginGroup(QString("plotCurve") + QString().number(plotDatasLoadIndex));

            PlotCurveConfiguration* plotCurveConf = new PlotCurveConfiguration();
            uavObject = qSettings->value("uavObject").toString();
            plotCurveConf->uavObject = uavObject;
            uavField = qSettings->value("uavField").toString();
            plotCurveConf->uavField = uavField;
            color = qSettings->value("color").value<QRgb>();
            plotCurveConf->color = color;
            plotCurveConf->yScalePower = qSettings->value("yScalePower").toInt();
            plotCurveConf->yInterpolationSamples = qSettings->value("yInterpolationSamples").toInt();
<<<<<<< HEAD
=======
            if (!plotCurveConf->yInterpolationSamples) plotCurveConf->yInterpolationSamples = 1; // fallback for backward compatibility with earlier versions
>>>>>>> 6d004f06
            plotCurveConf->yMinimum = qSettings->value("yMinimum").toDouble();
            plotCurveConf->yMaximum = qSettings->value("yMaximum").toDouble();

            m_PlotCurveConfigs.append(plotCurveConf);

            qSettings->endGroup();
        }

        m_LoggingEnabled = qSettings->value("LoggingEnabled").toBool();
        m_LoggingNewFileOnConnect = qSettings->value("LoggingNewFileOnConnect").toBool();
        m_LoggingPath = qSettings->value("LoggingPath").toString();

    }
}

void ScopeGadgetConfiguration::clearPlotData()
{
    PlotCurveConfiguration* poltCurveConfig;

    while(m_PlotCurveConfigs.size() > 0)
    {
        poltCurveConfig = m_PlotCurveConfigs.first();
        m_PlotCurveConfigs.pop_front();

        delete poltCurveConfig;
    }
}

/**
 * Clones a configuration.
 *
 */
IUAVGadgetConfiguration *ScopeGadgetConfiguration::clone()
{
    int plotCurveCount = 0;
    int plotDatasLoadIndex = 0;

    ScopeGadgetConfiguration *m = new ScopeGadgetConfiguration(this->classId());
    m->setPlotType(m_plotType);
    m->setDataSize( m_dataSize);
    m->setRefreashInterval( m_refreshInterval);

    plotCurveCount = m_PlotCurveConfigs.size();

    for(plotDatasLoadIndex = 0; plotDatasLoadIndex < plotCurveCount; plotDatasLoadIndex++)
    {
        PlotCurveConfiguration* currentPlotCurveConf = m_PlotCurveConfigs.at(plotDatasLoadIndex);

        PlotCurveConfiguration* newPlotCurveConf = new PlotCurveConfiguration();
        newPlotCurveConf->uavObject = currentPlotCurveConf->uavObject;
        newPlotCurveConf->uavField = currentPlotCurveConf->uavField;
        newPlotCurveConf->color = currentPlotCurveConf->color;
        newPlotCurveConf->yScalePower = currentPlotCurveConf->yScalePower;
        newPlotCurveConf->yInterpolationSamples = currentPlotCurveConf->yInterpolationSamples;
        newPlotCurveConf->yMinimum = currentPlotCurveConf->yMinimum;
        newPlotCurveConf->yMaximum = currentPlotCurveConf->yMaximum;

        m->addPlotCurveConfig(newPlotCurveConf);
    }

    m->setLoggingEnabled(m_LoggingEnabled);
    m->setLoggingNewFileOnConnect(m_LoggingNewFileOnConnect);
    m->setLoggingPath(m_LoggingPath);



    return m;
}

/**
 * Saves a configuration.
 *
 */
void ScopeGadgetConfiguration::saveConfig(QSettings* qSettings) const {

    int plotCurveCount = m_PlotCurveConfigs.size();
    int plotDatasLoadIndex = 0;

    qSettings->setValue("configurationStreamVersion", m_configurationStreamVersion);
    qSettings->setValue("plotType", m_plotType);
    qSettings->setValue("dataSize", m_dataSize);
    qSettings->setValue("refreshInterval", m_refreshInterval);
    qSettings->setValue("plotCurveCount", plotCurveCount);

    for(plotDatasLoadIndex = 0; plotDatasLoadIndex < plotCurveCount; plotDatasLoadIndex++)
    {
        qSettings->beginGroup(QString("plotCurve") + QString().number(plotDatasLoadIndex));

        PlotCurveConfiguration* plotCurveConf = m_PlotCurveConfigs.at(plotDatasLoadIndex);
        qSettings->setValue("uavObject",  plotCurveConf->uavObject);
        qSettings->setValue("uavField",  plotCurveConf->uavField);
        qSettings->setValue("color",  plotCurveConf->color);
        qSettings->setValue("yScalePower",  plotCurveConf->yScalePower);
        qSettings->setValue("yInterpolationSamples",  plotCurveConf->yInterpolationSamples);
        qSettings->setValue("yMinimum",  plotCurveConf->yMinimum);
        qSettings->setValue("yMaximum",  plotCurveConf->yMaximum);

        qSettings->endGroup();
    }

    qSettings->setValue("LoggingEnabled",  m_LoggingEnabled);
    qSettings->setValue("LoggingNewFileOnConnect",  m_LoggingNewFileOnConnect);
    qSettings->setValue("LoggingPath",  m_LoggingPath);


}

void ScopeGadgetConfiguration::replacePlotCurveConfig(QList<PlotCurveConfiguration*> newPlotCurveConfigs)
{
    clearPlotData();

    m_PlotCurveConfigs.append(newPlotCurveConfigs);
}

ScopeGadgetConfiguration::~ScopeGadgetConfiguration()
{
    clearPlotData();
}<|MERGE_RESOLUTION|>--- conflicted
+++ resolved
@@ -66,10 +66,7 @@
             plotCurveConf->color = color;
             plotCurveConf->yScalePower = qSettings->value("yScalePower").toInt();
             plotCurveConf->yInterpolationSamples = qSettings->value("yInterpolationSamples").toInt();
-<<<<<<< HEAD
-=======
             if (!plotCurveConf->yInterpolationSamples) plotCurveConf->yInterpolationSamples = 1; // fallback for backward compatibility with earlier versions
->>>>>>> 6d004f06
             plotCurveConf->yMinimum = qSettings->value("yMinimum").toDouble();
             plotCurveConf->yMaximum = qSettings->value("yMaximum").toDouble();
 
