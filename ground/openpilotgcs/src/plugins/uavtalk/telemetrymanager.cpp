/**
 ******************************************************************************
 *
 * @file       telemetrymanager.cpp
 * @author     The OpenPilot Team, http://www.openpilot.org Copyright (C) 2010.
 * @addtogroup GCSPlugins GCS Plugins
 * @{
 * @addtogroup UAVTalkPlugin UAVTalk Plugin
 * @{
 * @brief The UAVTalk protocol plugin
 *****************************************************************************/
/*
 * This program is free software; you can redistribute it and/or modify
 * it under the terms of the GNU General Public License as published by
 * the Free Software Foundation; either version 3 of the License, or
 * (at your option) any later version.
 *
 * This program is distributed in the hope that it will be useful, but
 * WITHOUT ANY WARRANTY; without even the implied warranty of MERCHANTABILITY
 * or FITNESS FOR A PARTICULAR PURPOSE. See the GNU General Public License
 * for more details.
 *
 * You should have received a copy of the GNU General Public License along
 * with this program; if not, write to the Free Software Foundation, Inc.,
 * 59 Temple Place, Suite 330, Boston, MA 02111-1307 USA
 */

#include "telemetrymanager.h"
#include <extensionsystem/pluginmanager.h>
#include <coreplugin/icore.h>
#include <coreplugin/threadmanager.h>

TelemetryManager::TelemetryManager() : autopilotConnected(false)
{
    moveToThread(Core::ICore::instance()->threadManager()->getRealTimeThread());
    // Get UAVObjectManager instance
    ExtensionSystem::PluginManager *pm = ExtensionSystem::PluginManager::instance();
    objMngr = pm->getObject<UAVObjectManager>();

    // connect to start stop signals
    connect(this, SIGNAL(myStart()), this, SLOT(onStart()), Qt::QueuedConnection);
    connect(this, SIGNAL(myStop()), this, SLOT(onStop()), Qt::QueuedConnection);
}

TelemetryManager::~TelemetryManager()
{
}

bool TelemetryManager::isConnected()
{
    return autopilotConnected;
}

void TelemetryManager::start(QIODevice *dev)
{
    device = dev;
    emit myStart();
}

void TelemetryManager::onStart()
{
    utalk        = new UAVTalk(device, objMngr);
    telemetry    = new Telemetry(utalk, objMngr);
    telemetryMon = new TelemetryMonitor(objMngr, telemetry);

    if (false) {
        // UAVTalk must be thread safe and for that:
        // 1- all public methods must lock a mutex
        // 2- the reader thread must lock that mutex too
        // The reader thread locks the mutex once a packet is read and decoded.
        // It is assumed that the UAVObjectManager is thread safe

        // Create the reader and move it to the reader thread
        IODeviceReader *reader = new IODeviceReader(utalk);
        reader->moveToThread(&readerThread);
        // The reader will be deleted (later) when the thread finishes
        connect(&readerThread, &QThread::finished, reader, &QObject::deleteLater);
        // Connect IO device to reader
        connect(device, SIGNAL(readyRead()), reader, SLOT(read()));
        // start the reader thread
        readerThread.start();
    }
    else {
        // Connect IO device to reader
        connect(device, SIGNAL(readyRead()), utalk, SLOT(processInputStream()));
    }

    connect(telemetryMon, SIGNAL(connected()), this, SLOT(onConnect()));
    connect(telemetryMon, SIGNAL(disconnected()), this, SLOT(onDisconnect()));
    connect(telemetryMon, SIGNAL(telemetryUpdated(double, double)), this, SLOT(onTelemetryUpdate(double, double)));
}

void TelemetryManager::stop()
{
    emit myStop();

    if (false) {
        readerThread.quit();
        readerThread.wait();
    }
}

void TelemetryManager::onStop()
{
    telemetryMon->disconnect(this);
    delete telemetryMon;
    delete telemetry;
    delete utalk;
    onDisconnect();
}

void TelemetryManager::onConnect()
{
    autopilotConnected = true;
    emit connected();
}

void TelemetryManager::onDisconnect()
{
    autopilotConnected = false;
    emit disconnected();
}

<<<<<<< HEAD
IODeviceReader::IODeviceReader(UAVTalk *uavTalk) : uavTalk(uavTalk)
{
}

void IODeviceReader::read()
{
    uavTalk->processInputStream();
}
=======
void TelemetryManager::onTelemetryUpdate(double txRate, double rxRate)
{
    emit telemetryUpdated(txRate, rxRate);
}
>>>>>>> 8a742179
<|MERGE_RESOLUTION|>--- conflicted
+++ resolved
@@ -121,7 +121,11 @@
     emit disconnected();
 }
 
-<<<<<<< HEAD
+void TelemetryManager::onTelemetryUpdate(double txRate, double rxRate)
+{
+    emit telemetryUpdated(txRate, rxRate);
+}
+
 IODeviceReader::IODeviceReader(UAVTalk *uavTalk) : uavTalk(uavTalk)
 {
 }
@@ -129,10 +133,4 @@
 void IODeviceReader::read()
 {
     uavTalk->processInputStream();
-}
-=======
-void TelemetryManager::onTelemetryUpdate(double txRate, double rxRate)
-{
-    emit telemetryUpdated(txRate, rxRate);
-}
->>>>>>> 8a742179
+}