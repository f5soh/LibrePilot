--- conflicted
+++ resolved
@@ -25,233 +25,6 @@
 
 OTHER_FILES += UAVObjects.pluginspec
 
-<<<<<<< HEAD
-# Add in all of the synthetic/generated uavobject files
-HEADERS += \
-    $$UAVOBJECT_SYNTHETICS/statusgrounddrive.h \
-    $$UAVOBJECT_SYNTHETICS/statusvtolautotakeoff.h \
-    $$UAVOBJECT_SYNTHETICS/pidstatus.h \
-    $$UAVOBJECT_SYNTHETICS/statusvtolland.h \
-    $$UAVOBJECT_SYNTHETICS/vtolselftuningstats.h \
-    $$UAVOBJECT_SYNTHETICS/accelgyrosettings.h \
-    $$UAVOBJECT_SYNTHETICS/accessorydesired.h \
-    $$UAVOBJECT_SYNTHETICS/barosensor.h \
-    $$UAVOBJECT_SYNTHETICS/airspeedsensor.h \
-    $$UAVOBJECT_SYNTHETICS/airspeedsettings.h \
-    $$UAVOBJECT_SYNTHETICS/airspeedstate.h \
-    $$UAVOBJECT_SYNTHETICS/attitudestate.h \
-    $$UAVOBJECT_SYNTHETICS/attitudesimulated.h \
-    $$UAVOBJECT_SYNTHETICS/altitudeholdsettings.h \
-    $$UAVOBJECT_SYNTHETICS/altitudeholdstatus.h \
-    $$UAVOBJECT_SYNTHETICS/altitudefiltersettings.h \
-    $$UAVOBJECT_SYNTHETICS/debuglogsettings.h \
-    $$UAVOBJECT_SYNTHETICS/debuglogcontrol.h \
-    $$UAVOBJECT_SYNTHETICS/debuglogstatus.h \
-    $$UAVOBJECT_SYNTHETICS/debuglogentry.h \
-    $$UAVOBJECT_SYNTHETICS/ekfconfiguration.h \
-    $$UAVOBJECT_SYNTHETICS/ekfstatevariance.h \
-    $$UAVOBJECT_SYNTHETICS/revocalibration.h \
-    $$UAVOBJECT_SYNTHETICS/revosettings.h \
-    $$UAVOBJECT_SYNTHETICS/gcstelemetrystats.h \
-    $$UAVOBJECT_SYNTHETICS/gyrostate.h \
-    $$UAVOBJECT_SYNTHETICS/gyrosensor.h \
-    $$UAVOBJECT_SYNTHETICS/accelsensor.h \
-    $$UAVOBJECT_SYNTHETICS/accelstate.h \
-    $$UAVOBJECT_SYNTHETICS/magsensor.h \
-    $$UAVOBJECT_SYNTHETICS/magstate.h \
-    $$UAVOBJECT_SYNTHETICS/camerastabsettings.h \
-    $$UAVOBJECT_SYNTHETICS/flighttelemetrystats.h \
-    $$UAVOBJECT_SYNTHETICS/systemstats.h \
-    $$UAVOBJECT_SYNTHETICS/systemalarms.h \
-    $$UAVOBJECT_SYNTHETICS/objectpersistence.h \
-    $$UAVOBJECT_SYNTHETICS/overosyncstats.h \
-    $$UAVOBJECT_SYNTHETICS/overosyncsettings.h \
-    $$UAVOBJECT_SYNTHETICS/systemsettings.h \
-    $$UAVOBJECT_SYNTHETICS/stabilizationstatus.h \
-    $$UAVOBJECT_SYNTHETICS/stabilizationsettings.h \
-    $$UAVOBJECT_SYNTHETICS/stabilizationsettingsbank1.h \
-    $$UAVOBJECT_SYNTHETICS/stabilizationsettingsbank2.h \
-    $$UAVOBJECT_SYNTHETICS/stabilizationsettingsbank3.h \
-    $$UAVOBJECT_SYNTHETICS/stabilizationbank.h \
-    $$UAVOBJECT_SYNTHETICS/manualcontrolsettings.h \
-    $$UAVOBJECT_SYNTHETICS/manualcontrolcommand.h \
-    $$UAVOBJECT_SYNTHETICS/flightmodesettings.h \
-    $$UAVOBJECT_SYNTHETICS/stabilizationdesired.h \
-    $$UAVOBJECT_SYNTHETICS/actuatorsettings.h \
-    $$UAVOBJECT_SYNTHETICS/actuatordesired.h \
-    $$UAVOBJECT_SYNTHETICS/actuatorcommand.h \
-    $$UAVOBJECT_SYNTHETICS/gpspositionsensor.h \
-    $$UAVOBJECT_SYNTHETICS/gpstime.h \
-    $$UAVOBJECT_SYNTHETICS/gpssatellites.h \
-    $$UAVOBJECT_SYNTHETICS/gpssettings.h \
-    $$UAVOBJECT_SYNTHETICS/pathaction.h \
-    $$UAVOBJECT_SYNTHETICS/pathdesired.h \
-    $$UAVOBJECT_SYNTHETICS/pathplan.h \
-    $$UAVOBJECT_SYNTHETICS/pathstatus.h \
-    $$UAVOBJECT_SYNTHETICS/pathsummary.h \
-    $$UAVOBJECT_SYNTHETICS/gpsvelocitysensor.h \
-    $$UAVOBJECT_SYNTHETICS/positionstate.h \
-    $$UAVOBJECT_SYNTHETICS/flightbatterystate.h \
-    $$UAVOBJECT_SYNTHETICS/homelocation.h \
-    $$UAVOBJECT_SYNTHETICS/mixersettings.h \
-    $$UAVOBJECT_SYNTHETICS/mixerstatus.h \
-    $$UAVOBJECT_SYNTHETICS/velocitydesired.h \
-    $$UAVOBJECT_SYNTHETICS/velocitystate.h \
-    $$UAVOBJECT_SYNTHETICS/groundtruth.h \
-    $$UAVOBJECT_SYNTHETICS/fixedwingpathfollowersettings.h \
-    $$UAVOBJECT_SYNTHETICS/fixedwingpathfollowerstatus.h \
-    $$UAVOBJECT_SYNTHETICS/vtolpathfollowersettings.h \
-    $$UAVOBJECT_SYNTHETICS/groundpathfollowersettings.h \
-    $$UAVOBJECT_SYNTHETICS/ratedesired.h \
-    $$UAVOBJECT_SYNTHETICS/firmwareiapobj.h \
-    $$UAVOBJECT_SYNTHETICS/i2cstats.h \
-    $$UAVOBJECT_SYNTHETICS/flightbatterysettings.h \
-    $$UAVOBJECT_SYNTHETICS/taskinfo.h \
-    $$UAVOBJECT_SYNTHETICS/callbackinfo.h \
-    $$UAVOBJECT_SYNTHETICS/flightplanstatus.h \
-    $$UAVOBJECT_SYNTHETICS/flightplansettings.h \
-    $$UAVOBJECT_SYNTHETICS/flightplancontrol.h \
-    $$UAVOBJECT_SYNTHETICS/watchdogstatus.h \
-    $$UAVOBJECT_SYNTHETICS/nedaccel.h \
-    $$UAVOBJECT_SYNTHETICS/sonaraltitude.h \
-    $$UAVOBJECT_SYNTHETICS/flightstatus.h \
-    $$UAVOBJECT_SYNTHETICS/hwsettings.h \
-    $$UAVOBJECT_SYNTHETICS/gcsreceiver.h \
-    $$UAVOBJECT_SYNTHETICS/receiveractivity.h \
-    $$UAVOBJECT_SYNTHETICS/receiverstatus.h \
-    $$UAVOBJECT_SYNTHETICS/attitudesettings.h \
-    $$UAVOBJECT_SYNTHETICS/txpidsettings.h \
-    $$UAVOBJECT_SYNTHETICS/cameradesired.h \
-    $$UAVOBJECT_SYNTHETICS/faultsettings.h \
-    $$UAVOBJECT_SYNTHETICS/poilearnsettings.h \
-    $$UAVOBJECT_SYNTHETICS/poilocation.h \
-    $$UAVOBJECT_SYNTHETICS/oplinksettings.h \
-    $$UAVOBJECT_SYNTHETICS/oplinkstatus.h \
-    $$UAVOBJECT_SYNTHETICS/oplinkreceiver.h \
-    $$UAVOBJECT_SYNTHETICS/radiocombridgestats.h \
-    $$UAVOBJECT_SYNTHETICS/osdsettings.h \
-    $$UAVOBJECT_SYNTHETICS/waypoint.h \
-    $$UAVOBJECT_SYNTHETICS/waypointactive.h \
-    $$UAVOBJECT_SYNTHETICS/mpugyroaccelsettings.h \
-    $$UAVOBJECT_SYNTHETICS/takeofflocation.h \
-    $$UAVOBJECT_SYNTHETICS/auxmagsensor.h \
-    $$UAVOBJECT_SYNTHETICS/auxmagsettings.h \
-    $$UAVOBJECT_SYNTHETICS/gpsextendedstatus.h \
-    $$UAVOBJECT_SYNTHETICS/perfcounter.h
-
-SOURCES += \
-    $$UAVOBJECT_SYNTHETICS/statusgrounddrive.cpp \
-    $$UAVOBJECT_SYNTHETICS/statusvtolautotakeoff.cpp \
-    $$UAVOBJECT_SYNTHETICS/pidstatus.cpp \
-    $$UAVOBJECT_SYNTHETICS/statusvtolland.cpp \
-    $$UAVOBJECT_SYNTHETICS/vtolselftuningstats.cpp \
-    $$UAVOBJECT_SYNTHETICS/accelgyrosettings.cpp \
-    $$UAVOBJECT_SYNTHETICS/accessorydesired.cpp \
-    $$UAVOBJECT_SYNTHETICS/barosensor.cpp \
-    $$UAVOBJECT_SYNTHETICS/airspeedsensor.cpp \
-    $$UAVOBJECT_SYNTHETICS/airspeedsettings.cpp \
-    $$UAVOBJECT_SYNTHETICS/airspeedstate.cpp \
-    $$UAVOBJECT_SYNTHETICS/attitudestate.cpp \
-    $$UAVOBJECT_SYNTHETICS/attitudesimulated.cpp \
-    $$UAVOBJECT_SYNTHETICS/altitudeholdsettings.cpp \
-    $$UAVOBJECT_SYNTHETICS/altitudeholdstatus.cpp \
-    $$UAVOBJECT_SYNTHETICS/debuglogsettings.cpp \
-    $$UAVOBJECT_SYNTHETICS/debuglogcontrol.cpp \
-    $$UAVOBJECT_SYNTHETICS/debuglogstatus.cpp \
-    $$UAVOBJECT_SYNTHETICS/debuglogentry.cpp \
-    $$UAVOBJECT_SYNTHETICS/altitudefiltersettings.cpp \
-    $$UAVOBJECT_SYNTHETICS/ekfconfiguration.cpp \
-    $$UAVOBJECT_SYNTHETICS/ekfstatevariance.cpp \
-    $$UAVOBJECT_SYNTHETICS/revocalibration.cpp \
-    $$UAVOBJECT_SYNTHETICS/revosettings.cpp \
-    $$UAVOBJECT_SYNTHETICS/gcstelemetrystats.cpp \
-    $$UAVOBJECT_SYNTHETICS/accelsensor.cpp \
-    $$UAVOBJECT_SYNTHETICS/accelstate.cpp \
-    $$UAVOBJECT_SYNTHETICS/gyrostate.cpp \
-    $$UAVOBJECT_SYNTHETICS/gyrosensor.cpp \
-    $$UAVOBJECT_SYNTHETICS/magsensor.cpp \
-    $$UAVOBJECT_SYNTHETICS/magstate.cpp \
-    $$UAVOBJECT_SYNTHETICS/camerastabsettings.cpp \
-    $$UAVOBJECT_SYNTHETICS/flighttelemetrystats.cpp \
-    $$UAVOBJECT_SYNTHETICS/systemstats.cpp \
-    $$UAVOBJECT_SYNTHETICS/systemalarms.cpp \
-    $$UAVOBJECT_SYNTHETICS/objectpersistence.cpp \
-    $$UAVOBJECT_SYNTHETICS/overosyncstats.cpp \
-    $$UAVOBJECT_SYNTHETICS/overosyncsettings.cpp \
-    $$UAVOBJECT_SYNTHETICS/systemsettings.cpp \
-    $$UAVOBJECT_SYNTHETICS/stabilizationstatus.cpp \
-    $$UAVOBJECT_SYNTHETICS/stabilizationsettings.cpp \
-    $$UAVOBJECT_SYNTHETICS/stabilizationsettingsbank1.cpp \
-    $$UAVOBJECT_SYNTHETICS/stabilizationsettingsbank2.cpp \
-    $$UAVOBJECT_SYNTHETICS/stabilizationsettingsbank3.cpp \
-    $$UAVOBJECT_SYNTHETICS/stabilizationbank.cpp \
-    $$UAVOBJECT_SYNTHETICS/manualcontrolsettings.cpp \
-    $$UAVOBJECT_SYNTHETICS/manualcontrolcommand.cpp \
-    $$UAVOBJECT_SYNTHETICS/flightmodesettings.cpp \
-    $$UAVOBJECT_SYNTHETICS/stabilizationdesired.cpp \
-    $$UAVOBJECT_SYNTHETICS/actuatorsettings.cpp \
-    $$UAVOBJECT_SYNTHETICS/actuatordesired.cpp \
-    $$UAVOBJECT_SYNTHETICS/actuatorcommand.cpp \
-    $$UAVOBJECT_SYNTHETICS/gpspositionsensor.cpp \
-    $$UAVOBJECT_SYNTHETICS/gpstime.cpp \
-    $$UAVOBJECT_SYNTHETICS/gpssatellites.cpp \
-    $$UAVOBJECT_SYNTHETICS/gpssettings.cpp \
-    $$UAVOBJECT_SYNTHETICS/pathaction.cpp \
-    $$UAVOBJECT_SYNTHETICS/pathdesired.cpp \
-    $$UAVOBJECT_SYNTHETICS/pathplan.cpp \
-    $$UAVOBJECT_SYNTHETICS/pathstatus.cpp \
-    $$UAVOBJECT_SYNTHETICS/pathsummary.cpp \
-    $$UAVOBJECT_SYNTHETICS/gpsvelocitysensor.cpp \
-    $$UAVOBJECT_SYNTHETICS/positionstate.cpp \
-    $$UAVOBJECT_SYNTHETICS/flightbatterystate.cpp \
-    $$UAVOBJECT_SYNTHETICS/homelocation.cpp \
-    $$UAVOBJECT_SYNTHETICS/mixersettings.cpp \
-    $$UAVOBJECT_SYNTHETICS/mixerstatus.cpp \
-    $$UAVOBJECT_SYNTHETICS/velocitydesired.cpp \
-    $$UAVOBJECT_SYNTHETICS/velocitystate.cpp \
-    $$UAVOBJECT_SYNTHETICS/groundtruth.cpp \
-    $$UAVOBJECT_SYNTHETICS/fixedwingpathfollowersettings.cpp \
-    $$UAVOBJECT_SYNTHETICS/fixedwingpathfollowerstatus.cpp \
-    $$UAVOBJECT_SYNTHETICS/vtolpathfollowersettings.cpp \
-    $$UAVOBJECT_SYNTHETICS/groundpathfollowersettings.cpp \
-    $$UAVOBJECT_SYNTHETICS/ratedesired.cpp \
-    $$UAVOBJECT_SYNTHETICS/firmwareiapobj.cpp \
-    $$UAVOBJECT_SYNTHETICS/i2cstats.cpp \
-    $$UAVOBJECT_SYNTHETICS/flightbatterysettings.cpp \
-    $$UAVOBJECT_SYNTHETICS/taskinfo.cpp \
-    $$UAVOBJECT_SYNTHETICS/callbackinfo.cpp \
-    $$UAVOBJECT_SYNTHETICS/flightplanstatus.cpp \
-    $$UAVOBJECT_SYNTHETICS/flightplansettings.cpp \
-    $$UAVOBJECT_SYNTHETICS/flightplancontrol.cpp \
-    $$UAVOBJECT_SYNTHETICS/watchdogstatus.cpp \
-    $$UAVOBJECT_SYNTHETICS/nedaccel.cpp \
-    $$UAVOBJECT_SYNTHETICS/sonaraltitude.cpp \
-    $$UAVOBJECT_SYNTHETICS/uavobjectsinit.cpp \
-    $$UAVOBJECT_SYNTHETICS/flightstatus.cpp \
-    $$UAVOBJECT_SYNTHETICS/hwsettings.cpp \
-    $$UAVOBJECT_SYNTHETICS/gcsreceiver.cpp \
-    $$UAVOBJECT_SYNTHETICS/receiveractivity.cpp \
-    $$UAVOBJECT_SYNTHETICS/receiverstatus.cpp \
-    $$UAVOBJECT_SYNTHETICS/attitudesettings.cpp \
-    $$UAVOBJECT_SYNTHETICS/txpidsettings.cpp \
-    $$UAVOBJECT_SYNTHETICS/cameradesired.cpp \
-    $$UAVOBJECT_SYNTHETICS/faultsettings.cpp \
-    $$UAVOBJECT_SYNTHETICS/poilearnsettings.cpp \
-    $$UAVOBJECT_SYNTHETICS/poilocation.cpp \
-    $$UAVOBJECT_SYNTHETICS/oplinksettings.cpp \
-    $$UAVOBJECT_SYNTHETICS/oplinkstatus.cpp \
-    $$UAVOBJECT_SYNTHETICS/oplinkreceiver.cpp \
-    $$UAVOBJECT_SYNTHETICS/radiocombridgestats.cpp \
-    $$UAVOBJECT_SYNTHETICS/osdsettings.cpp \
-    $$UAVOBJECT_SYNTHETICS/waypoint.cpp \
-    $$UAVOBJECT_SYNTHETICS/waypointactive.cpp \
-    $$UAVOBJECT_SYNTHETICS/mpugyroaccelsettings.cpp \
-    $$UAVOBJECT_SYNTHETICS/takeofflocation.cpp \
-    $$UAVOBJECT_SYNTHETICS/auxmagsensor.cpp \
-    $$UAVOBJECT_SYNTHETICS/auxmagsettings.cpp \
-    $$UAVOBJECT_SYNTHETICS/gpsextendedstatus.cpp \
-    $$UAVOBJECT_SYNTHETICS/perfcounter.cpp
-=======
 UAVOBJ_XML_DIR = $${ROOT_DIR}/shared/uavobjectdefinition
 UAVOBJ_ROOT_DIR = $${ROOT_DIR}
 
@@ -374,5 +147,4 @@
     $${UAVOBJ_XML_DIR}/gpsextendedstatus.xml \
     $${UAVOBJ_XML_DIR}/perfcounter.xml
 
-include(uavobjgenerator.pri)
->>>>>>> 7bfa9beb
+include(uavobjgenerator.pri)