--- conflicted
+++ resolved
@@ -35,11 +35,7 @@
     m_widget(widget)
 {
     m_container = NULL;
-<<<<<<< HEAD
-    m_parent = parent;
-=======
     m_parent    = parent;
->>>>>>> 2f2cff3d
 }
 
 QmlViewGadget::~QmlViewGadget()
