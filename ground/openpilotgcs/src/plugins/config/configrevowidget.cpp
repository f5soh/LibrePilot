/**
 ******************************************************************************
 *
 * @file       ConfigRevoWidget.h
 * @author     The OpenPilot Team, http://www.openpilot.org Copyright (C) 2010.
 * @addtogroup GCSPlugins GCS Plugins
 * @{
 * @addtogroup ConfigPlugin Config Plugin
 * @{
 * @brief The Configuration Gadget used to update settings in the firmware
 *****************************************************************************/
/*
 * This program is free software; you can redistribute it and/or modify
 * it under the terms of the GNU General Public License as published by
 * the Free Software Foundation; either version 3 of the License, or
 * (at your option) any later version.
 *
 * This program is distributed in the hope that it will be useful, but
 * WITHOUT ANY WARRANTY; without even the implied warranty of MERCHANTABILITY
 * or FITNESS FOR A PARTICULAR PURPOSE. See the GNU General Public License
 * for more details.
 *
 * You should have received a copy of the GNU General Public License along
 * with this program; if not, write to the Free Software Foundation, Inc.,
 * 59 Temple Place, Suite 330, Boston, MA 02111-1307 USA
 */
#include "configrevowidget.h"

#include "math.h"
#include <QDebug>
#include <QTimer>
#include <QStringList>
#include <QtGui/QWidget>
#include <QtGui/QTextEdit>
#include <QtGui/QVBoxLayout>
#include <QtGui/QPushButton>
#include <QMessageBox>
#include <QThread>
#include <QErrorMessage>
#include <iostream>
#include <QDesktopServices>
#include <QUrl>
#include <attitudesettings.h>
#include <revocalibration.h>
#include <homelocation.h>
#include <accels.h>
#include <gyros.h>
#include <magnetometer.h>

#define GRAVITY 9.81f
#include "assertions.h"
#include "calibration.h"

#define sign(x) ((x < 0) ? -1 : 1)

// Uncomment this to enable 6 point calibration on the accels
//#define SIX_POINT_CAL_ACCEL

const double ConfigRevoWidget::maxVarValue = 0.1;

// *****************

class Thread : public QThread
{
public:
    static void usleep(unsigned long usecs)
    {
        QThread::usleep(usecs);
    }
};

// *****************

ConfigRevoWidget::ConfigRevoWidget(QWidget *parent) :
    ConfigTaskWidget(parent),
    collectingData(false),
<<<<<<< HEAD
=======
    m_ui(new Ui_RevoSensorsWidget()),
>>>>>>> ba575edb
    position(-1)
{
    m_ui = new Ui_RevoSensorsWidget();
    m_ui->setupUi(this);

    // Initialization of the Paper plane widget
    m_ui->sixPointsHelp->setScene(new QGraphicsScene(this));

    paperplane = new QGraphicsSvgItem();
    paperplane->setSharedRenderer(new QSvgRenderer());
    paperplane->renderer()->load(QString(":/configgadget/images/paper-plane.svg"));
    paperplane->setElementId("plane-horizontal");
    m_ui->sixPointsHelp->scene()->addItem(paperplane);
    m_ui->sixPointsHelp->setSceneRect(paperplane->boundingRect());

    // Initialization of the Revo sensor noise bargraph graph
    m_ui->sensorsBargraph->setScene(new QGraphicsScene(this));

    QSvgRenderer *renderer = new QSvgRenderer();
    sensorsBargraph = new QGraphicsSvgItem();
    renderer->load(QString(":/configgadget/images/ahrs-calib.svg"));
    sensorsBargraph->setSharedRenderer(renderer);
    sensorsBargraph->setElementId("background");
    sensorsBargraph->setObjectName("background");
    m_ui->sensorsBargraph->scene()->addItem(sensorsBargraph);
    m_ui->sensorsBargraph->setSceneRect(sensorsBargraph->boundingRect());

    // Initialize the 9 bargraph values:

    QMatrix lineMatrix = renderer->matrixForElement("accel_x");
    QRectF rect = lineMatrix.mapRect(renderer->boundsOnElement("accel_x"));
    qreal startX = rect.x();
    qreal startY = rect.y()+ rect.height();
    // maxBarHeight will be used for scaling it later.
    maxBarHeight = rect.height();
    // Then once we have the initial location, we can put it
    // into a QGraphicsSvgItem which we will display at the same
    // place: we do this so that the heading scale can be clipped to
    // the compass dial region.
    accel_x = new QGraphicsSvgItem();
    accel_x->setSharedRenderer(renderer);
    accel_x->setElementId("accel_x");
    m_ui->sensorsBargraph->scene()->addItem(accel_x);
    accel_x->setPos(startX, startY);
    accel_x->setTransform(QTransform::fromScale(1,0),true);

    lineMatrix = renderer->matrixForElement("accel_y");
    rect = lineMatrix.mapRect(renderer->boundsOnElement("accel_y"));
    startX = rect.x();
    startY = rect.y()+ rect.height();
    accel_y = new QGraphicsSvgItem();
    accel_y->setSharedRenderer(renderer);
    accel_y->setElementId("accel_y");
    m_ui->sensorsBargraph->scene()->addItem(accel_y);
    accel_y->setPos(startX,startY);
    accel_y->setTransform(QTransform::fromScale(1,0),true);

    lineMatrix = renderer->matrixForElement("accel_z");
    rect = lineMatrix.mapRect(renderer->boundsOnElement("accel_z"));
    startX = rect.x();
    startY = rect.y()+ rect.height();
    accel_z = new QGraphicsSvgItem();
    accel_z->setSharedRenderer(renderer);
    accel_z->setElementId("accel_z");
    m_ui->sensorsBargraph->scene()->addItem(accel_z);
    accel_z->setPos(startX,startY);
    accel_z->setTransform(QTransform::fromScale(1,0),true);

    lineMatrix = renderer->matrixForElement("gyro_x");
    rect = lineMatrix.mapRect(renderer->boundsOnElement("gyro_x"));
    startX = rect.x();
    startY = rect.y()+ rect.height();
    gyro_x = new QGraphicsSvgItem();
    gyro_x->setSharedRenderer(renderer);
    gyro_x->setElementId("gyro_x");
    m_ui->sensorsBargraph->scene()->addItem(gyro_x);
    gyro_x->setPos(startX,startY);
    gyro_x->setTransform(QTransform::fromScale(1,0),true);

    lineMatrix = renderer->matrixForElement("gyro_y");
    rect = lineMatrix.mapRect(renderer->boundsOnElement("gyro_y"));
    startX = rect.x();
    startY = rect.y()+ rect.height();
    gyro_y = new QGraphicsSvgItem();
    gyro_y->setSharedRenderer(renderer);
    gyro_y->setElementId("gyro_y");
    m_ui->sensorsBargraph->scene()->addItem(gyro_y);
    gyro_y->setPos(startX,startY);
    gyro_y->setTransform(QTransform::fromScale(1,0),true);


    lineMatrix = renderer->matrixForElement("gyro_z");
    rect = lineMatrix.mapRect(renderer->boundsOnElement("gyro_z"));
    startX = rect.x();
    startY = rect.y()+ rect.height();
    gyro_z = new QGraphicsSvgItem();
    gyro_z->setSharedRenderer(renderer);
    gyro_z->setElementId("gyro_z");
    m_ui->sensorsBargraph->scene()->addItem(gyro_z);
    gyro_z->setPos(startX,startY);
    gyro_z->setTransform(QTransform::fromScale(1,0),true);

    lineMatrix = renderer->matrixForElement("mag_x");
    rect = lineMatrix.mapRect(renderer->boundsOnElement("mag_x"));
    startX = rect.x();
    startY = rect.y()+ rect.height();
    mag_x = new QGraphicsSvgItem();
    mag_x->setSharedRenderer(renderer);
    mag_x->setElementId("mag_x");
    m_ui->sensorsBargraph->scene()->addItem(mag_x);
    mag_x->setPos(startX,startY);
    mag_x->setTransform(QTransform::fromScale(1,0),true);

    lineMatrix = renderer->matrixForElement("mag_y");
    rect = lineMatrix.mapRect(renderer->boundsOnElement("mag_y"));
    startX = rect.x();
    startY = rect.y()+ rect.height();
    mag_y = new QGraphicsSvgItem();
    mag_y->setSharedRenderer(renderer);
    mag_y->setElementId("mag_y");
    m_ui->sensorsBargraph->scene()->addItem(mag_y);
    mag_y->setPos(startX,startY);
    mag_y->setTransform(QTransform::fromScale(1,0),true);

    lineMatrix = renderer->matrixForElement("mag_z");
    rect = lineMatrix.mapRect(renderer->boundsOnElement("mag_z"));
    startX = rect.x();
    startY = rect.y()+ rect.height();
    mag_z = new QGraphicsSvgItem();
    mag_z->setSharedRenderer(renderer);
    mag_z->setElementId("mag_z");
    m_ui->sensorsBargraph->scene()->addItem(mag_z);
    mag_z->setPos(startX,startY);
    mag_z->setTransform(QTransform::fromScale(1,0),true);

    // Must set up the UI (above) before setting up the UAVO mappings or refreshWidgetValues
    // will be dealing with some null pointers
    addUAVObject("RevoCalibration");
    autoLoadWidgets();

    // Connect the signals
    connect(m_ui->accelBiasStart, SIGNAL(clicked()), this, SLOT(doStartAccelGyroBiasCalibration()));
    connect(m_ui->sixPointsStart, SIGNAL(clicked()), this, SLOT(doStartSixPointCalibration()));
    connect(m_ui->sixPointsSave, SIGNAL(clicked()), this, SLOT(savePositionData()));
    connect(m_ui->noiseMeasurementStart, SIGNAL(clicked()), this, SLOT(doStartNoiseMeasurement()));
}

ConfigRevoWidget::~ConfigRevoWidget()
{
    // Do nothing
}


void ConfigRevoWidget::showEvent(QShowEvent *event)
{
    Q_UNUSED(event)
    // Thit fitInView method should only be called now, once the
    // widget is shown, otherwise it cannot compute its values and
    // the result is usually a sensorsBargraph that is way too small.
    m_ui->sensorsBargraph->fitInView(sensorsBargraph, Qt::KeepAspectRatio);
    m_ui->sixPointsHelp->fitInView(paperplane,Qt::KeepAspectRatio);
}

void ConfigRevoWidget::resizeEvent(QResizeEvent *event)
{
    Q_UNUSED(event)
    m_ui->sensorsBargraph->fitInView(sensorsBargraph, Qt::KeepAspectRatio);
    m_ui->sixPointsHelp->fitInView(paperplane,Qt::KeepAspectRatio);
}

/**
  * Starts an accelerometer bias calibration.
  */
void ConfigRevoWidget::doStartAccelGyroBiasCalibration()
{
    m_ui->accelBiasStart->setEnabled(false);
    m_ui->accelBiasProgress->setValue(0);

    RevoCalibration * revoCalibration = RevoCalibration::GetInstance(getObjectManager());
    Q_ASSERT(revoCalibration);
    RevoCalibration::DataFields revoCalibrationData = revoCalibration->getData();
    revoCalibrationData.BiasCorrectedRaw = RevoCalibration::BIASCORRECTEDRAW_FALSE;
    revoCalibration->setData(revoCalibrationData);
    revoCalibration->updated();

    // Disable gyro bias correction while calibrating
    AttitudeSettings * attitudeSettings = AttitudeSettings::GetInstance(getObjectManager());
    Q_ASSERT(attitudeSettings);
    AttitudeSettings::DataFields attitudeSettingsData = attitudeSettings->getData();
    attitudeSettingsData.BiasCorrectGyro = AttitudeSettings::BIASCORRECTGYRO_FALSE;
    attitudeSettings->setData(attitudeSettingsData);
    attitudeSettings->updated();

    accel_accum_x.clear();
    accel_accum_y.clear();
    accel_accum_z.clear();
    gyro_accum_x.clear();
    gyro_accum_y.clear();
    gyro_accum_z.clear();

    UAVObject::Metadata mdata;

    /* Need to get as many accel updates as possible */
    Accels * accels = Accels::GetInstance(getObjectManager());
    Q_ASSERT(accels);
    initialAccelsMdata = accels->getMetadata();
    mdata = initialAccelsMdata;
    UAVObject::SetFlightTelemetryUpdateMode(mdata, UAVObject::UPDATEMODE_PERIODIC);
    mdata.flightTelemetryUpdatePeriod = 100;
    accels->setMetadata(mdata);

    Gyros * gyros = Gyros::GetInstance(getObjectManager());
    Q_ASSERT(gyros);
    initialGyrosMdata = gyros->getMetadata();
    mdata = initialGyrosMdata;
    UAVObject::SetFlightTelemetryUpdateMode(mdata, UAVObject::UPDATEMODE_PERIODIC);
    mdata.flightTelemetryUpdatePeriod = 100;
    gyros->setMetadata(mdata);

    // Now connect to the accels and mag updates, gather for 100 samples
    collectingData = true;
    connect(accels, SIGNAL(objectUpdated(UAVObject*)), this, SLOT(doGetAccelGyroBiasData(UAVObject*)));
    connect(gyros, SIGNAL(objectUpdated(UAVObject*)), this, SLOT(doGetAccelGyroBiasData(UAVObject*)));
}

/**
  Updates the accel bias raw values
  */
void ConfigRevoWidget::doGetAccelGyroBiasData(UAVObject *obj)
{
    QMutexLocker lock(&sensorsUpdateLock);
    Q_UNUSED(lock);

    switch(obj->getObjID()) {
    case Accels::OBJID:
    {
        Accels * accels = Accels::GetInstance(getObjectManager());
        Q_ASSERT(accels);
        Accels::DataFields accelsData = accels->getData();

        accel_accum_x.append(accelsData.x);
        accel_accum_y.append(accelsData.y);
        accel_accum_z.append(accelsData.z);
        break;
    }
    case Gyros::OBJID:
    {
        Gyros * gyros = Gyros::GetInstance(getObjectManager());
        Q_ASSERT(gyros);
        Gyros::DataFields gyrosData = gyros->getData();

        gyro_accum_x.append(gyrosData.x);
        gyro_accum_y.append(gyrosData.y);
        gyro_accum_z.append(gyrosData.z);
        break;
    }
    default:
        Q_ASSERT(0);
    }

    // Work out the progress based on whichever has less
    double p1 = (double) accel_accum_x.size() / (double) NOISE_SAMPLES;
    double p2 = (double) accel_accum_y.size() / (double) NOISE_SAMPLES;
    m_ui->accelBiasProgress->setValue(((p1 < p2) ? p1 : p2) * 100);

    if(accel_accum_x.size() >= NOISE_SAMPLES &&
            gyro_accum_y.size() >= NOISE_SAMPLES &&
            collectingData == true) {

        collectingData = false;

        Accels * accels = Accels::GetInstance(getObjectManager());
        Gyros * gyros = Gyros::GetInstance(getObjectManager());

        disconnect(accels,SIGNAL(objectUpdated(UAVObject*)),this,SLOT(doGetAccelGyroBiasData(UAVObject*)));
        disconnect(gyros,SIGNAL(objectUpdated(UAVObject*)),this,SLOT(doGetAccelGyroBiasData(UAVObject*)));

        m_ui->accelBiasStart->setEnabled(true);

        RevoCalibration * revoCalibration = RevoCalibration::GetInstance(getObjectManager());
        Q_ASSERT(revoCalibration);
        RevoCalibration::DataFields revoCalibrationData = revoCalibration->getData();
        revoCalibrationData.BiasCorrectedRaw = RevoCalibration::BIASCORRECTEDRAW_TRUE;

        // Update the biases based on collected data
        revoCalibrationData.accel_bias[RevoCalibration::ACCEL_BIAS_X] += listMean(accel_accum_x);
        revoCalibrationData.accel_bias[RevoCalibration::ACCEL_BIAS_Y] += listMean(accel_accum_y);
        revoCalibrationData.accel_bias[RevoCalibration::ACCEL_BIAS_Z] += ( listMean(accel_accum_z) + GRAVITY );
        revoCalibrationData.gyro_bias[RevoCalibration::GYRO_BIAS_X] = listMean(gyro_accum_x);
        revoCalibrationData.gyro_bias[RevoCalibration::GYRO_BIAS_Y] = listMean(gyro_accum_y);
        revoCalibrationData.gyro_bias[RevoCalibration::GYRO_BIAS_Z] = listMean(gyro_accum_z);

        revoCalibration->setData(revoCalibrationData);
        revoCalibration->updated();

        AttitudeSettings * attitudeSettings = AttitudeSettings::GetInstance(getObjectManager());
        Q_ASSERT(attitudeSettings);
        AttitudeSettings::DataFields attitudeSettingsData = attitudeSettings->getData();
        attitudeSettingsData.BiasCorrectGyro = AttitudeSettings::BIASCORRECTGYRO_TRUE;
        attitudeSettings->setData(attitudeSettingsData);
        attitudeSettings->updated();

        accels->setMetadata(initialAccelsMdata);
        gyros->setMetadata(initialGyrosMdata);
    }
}



int LinearEquationsSolving(int nDim, double* pfMatr, double* pfVect, double* pfSolution)
{
 double fMaxElem;
 double fAcc;

 int i , j, k, m;

 for(k=0; k<(nDim-1); k++) // base row of matrix
 {
   // search of line with max element
   fMaxElem = fabs( pfMatr[k*nDim + k] );
   m = k;
   for(i=k+1; i<nDim; i++)
   {
     if(fMaxElem < fabs(pfMatr[i*nDim + k]) )
     {
       fMaxElem = pfMatr[i*nDim + k];
       m = i;
     }
   }

   // permutation of base line (index k) and max element line(index m)
   if(m != k)
   {
     for(i=k; i<nDim; i++)
     {
       fAcc               = pfMatr[k*nDim + i];
       pfMatr[k*nDim + i] = pfMatr[m*nDim + i];
       pfMatr[m*nDim + i] = fAcc;
     }
     fAcc = pfVect[k];
     pfVect[k] = pfVect[m];
     pfVect[m] = fAcc;
   }

   if( pfMatr[k*nDim + k] == 0.) return 0; // needs improvement !!!

   // triangulation of matrix with coefficients
   for(j=(k+1); j<nDim; j++) // current row of matrix
   {
     fAcc = - pfMatr[j*nDim + k] / pfMatr[k*nDim + k];
     for(i=k; i<nDim; i++)
     {
       pfMatr[j*nDim + i] = pfMatr[j*nDim + i] + fAcc*pfMatr[k*nDim + i];
     }
     pfVect[j] = pfVect[j] + fAcc*pfVect[k]; // free member recalculation
   }
 }

 for(k=(nDim-1); k>=0; k--)
 {
   pfSolution[k] = pfVect[k];
   for(i=(k+1); i<nDim; i++)
   {
     pfSolution[k] -= (pfMatr[k*nDim + i]*pfSolution[i]);
   }
   pfSolution[k] = pfSolution[k] / pfMatr[k*nDim + k];
 }

 return 1;
}


int SixPointInConstFieldCal( double ConstMag, double x[6], double y[6], double z[6], double S[3], double b[3] )
{
 int i;
 double A[5][5];
 double f[5], c[5];
 double xp, yp, zp, Sx;

 // Fill in matrix A -
 // write six difference-in-magnitude equations of the form
 // Sx^2(x2^2-x1^2) + 2*Sx*bx*(x2-x1) + Sy^2(y2^2-y1^2) + 2*Sy*by*(y2-y1) + Sz^2(z2^2-z1^2) + 2*Sz*bz*(z2-z1) = 0
 // or in other words
 // 2*Sx*bx*(x2-x1)/Sx^2  + Sy^2(y2^2-y1^2)/Sx^2  + 2*Sy*by*(y2-y1)/Sx^2  + Sz^2(z2^2-z1^2)/Sx^2  + 2*Sz*bz*(z2-z1)/Sx^2  = (x1^2-x2^2)
 for (i=0;i<5;i++){
     A[i][0] = 2.0 * (x[i+1] - x[i]);
     A[i][1] = y[i+1]*y[i+1] - y[i]*y[i];
     A[i][2] = 2.0 * (y[i+1] - y[i]);
     A[i][3] = z[i+1]*z[i+1] - z[i]*z[i];
     A[i][4] = 2.0 * (z[i+1] - z[i]);
     f[i]    = x[i]*x[i] - x[i+1]*x[i+1];
 }

 // solve for c0=bx/Sx, c1=Sy^2/Sx^2; c2=Sy*by/Sx^2, c3=Sz^2/Sx^2, c4=Sz*bz/Sx^2
 if (  !LinearEquationsSolving( 5, (double *)A, f, c) ) return 0;

 // use one magnitude equation and c's to find Sx - doesn't matter which - all give the same answer
 xp = x[0]; yp = y[0]; zp = z[0];
 Sx = sqrt(ConstMag*ConstMag / (xp*xp + 2*c[0]*xp + c[0]*c[0] + c[1]*yp*yp + 2*c[2]*yp + c[2]*c[2]/c[1] + c[3]*zp*zp + 2*c[4]*zp + c[4]*c[4]/c[3]));

 S[0] = Sx;
 b[0] = Sx*c[0];
 S[1] = sqrt(c[1]*Sx*Sx);
 b[1] = c[2]*Sx*Sx/S[1];
 S[2] = sqrt(c[3]*Sx*Sx);
 b[2] = c[4]*Sx*Sx/S[2];

 return 1;
}

/********** Functions for six point calibration **************/

/**
  * Called by the "Start" button.  Sets up the meta data and enables the
  * buttons to perform six point calibration of the magnetometer (optionally
  * accel) to compute the scale and bias of this sensor based on the current
  * home location magnetic strength.
  */
void ConfigRevoWidget::doStartSixPointCalibration()
{
    RevoCalibration * revoCalibration = RevoCalibration::GetInstance(getObjectManager());
    HomeLocation * homeLocation = HomeLocation::GetInstance(getObjectManager());
    Q_ASSERT(revoCalibration);
    Q_ASSERT(homeLocation);
    RevoCalibration::DataFields revoCalibrationData = revoCalibration->getData();
    HomeLocation::DataFields homeLocationData = homeLocation->getData();

    //check if Homelocation is set
    if(!homeLocationData.Set)
    {
        QMessageBox msgBox;
        msgBox.setInformativeText(tr("<p>HomeLocation not SET.</p><p>Please set your HomeLocation and try again. Aborting calibration!</p>"));
        msgBox.setStandardButtons(QMessageBox::Ok);
        msgBox.setDefaultButton(QMessageBox::Ok);
        msgBox.setIcon(QMessageBox::Information);
        msgBox.exec();
        return;
    }

#ifdef SIX_POINT_CAL_ACCEL
    // Calibration accel
    revoCalibrationData.accel_scale[RevoCalibration::ACCEL_SCALE_X] = 1;
    revoCalibrationData.accel_scale[RevoCalibration::ACCEL_SCALE_Y] = 1;
    revoCalibrationData.accel_scale[RevoCalibration::ACCEL_SCALE_Z] = 1;
    revoCalibrationData.accel_bias[RevoCalibration::ACCEL_BIAS_X] = 0;
    revoCalibrationData.accel_bias[RevoCalibration::ACCEL_BIAS_Y] = 0;
    revoCalibrationData.accel_bias[RevoCalibration::ACCEL_BIAS_Z] = 0;

    accel_accum_x.clear();
    accel_accum_y.clear();
    accel_accum_z.clear();
#endif

    // Calibration mag
    revoCalibrationData.mag_scale[RevoCalibration::MAG_SCALE_X] = 1;
    revoCalibrationData.mag_scale[RevoCalibration::MAG_SCALE_Y] = 1;
    revoCalibrationData.mag_scale[RevoCalibration::MAG_SCALE_Z] = 1;
    revoCalibrationData.mag_bias[RevoCalibration::MAG_BIAS_X] = 0;
    revoCalibrationData.mag_bias[RevoCalibration::MAG_BIAS_Y] = 0;
    revoCalibrationData.mag_bias[RevoCalibration::MAG_BIAS_Z] = 0;

    // Disable adaptive mag nulling
    initialMagCorrectionRate = revoCalibrationData.MagBiasNullingRate;
    revoCalibrationData.MagBiasNullingRate = 0;

    revoCalibration->setData(revoCalibrationData);

    Thread::usleep(100000);

    gyro_accum_x.clear();
    gyro_accum_y.clear();
    gyro_accum_z.clear();
    mag_accum_x.clear();
    mag_accum_y.clear();
    mag_accum_z.clear();

    UAVObject::Metadata mdata;

#ifdef SIX_POINT_CAL_ACCEL
    /* Need to get as many accel updates as possible */
    Accels * accels = Accels::GetInstance(getObjectManager());
    Q_ASSERT(accels);

    initialAccelsMdata = accels->getMetadata();
    mdata = initialAccelsMdata;
    UAVObject::SetFlightTelemetryUpdateMode(mdata, UAVObject::UPDATEMODE_PERIODIC);
    mdata.flightTelemetryUpdatePeriod = 100;
    accels->setMetadata(mdata);
#endif

    /* Need to get as many mag updates as possible */
    Magnetometer * mag = Magnetometer::GetInstance(getObjectManager());
    Q_ASSERT(mag);
    initialMagMdata = mag->getMetadata();
    mdata = initialMagMdata;
    UAVObject::SetFlightTelemetryUpdateMode(mdata, UAVObject::UPDATEMODE_PERIODIC);
    mdata.flightTelemetryUpdatePeriod = 100;
    mag->setMetadata(mdata);

    /* Show instructions and enable controls */
    m_ui->sixPointCalibInstructions->clear();
    m_ui->sixPointCalibInstructions->append("Place horizontally and click save position...");
    displayPlane("plane-horizontal");
    m_ui->sixPointsStart->setEnabled(false);
    m_ui->sixPointsSave->setEnabled(true);
    position = 0;
}

/**
  * Saves the data from the aircraft in one of six positions.
  * This is called when they click "save position" and starts
  * averaging data for this position.
  */
void ConfigRevoWidget::savePositionData()
{
    QMutexLocker lock(&sensorsUpdateLock);
    m_ui->sixPointsSave->setEnabled(false);

    accel_accum_x.clear();
    accel_accum_y.clear();
    accel_accum_z.clear();
    mag_accum_x.clear();
    mag_accum_y.clear();
    mag_accum_z.clear();

    collectingData = true;

    Accels * accels = Accels::GetInstance(getObjectManager());
    Q_ASSERT(accels);
    Magnetometer * mag = Magnetometer::GetInstance(getObjectManager());
    Q_ASSERT(mag);

    connect(accels, SIGNAL(objectUpdated(UAVObject*)), this, SLOT(doGetSixPointCalibrationMeasurement(UAVObject*)));
    connect(mag, SIGNAL(objectUpdated(UAVObject*)), this, SLOT(doGetSixPointCalibrationMeasurement(UAVObject*)));

    m_ui->sixPointCalibInstructions->append("Hold...");
}

/**
  * Grab a sample of mag (optionally accel) data while in this position and
  * store it for averaging.  When sufficient points are collected advance
  * to the next position (give message to user) or compute the scale and bias
  */
void ConfigRevoWidget::doGetSixPointCalibrationMeasurement(UAVObject * obj)
{
    QMutexLocker lock(&sensorsUpdateLock);

    // This is necessary to prevent a race condition on disconnect signal and another update
    if (collectingData == true) {
        if( obj->getObjID() == Accels::OBJID ) {
#ifdef SIX_POINT_CAL_ACCEL
            Accels * accels = Accels::GetInstance(getObjectManager());
            Q_ASSERT(accels);
            Accels::DataFields accelsData = accels->getData();
            accel_accum_x.append(accelsData.x);
            accel_accum_y.append(accelsData.y);
            accel_accum_z.append(accelsData.z);
#endif
        } else if( obj->getObjID() == Magnetometer::OBJID ) {
            Magnetometer * mag = Magnetometer::GetInstance(getObjectManager());
            Q_ASSERT(mag);
            Magnetometer::DataFields magData = mag->getData();
            mag_accum_x.append(magData.x);
            mag_accum_y.append(magData.y);
            mag_accum_z.append(magData.z);
        } else {
            Q_ASSERT(0);
        }
    }

#ifdef SIX_POINT_CAL_ACCEL
    if(accel_accum_x.size() >= 20 && mag_accum_x.size() >= 20 && collectingData == true) {
#else
    if(mag_accum_x.size() >= 20 && collectingData == true) {
#endif
        collectingData = false;

        m_ui->sixPointsSave->setEnabled(true);

#ifdef SIX_POINT_CAL_ACCEL
        // Store the mean for this position for the accel
        Accels * accels = Accels::GetInstance(getObjectManager());
        Q_ASSERT(accels);
        disconnect(accels,SIGNAL(objectUpdated(UAVObject*)),this,SLOT(doGetSixPointCalibrationMeasurement(UAVObject*)));
        accel_data_x[position] = listMean(accel_accum_x);
        accel_data_y[position] = listMean(accel_accum_y);
        accel_data_z[position] = listMean(accel_accum_z);
#endif

        // Store the mean for this position for the mag
        Magnetometer * mag = Magnetometer::GetInstance(getObjectManager());
        Q_ASSERT(mag);
        disconnect(mag,SIGNAL(objectUpdated(UAVObject*)),this,SLOT(doGetSixPointCalibrationMeasurement(UAVObject*)));
        mag_data_x[position] = listMean(mag_accum_x);
        mag_data_y[position] = listMean(mag_accum_y);
        mag_data_z[position] = listMean(mag_accum_z);

        position = (position + 1) % 6;
        if(position == 1) {
            m_ui->sixPointCalibInstructions->append("Place with left side down and click save position...");
            displayPlane("plane-left");
        }
        if(position == 2) {
            m_ui->sixPointCalibInstructions->append("Place upside down and click save position...");
            displayPlane("plane-flip");
        }
        if(position == 3) {
            m_ui->sixPointCalibInstructions->append("Place with right side down and click save position...");
            displayPlane("plane-right");
        }
        if(position == 4) {
            m_ui->sixPointCalibInstructions->append("Place with nose up and click save position...");
            displayPlane("plane-up");
        }
        if(position == 5) {
            m_ui->sixPointCalibInstructions->append("Place with nose down and click save position...");
            displayPlane("plane-down");
        }
        if(position == 0) {
            computeScaleBias();
            m_ui->sixPointsStart->setEnabled(true);
            m_ui->sixPointsSave->setEnabled(false);

            /* Cleanup original settings */
#ifdef SIX_POINT_CAL_ACCEL
            accels->setMetadata(initialAccelsMdata);
#endif
            mag->setMetadata(initialMagMdata);
        }
    }
}

/**
  * Computes the scale and bias for the magnetomer and (compile option)
  * for the accel once all the data has been collected in 6 positions.
  */
void ConfigRevoWidget::computeScaleBias()
{
   double S[3], b[3];
   double Be_length;
   RevoCalibration * revoCalibration = RevoCalibration::GetInstance(getObjectManager());
   HomeLocation * homeLocation = HomeLocation::GetInstance(getObjectManager());
   Q_ASSERT(revoCalibration);
   Q_ASSERT(homeLocation);
   RevoCalibration::DataFields revoCalibrationData = revoCalibration->getData();
   HomeLocation::DataFields homeLocationData = homeLocation->getData();

#ifdef SIX_POINT_CAL_ACCEL
   // Calibration accel
   SixPointInConstFieldCal( homeLocationData.g_e, accel_data_x, accel_data_y, accel_data_z, S, b);
   revoCalibrationData.accel_scale[RevoCalibration::ACCEL_SCALE_X] = fabs(S[0]);
   revoCalibrationData.accel_scale[RevoCalibration::ACCEL_SCALE_Y] = fabs(S[1]);
   revoCalibrationData.accel_scale[RevoCalibration::ACCEL_SCALE_Z] = fabs(S[2]);

   revoCalibrationData.accel_bias[RevoCalibration::ACCEL_BIAS_X] = -sign(S[0]) * b[0];
   revoCalibrationData.accel_bias[RevoCalibration::ACCEL_BIAS_Y] = -sign(S[1]) * b[1];
   revoCalibrationData.accel_bias[RevoCalibration::ACCEL_BIAS_Z] = -sign(S[2]) * b[2];
#endif

   // Calibration mag
   Be_length = sqrt(pow(homeLocationData.Be[0],2)+pow(homeLocationData.Be[1],2)+pow(homeLocationData.Be[2],2));
   SixPointInConstFieldCal( Be_length, mag_data_x, mag_data_y, mag_data_z, S, b);
   revoCalibrationData.mag_scale[RevoCalibration::MAG_SCALE_X] = fabs(S[0]);
   revoCalibrationData.mag_scale[RevoCalibration::MAG_SCALE_Y] = fabs(S[1]);
   revoCalibrationData.mag_scale[RevoCalibration::MAG_SCALE_Z] = fabs(S[2]);

   revoCalibrationData.mag_bias[RevoCalibration::MAG_BIAS_X] = -sign(S[0]) * b[0];
   revoCalibrationData.mag_bias[RevoCalibration::MAG_BIAS_Y] = -sign(S[1]) * b[1];
   revoCalibrationData.mag_bias[RevoCalibration::MAG_BIAS_Z] = -sign(S[2]) * b[2];

   // Restore the previous setting
   revoCalibrationData.MagBiasNullingRate = initialMagCorrectionRate;

#ifdef SIX_POINT_CAL_ACCEL
   bool good_calibration = true;

   // Check the mag calibration is good
   good_calibration &= revoCalibrationData.mag_scale[RevoCalibration::MAG_SCALE_X] ==
           revoCalibrationData.mag_scale[RevoCalibration::MAG_SCALE_X];
   good_calibration &= revoCalibrationData.mag_scale[RevoCalibration::MAG_SCALE_Y] ==
           revoCalibrationData.mag_scale[RevoCalibration::MAG_SCALE_Y];
   good_calibration &= revoCalibrationData.mag_scale[RevoCalibration::MAG_SCALE_Z] ==
           revoCalibrationData.mag_scale[RevoCalibration::MAG_SCALE_Z];
   good_calibration &= revoCalibrationData.mag_bias[RevoCalibration::MAG_BIAS_X] ==
           revoCalibrationData.mag_bias[RevoCalibration::MAG_BIAS_X];
   good_calibration &= revoCalibrationData.mag_bias[RevoCalibration::MAG_BIAS_Y] ==
           revoCalibrationData.mag_bias[RevoCalibration::MAG_BIAS_Y];
   good_calibration &= revoCalibrationData.mag_bias[RevoCalibration::MAG_BIAS_Z] ==
           revoCalibrationData.mag_bias[RevoCalibration::MAG_BIAS_Z];

   // Check the accel calibration is good
   good_calibration &= revoCalibrationData.accel_scale[RevoCalibration::ACCEL_SCALE_X] ==
           revoCalibrationData.accel_scale[RevoCalibration::ACCEL_SCALE_X];
   good_calibration &= revoCalibrationData.accel_scale[RevoCalibration::ACCEL_SCALE_Y] ==
           revoCalibrationData.accel_scale[RevoCalibration::ACCEL_SCALE_Y];
   good_calibration &= revoCalibrationData.accel_scale[RevoCalibration::ACCEL_SCALE_Z] ==
           revoCalibrationData.accel_scale[RevoCalibration::ACCEL_SCALE_Z];
   good_calibration &= revoCalibrationData.accel_bias[RevoCalibration::ACCEL_BIAS_X] ==
           revoCalibrationData.accel_bias[RevoCalibration::ACCEL_BIAS_X];
   good_calibration &= revoCalibrationData.accel_bias[RevoCalibration::ACCEL_BIAS_Y] ==
           revoCalibrationData.accel_bias[RevoCalibration::ACCEL_BIAS_Y];
   good_calibration &= revoCalibrationData.accel_bias[RevoCalibration::ACCEL_BIAS_Z] ==
           revoCalibrationData.accel_bias[RevoCalibration::ACCEL_BIAS_Z];
   if (good_calibration) {
       revoCalibration->setData(revoCalibrationData);
       m_ui->sixPointCalibInstructions->append("Computed accel and mag scale and bias...");
   } else {
       revoCalibrationData = revoCalibration->getData();
       m_ui->sixPointCalibInstructions->append("Bad calibration. Please repeat.");
   }
#else
   bool good_calibration = true;
   good_calibration &= revoCalibrationData.mag_scale[RevoCalibration::MAG_SCALE_X] ==
           revoCalibrationData.mag_scale[RevoCalibration::MAG_SCALE_X];
   good_calibration &= revoCalibrationData.mag_scale[RevoCalibration::MAG_SCALE_Y] ==
           revoCalibrationData.mag_scale[RevoCalibration::MAG_SCALE_Y];
   good_calibration &= revoCalibrationData.mag_scale[RevoCalibration::MAG_SCALE_Z] ==
           revoCalibrationData.mag_scale[RevoCalibration::MAG_SCALE_Z];
   good_calibration &= revoCalibrationData.mag_bias[RevoCalibration::MAG_BIAS_X] ==
           revoCalibrationData.mag_bias[RevoCalibration::MAG_BIAS_X];
   good_calibration &= revoCalibrationData.mag_bias[RevoCalibration::MAG_BIAS_Y] ==
           revoCalibrationData.mag_bias[RevoCalibration::MAG_BIAS_Y];
   good_calibration &= revoCalibrationData.mag_bias[RevoCalibration::MAG_BIAS_Z] ==
           revoCalibrationData.mag_bias[RevoCalibration::MAG_BIAS_Z];
   if (good_calibration) {
       revoCalibration->setData(revoCalibrationData);
       m_ui->sixPointCalibInstructions->append("Computed mag scale and bias...");
   } else {
       revoCalibrationData = revoCalibration->getData();
       m_ui->sixPointCalibInstructions->append("Bad calibration. Please repeat.");
   }
#endif

   position = -1; //set to run again
}

/**
  Rotate the paper plane
  */
void ConfigRevoWidget::displayPlane(QString elementID)
{
    paperplane->setElementId(elementID);
    m_ui->sixPointsHelp->setSceneRect(paperplane->boundingRect());
    m_ui->sixPointsHelp->fitInView(paperplane,Qt::KeepAspectRatio);

}

/*********** Noise measurement functions **************/
/**
  * Connect sensor updates and timeout for measuring the noise
  */
void ConfigRevoWidget::doStartNoiseMeasurement()
{
    QMutexLocker lock(&sensorsUpdateLock);
    Q_UNUSED(lock);

    RevoCalibration * revoCalibration = RevoCalibration::GetInstance(getObjectManager());
    Q_ASSERT(revoCalibration);

    accel_accum_x.clear();
    accel_accum_y.clear();
    accel_accum_z.clear();
    gyro_accum_x.clear();
    gyro_accum_y.clear();
    gyro_accum_z.clear();
    mag_accum_x.clear();
    mag_accum_y.clear();
    mag_accum_z.clear();

    /* Need to get as many accel, mag and gyro updates as possible */
    Accels * accels = Accels::GetInstance(getObjectManager());
    Q_ASSERT(accels);
    Gyros * gyros = Gyros::GetInstance(getObjectManager());
    Q_ASSERT(gyros);
    Magnetometer * mag = Magnetometer::GetInstance(getObjectManager());
    Q_ASSERT(mag);

    UAVObject::Metadata mdata;

    initialAccelsMdata = accels->getMetadata();
    mdata = initialAccelsMdata;
    UAVObject::SetFlightTelemetryUpdateMode(mdata, UAVObject::UPDATEMODE_PERIODIC);
    mdata.flightTelemetryUpdatePeriod = 100;
    accels->setMetadata(mdata);

    initialGyrosMdata = gyros->getMetadata();
    mdata = initialGyrosMdata;
    UAVObject::SetFlightTelemetryUpdateMode(mdata, UAVObject::UPDATEMODE_PERIODIC);
    mdata.flightTelemetryUpdatePeriod = 100;
    gyros->setMetadata(mdata);

    initialMagMdata = mag->getMetadata();
    mdata = initialMagMdata;
    UAVObject::SetFlightTelemetryUpdateMode(mdata, UAVObject::UPDATEMODE_PERIODIC);
    mdata.flightTelemetryUpdatePeriod = 100;
    mag->setMetadata(mdata);

    /* Connect for updates */
    connect(accels, SIGNAL(objectUpdated(UAVObject*)), this, SLOT(doGetNoiseSample(UAVObject*)));
    connect(gyros, SIGNAL(objectUpdated(UAVObject*)), this, SLOT(doGetNoiseSample(UAVObject*)));
    connect(mag, SIGNAL(objectUpdated(UAVObject*)), this, SLOT(doGetNoiseSample(UAVObject*)));
}

/**
  * Called when any of the sensors are updated.  Stores the sample for measuring the
  * variance at the end
  */
void ConfigRevoWidget::doGetNoiseSample(UAVObject * obj)
{
    QMutexLocker lock(&sensorsUpdateLock);
    Q_UNUSED(lock);

    Q_ASSERT(obj);

    switch(obj->getObjID()) {
    case Gyros::OBJID:
    {
        Gyros * gyros = Gyros::GetInstance(getObjectManager());
        Q_ASSERT(gyros);
        Gyros::DataFields gyroData = gyros->getData();
        gyro_accum_x.append(gyroData.x);
        gyro_accum_y.append(gyroData.y);
        gyro_accum_z.append(gyroData.z);
        break;
    }
    case Accels::OBJID:
    {
        Accels * accels = Accels::GetInstance(getObjectManager());
        Q_ASSERT(accels);
        Accels::DataFields accelsData = accels->getData();
        accel_accum_x.append(accelsData.x);
        accel_accum_y.append(accelsData.y);
        accel_accum_z.append(accelsData.z);
        break;
    }
    case Magnetometer::OBJID:
    {
        Magnetometer * mags = Magnetometer::GetInstance(getObjectManager());
        Q_ASSERT(mags);
        Magnetometer::DataFields magData = mags->getData();
        mag_accum_x.append(magData.x);
        mag_accum_y.append(magData.y);
        mag_accum_z.append(magData.z);
        break;
    }
    default:
        Q_ASSERT(0);
    }

    float p1 = (float) mag_accum_x.length() / (float) NOISE_SAMPLES;
    float p2 = (float) gyro_accum_x.length() / (float) NOISE_SAMPLES;
    float p3 = (float) accel_accum_x.length() / (float) NOISE_SAMPLES;

    float prog = (p1 < p2) ? p1 : p2;
    prog = (prog < p3) ? prog : p3;

    m_ui->noiseMeasurementProgress->setValue(prog * 100);

    if(mag_accum_x.length() >= NOISE_SAMPLES &&
            gyro_accum_x.length() >= NOISE_SAMPLES &&
            accel_accum_x.length() >= NOISE_SAMPLES) {

        // No need to for more updates
        Magnetometer * mags = Magnetometer::GetInstance(getObjectManager());
        Accels * accels = Accels::GetInstance(getObjectManager());
        Gyros * gyros = Gyros::GetInstance(getObjectManager());
        disconnect(accels, SIGNAL(objectUpdated(UAVObject*)), this, SLOT(doGetNoiseSample(UAVObject*)));
        disconnect(gyros, SIGNAL(objectUpdated(UAVObject*)), this, SLOT(doGetNoiseSample(UAVObject*)));
        disconnect(mags, SIGNAL(objectUpdated(UAVObject*)), this, SLOT(doGetNoiseSample(UAVObject*)));

        RevoCalibration *revoCalibration = RevoCalibration::GetInstance(getObjectManager());
        Q_ASSERT(revoCalibration);
        if(revoCalibration) {
            RevoCalibration::DataFields revoCalData = revoCalibration->getData();
            revoCalData.accel_var[RevoCalibration::ACCEL_VAR_X] = listVar(accel_accum_x);
            revoCalData.accel_var[RevoCalibration::ACCEL_VAR_Y] = listVar(accel_accum_y);
            revoCalData.accel_var[RevoCalibration::ACCEL_VAR_Z] = listVar(accel_accum_z);
            revoCalData.gyro_var[RevoCalibration::GYRO_VAR_X] = listVar(gyro_accum_x);
            revoCalData.gyro_var[RevoCalibration::GYRO_VAR_Y] = listVar(gyro_accum_y);
            revoCalData.gyro_var[RevoCalibration::GYRO_VAR_Z] = listVar(gyro_accum_z);
            revoCalData.mag_var[RevoCalibration::MAG_VAR_X] = listVar(mag_accum_x);
            revoCalData.mag_var[RevoCalibration::MAG_VAR_Y] = listVar(mag_accum_y);
            revoCalData.mag_var[RevoCalibration::MAG_VAR_Z] = listVar(mag_accum_z);
            revoCalibration->setData(revoCalData);
        }
    }
}

/********** UI Functions *************/
/**
  Draws the sensor variances bargraph
  */
void ConfigRevoWidget::drawVariancesGraph()
{
    RevoCalibration * revoCalibration = RevoCalibration::GetInstance(getObjectManager());
    Q_ASSERT(revoCalibration);
    if(!revoCalibration)
        return;
    RevoCalibration::DataFields revoCalibrationData = revoCalibration->getData();

    // The expected range is from 1E-6 to 1E-1
    double steps = 6; // 6 bars on the graph
    float accel_x_var = -1/steps*(1+steps+log10(revoCalibrationData.accel_var[RevoCalibration::ACCEL_VAR_X]));
    if(accel_x)
        accel_x->setTransform(QTransform::fromScale(1,accel_x_var),false);
    float accel_y_var = -1/steps*(1+steps+log10(revoCalibrationData.accel_var[RevoCalibration::ACCEL_VAR_Y]));
    if(accel_y)
        accel_y->setTransform(QTransform::fromScale(1,accel_y_var),false);
    float accel_z_var = -1/steps*(1+steps+log10(revoCalibrationData.accel_var[RevoCalibration::ACCEL_VAR_Z]));
    if(accel_z)
        accel_z->setTransform(QTransform::fromScale(1,accel_z_var),false);

    float gyro_x_var = -1/steps*(1+steps+log10(revoCalibrationData.gyro_var[RevoCalibration::GYRO_VAR_X]));
    if(gyro_x)
        gyro_x->setTransform(QTransform::fromScale(1,gyro_x_var),false);
    float gyro_y_var = -1/steps*(1+steps+log10(revoCalibrationData.gyro_var[RevoCalibration::GYRO_VAR_Y]));
    if(gyro_y)
        gyro_y->setTransform(QTransform::fromScale(1,gyro_y_var),false);
    float gyro_z_var = -1/steps*(1+steps+log10(revoCalibrationData.gyro_var[RevoCalibration::GYRO_VAR_Z]));
    if(gyro_z)
        gyro_z->setTransform(QTransform::fromScale(1,gyro_z_var),false);

    // Scale by 1e-3 because mag vars are much higher.
    float mag_x_var = -1/steps*(1+steps+log10(1e-3*revoCalibrationData.mag_var[RevoCalibration::MAG_VAR_X]));
    if(mag_x)
        mag_x->setTransform(QTransform::fromScale(1,mag_x_var),false);
    float mag_y_var = -1/steps*(1+steps+log10(1e-3*revoCalibrationData.mag_var[RevoCalibration::MAG_VAR_Y]));
    if(mag_y)
        mag_y->setTransform(QTransform::fromScale(1,mag_y_var),false);
    float mag_z_var = -1/steps*(1+steps+log10(1e-3*revoCalibrationData.mag_var[RevoCalibration::MAG_VAR_Z]));
    if(mag_z)
        mag_z->setTransform(QTransform::fromScale(1,mag_z_var),false);
}

/**
  * Called by the ConfigTaskWidget parent when RevoCalibration is updated
  * to update the UI
  */
void ConfigRevoWidget::refreshWidgetsValues(UAVObject *)
{
    drawVariancesGraph();

    m_ui->noiseMeasurementStart->setEnabled(true);
    m_ui->sixPointsStart->setEnabled(true);
    m_ui->accelBiasStart->setEnabled(true);
    m_ui->startDriftCalib->setEnabled(true);

    m_ui->calibInstructions->setText(QString("Press \"Start\" above to calibrate."));
}

/**
  @}
  @}
  */<|MERGE_RESOLUTION|>--- conflicted
+++ resolved
@@ -74,13 +74,9 @@
 ConfigRevoWidget::ConfigRevoWidget(QWidget *parent) :
     ConfigTaskWidget(parent),
     collectingData(false),
-<<<<<<< HEAD
-=======
     m_ui(new Ui_RevoSensorsWidget()),
->>>>>>> ba575edb
     position(-1)
 {
-    m_ui = new Ui_RevoSensorsWidget();
     m_ui->setupUi(this);
 
     // Initialization of the Paper plane widget
