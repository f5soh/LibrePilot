/**
 ******************************************************************************
 *
 * @file       configvehicletypewidget.cpp
 * @author     E. Lafargue, K. Sebesta & The OpenPilot Team, http://www.openpilot.org Copyright (C) 2012
 * @addtogroup GCSPlugins GCS Plugins
 * @{
 * @addtogroup ConfigPlugin Config Plugin
 * @{
 * @brief Airframe configuration panel
 *****************************************************************************/
/*
 * This program is free software; you can redistribute it and/or modify
 * it under the terms of the GNU General Public License as published by
 * the Free Software Foundation; either version 3 of the License, or
 * (at your option) any later version.
 *
 * This program is distributed in the hope that it will be useful, but
 * WITHOUT ANY WARRANTY; without even the implied warranty of MERCHANTABILITY
 * or FITNESS FOR A PARTICULAR PURPOSE. See the GNU General Public License
 * for more details.
 *
 * You should have received a copy of the GNU General Public License along
 * with this program; if not, write to the Free Software Foundation, Inc.,
 * 59 Temple Place, Suite 330, Boston, MA 02111-1307 USA
 */
#include "configvehicletypewidget.h"
#include "systemsettings.h"
#include "actuatorsettings.h"

#include "cfg_vehicletypes/configccpmwidget.h"
#include "cfg_vehicletypes/configfixedwingwidget.h"
#include "cfg_vehicletypes/configgroundvehiclewidget.h"
#include "cfg_vehicletypes/configmultirotorwidget.h"
#include "cfg_vehicletypes/configcustomwidget.h"

#include <QDebug>
#include <QStringList>
#include <QTimer>
#include <QWidget>
#include <QTextEdit>
#include <QVBoxLayout>
#include <QPushButton>
#include <math.h>
#include <QDesktopServices>
#include <QUrl>

#include <extensionsystem/pluginmanager.h>
#include <coreplugin/generalsettings.h>

/**
   Static function to get currently assigned channelDescriptions
   for all known vehicle types;  instantiates the appropriate object
   then asks it to supply channel descs
 */
QStringList ConfigVehicleTypeWidget::getChannelDescriptions()
{
    ExtensionSystem::PluginManager *pm = ExtensionSystem::PluginManager::instance();
    UAVObjectManager *objMngr = pm->getObject<UAVObjectManager>();

    Q_ASSERT(objMngr);

    // get an instance of systemsettings
    SystemSettings *systemSettings = SystemSettings::GetInstance(objMngr);
    Q_ASSERT(systemSettings);
    SystemSettings::DataFields systemSettingsData = systemSettings->getData();

    QStringList channelDesc;
    switch (systemSettingsData.AirframeType) {
    case SystemSettings::AIRFRAMETYPE_FIXEDWING:
        channelDesc = ConfigFixedWingWidget::getChannelDescriptions();
        break;
    case SystemSettings::AIRFRAMETYPE_FIXEDWINGELEVON:
	// do nothing for elevon support for the time being. 
    case SystemSettings::AIRFRAMETYPE_FIXEDWINGVTAIL:
        channelDesc = ConfigFixedWingWidget::getChannelDescriptions();
        break;
    case SystemSettings::AIRFRAMETYPE_HELICP:
        // helicp
        channelDesc = ConfigCcpmWidget::getChannelDescriptions();
        break;
    case SystemSettings::AIRFRAMETYPE_VTOL:
    case SystemSettings::AIRFRAMETYPE_TRI:
    case SystemSettings::AIRFRAMETYPE_QUADX:
    case SystemSettings::AIRFRAMETYPE_QUADP:
    case SystemSettings::AIRFRAMETYPE_OCTOV:
    case SystemSettings::AIRFRAMETYPE_OCTOCOAXX:
    case SystemSettings::AIRFRAMETYPE_OCTOCOAXP:
    case SystemSettings::AIRFRAMETYPE_OCTO:
    case SystemSettings::AIRFRAMETYPE_HEXAX:
    case SystemSettings::AIRFRAMETYPE_HEXACOAX:
    case SystemSettings::AIRFRAMETYPE_HEXA:
        // multirotor
        channelDesc = ConfigMultiRotorWidget::getChannelDescriptions();
        break;
    case SystemSettings::AIRFRAMETYPE_GROUNDVEHICLECAR:
    case SystemSettings::AIRFRAMETYPE_GROUNDVEHICLEDIFFERENTIAL:
    case SystemSettings::AIRFRAMETYPE_GROUNDVEHICLEMOTORCYCLE:
        // ground
        channelDesc = ConfigGroundVehicleWidget::getChannelDescriptions();
        break;
    default:
        channelDesc = ConfigCustomWidget::getChannelDescriptions();
        break;
    }

    return channelDesc;
}

ConfigVehicleTypeWidget::ConfigVehicleTypeWidget(QWidget *parent) : ConfigTaskWidget(parent)
{
    m_aircraft = new Ui_AircraftWidget();
    m_aircraft->setupUi(this);

    ExtensionSystem::PluginManager *pm = ExtensionSystem::PluginManager::instance();
    Core::Internal::GeneralSettings *settings = pm->getObject<Core::Internal::GeneralSettings>();
    if (!settings->useExpertMode()) {
        m_aircraft->saveAircraftToRAM->setVisible(false);
    }

    addApplySaveButtons(m_aircraft->saveAircraftToRAM, m_aircraft->saveAircraftToSD);

    addUAVObject("SystemSettings");
    addUAVObject("MixerSettings");
    addUAVObject("ActuatorSettings");

    m_ffTuningInProgress = false;
    m_ffTuningPhase = false;

    // The order of the tabs is important since they correspond with the AirframCategory enum
    m_aircraft->aircraftType->addTab(tr("Multirotor"));
    m_aircraft->aircraftType->addTab(tr("Fixed Wing"));
    m_aircraft->aircraftType->addTab(tr("Helicopter"));
    m_aircraft->aircraftType->addTab(tr("Ground"));
    m_aircraft->aircraftType->addTab(tr("Custom"));

    // Connect aircraft type selection dropbox to callback function
    connect(m_aircraft->aircraftType, SIGNAL(currentChanged(int)), this, SLOT(switchAirframeType(int)));

    // Connect the three feed forward test checkboxes
    connect(m_aircraft->ffTestBox1, SIGNAL(clicked(bool)), this, SLOT(enableFFTest()));
    connect(m_aircraft->ffTestBox2, SIGNAL(clicked(bool)), this, SLOT(enableFFTest()));
    connect(m_aircraft->ffTestBox3, SIGNAL(clicked(bool)), this, SLOT(enableFFTest()));

    // Connect the help pushbutton
    connect(m_aircraft->airframeHelp, SIGNAL(clicked()), this, SLOT(openHelp()));

    refreshWidgetsValues();

    // register FF widgets for dirty state management
    addWidget(m_aircraft->feedForwardSlider);
    addWidget(m_aircraft->accelTime);
    addWidget(m_aircraft->decelTime);
    addWidget(m_aircraft->maxAccelSlider);
    addWidget(m_aircraft->ffTestBox1);
    addWidget(m_aircraft->ffTestBox2);
    addWidget(m_aircraft->ffTestBox3);

    disableMouseWheelEvents();
    updateEnableControls();
}

/**
   Destructor
 */
ConfigVehicleTypeWidget::~ConfigVehicleTypeWidget()
{
    // Do nothing
}

void ConfigVehicleTypeWidget::switchAirframeType(int index)
{
    m_aircraft->airframesWidget->setCurrentWidget(getVehicleConfigWidget(index));
}

/**
   Refreshes the current value of the SystemSettings which holds the aircraft type
   Note: The default behavior of ConfigTaskWidget is bypassed.
   Therefore no automatic synchronization of UAV Objects to UI is done.
 */
void ConfigVehicleTypeWidget::refreshWidgetsValues(UAVObject *o)
{
    Q_UNUSED(o);

    if (!allObjectsUpdated()) {
        return;
    }

    bool dirty = isDirty();

    // Get the Airframe type from the system settings:
    UAVDataObject *system = dynamic_cast<UAVDataObject *>(getObjectManager()->getObject(QString("SystemSettings")));
    Q_ASSERT(system);

    UAVObjectField *field = system->getField(QString("AirframeType"));
    Q_ASSERT(field);

    // At this stage, we will need to have some hardcoded settings in this code, this
    // is not ideal, but there you go.
    QString frameType = field->getValue().toString();

    int category = frameCategory(frameType);
    m_aircraft->aircraftType->setCurrentIndex(category);

    VehicleConfig *vehicleConfig = getVehicleConfigWidget(category);
    if (vehicleConfig) {
        vehicleConfig->refreshWidgetsValues(frameType);
    }

    updateFeedForwardUI();

    setDirty(dirty);
}

/**
   Sends the config to the board (airframe type)

   We do all the tasks common to all airframes, or family of airframes, and
   we call additional methods for specific frames, so that we do not have a code
   that is too heavy.

   Note: The default behavior of ConfigTaskWidget is bypassed.
   Therefore no automatic synchronization of UI to UAV Objects is done.
 */
void ConfigVehicleTypeWidget::updateObjectsFromWidgets()
{
    // Airframe type defaults to Custom
    QString airframeType = "Custom";

    VehicleConfig *vehicleConfig = (VehicleConfig *)m_aircraft->airframesWidget->currentWidget();

    if (vehicleConfig) {
        airframeType = vehicleConfig->updateConfigObjectsFromWidgets();
    }

    // set the airframe type
    UAVDataObject *system = dynamic_cast<UAVDataObject *>(getObjectManager()->getObject(QString("SystemSettings")));
    Q_ASSERT(system);

    QPointer<UAVObjectField> field = system->getField(QString("AirframeType"));
    if (field) {
        field->setValue(airframeType);
    }

    // Update feed forward settings
    UAVDataObject *mixer = dynamic_cast<UAVDataObject *>(getObjectManager()->getObject(QString("MixerSettings")));
    Q_ASSERT(mixer);

    QPointer<VehicleConfig> vconfig = new VehicleConfig();

    vconfig->setMixerValue(mixer, "FeedForward", m_aircraft->feedForwardSlider->value() / 100.0);
    vconfig->setMixerValue(mixer, "AccelTime", m_aircraft->accelTime->value());
    vconfig->setMixerValue(mixer, "DecelTime", m_aircraft->decelTime->value());
    vconfig->setMixerValue(mixer, "MaxAccel", m_aircraft->maxAccelSlider->value());

    // TODO call refreshWidgetsValues() to reflect actual saved values ?
    updateFeedForwardUI();
}

int ConfigVehicleTypeWidget::frameCategory(QString frameType)
{
<<<<<<< HEAD
    if (frameType == "FixedWing" || frameType == "Elevator aileron rudder" || frameType == "FixedWingElevon"
        || frameType == "Elevon" || frameType == "FixedWingVtail" || frameType == "Vtail") {
        return ConfigVehicleTypeWidget::FIXED_WING;
=======
    QString category;

    if (frameType == "FixedWing" || frameType == "Elevator aileron rudder" || frameType == "FixedWingVtail" || frameType == "Vtail") {
        category = "Fixed Wing";
>>>>>>> 3862c9cf
    } else if (frameType == "Tri" || frameType == "Tricopter Y" || frameType == "QuadX" || frameType == "Quad X"
               || frameType == "QuadP" || frameType == "Quad +" || frameType == "Hexa" || frameType == "Hexacopter"
               || frameType == "HexaX" || frameType == "Hexacopter X" || frameType == "HexaCoax"
               || frameType == "Hexacopter Y6" || frameType == "Octo" || frameType == "Octocopter" || frameType == "OctoV"
               || frameType == "Octocopter V" || frameType == "OctoCoaxP" || frameType == "Octo Coax +"
               || frameType == "OctoCoaxX" || frameType == "Octo Coax X") {
        return ConfigVehicleTypeWidget::MULTIROTOR;
    } else if (frameType == "HeliCP") {
        return ConfigVehicleTypeWidget::HELICOPTER;
    } else if (frameType == "GroundVehicleCar" || frameType == "Turnable (car)"
               || frameType == "GroundVehicleDifferential" || frameType == "Differential (tank)"
               || frameType == "GroundVehicleMotorcyle" || frameType == "Motorcycle") {
        return ConfigVehicleTypeWidget::GROUND;
    } else {
        return ConfigVehicleTypeWidget::CUSTOM;
    }
}

VehicleConfig *ConfigVehicleTypeWidget::getVehicleConfigWidget(int frameCategory)
{
    VehicleConfig *vehiculeConfig;

    if (!m_vehicleIndexMap.contains(frameCategory)) {
        // create config widget
        vehiculeConfig = createVehicleConfigWidget(frameCategory);
        // bind config widget "field" to this ConfigTaskWodget
        // this is necessary to get "dirty" state management
        vehiculeConfig->registerWidgets(*this);

        // add config widget to UI
        int index = m_aircraft->airframesWidget->insertWidget(m_aircraft->airframesWidget->count(), vehiculeConfig);
        m_vehicleIndexMap[frameCategory] = index;
        updateEnableControls();
    }
    int index = m_vehicleIndexMap.value(frameCategory);
    vehiculeConfig = (VehicleConfig *)m_aircraft->airframesWidget->widget(index);
    return vehiculeConfig;
}

VehicleConfig *ConfigVehicleTypeWidget::createVehicleConfigWidget(int frameCategory)
{
    if (frameCategory == ConfigVehicleTypeWidget::FIXED_WING) {
        return new ConfigFixedWingWidget();
    } else if (frameCategory == ConfigVehicleTypeWidget::MULTIROTOR) {
        return new ConfigMultiRotorWidget();
    } else if (frameCategory == ConfigVehicleTypeWidget::HELICOPTER) {
        return new ConfigCcpmWidget();
    } else if (frameCategory == ConfigVehicleTypeWidget::GROUND) {
        return new ConfigGroundVehicleWidget();
    } else if (frameCategory == ConfigVehicleTypeWidget::CUSTOM) {
        return new ConfigCustomWidget();
    }
    return NULL;
}

/**
   Enables and runs feed forward testing
 */
void ConfigVehicleTypeWidget::enableFFTest()
{
    // Role:
    // - Check if all three checkboxes are checked
    // - Every other timer event: toggle engine from 45% to 55%
    // - Every other time event: send FF settings to flight FW
    if (m_aircraft->ffTestBox1->isChecked() && m_aircraft->ffTestBox2->isChecked()
        && m_aircraft->ffTestBox3->isChecked()) {
        if (!m_ffTuningInProgress) {
            // Initiate tuning:
            UAVDataObject *obj = dynamic_cast<UAVDataObject *>(getObjectManager()->getObject(
                                                                   QString("ManualControlCommand")));
            UAVObject::Metadata mdata = obj->getMetadata();
            m_accInitialData = mdata;
            UAVObject::SetFlightAccess(mdata, UAVObject::ACCESS_READONLY);
            obj->setMetadata(mdata);
        }
        // Depending on phase, either move actuator or send FF settings:
        if (m_ffTuningPhase) {
            // Send FF settings to the board
            UAVDataObject *mixer = dynamic_cast<UAVDataObject *>(getObjectManager()->getObject(QString("MixerSettings")));
            Q_ASSERT(mixer);

            QPointer<VehicleConfig> vconfig = new VehicleConfig();

            // Update feed forward settings
            vconfig->setMixerValue(mixer, "FeedForward", m_aircraft->feedForwardSlider->value() / 100.0);
            vconfig->setMixerValue(mixer, "AccelTime", m_aircraft->accelTime->value());
            vconfig->setMixerValue(mixer, "DecelTime", m_aircraft->decelTime->value());
            vconfig->setMixerValue(mixer, "MaxAccel", m_aircraft->maxAccelSlider->value());
            mixer->updated();
        } else {
            // Toggle motor state
            UAVDataObject *obj = dynamic_cast<UAVDataObject *>(getObjectManager()->getObject(
                                                                   QString("ManualControlCommand")));
            double value  = obj->getField("Throttle")->getDouble();
            double target = (value < 0.5) ? 0.55 : 0.45;
            obj->getField("Throttle")->setValue(target);
            obj->updated();
        }
        m_ffTuningPhase = !m_ffTuningPhase;
        m_ffTuningInProgress = true;
        QTimer::singleShot(1000, this, SLOT(enableFFTest()));
    } else {
        // - If no: disarm timer, restore actuatorcommand metadata
        // Disarm!
        if (m_ffTuningInProgress) {
            m_ffTuningInProgress = false;
            UAVDataObject *obj = dynamic_cast<UAVDataObject *>(getObjectManager()->getObject(
                                                                   QString("ManualControlCommand")));
            UAVObject::Metadata mdata = obj->getMetadata();
            mdata = m_accInitialData; // Restore metadata
            obj->setMetadata(mdata);
        }
    }
}

/**
   Updates the custom airframe settings based on the current airframe.

   Note: does NOT ask for an object refresh itself!
 */
void ConfigVehicleTypeWidget::updateFeedForwardUI()
{
    UAVDataObject *mixer = dynamic_cast<UAVDataObject *>(getObjectManager()->getObject(QString("MixerSettings")));

    Q_ASSERT(mixer);

    QPointer<VehicleConfig> vconfig = new VehicleConfig();

    // Update feed forward settings
    m_aircraft->feedForwardSlider->setValue(vconfig->getMixerValue(mixer, "FeedForward") * 100);
    m_aircraft->accelTime->setValue(vconfig->getMixerValue(mixer, "AccelTime"));
    m_aircraft->decelTime->setValue(vconfig->getMixerValue(mixer, "DecelTime"));
    m_aircraft->maxAccelSlider->setValue(vconfig->getMixerValue(mixer, "MaxAccel"));
}

/**
   Opens the wiki from the user's default browser
 */
void ConfigVehicleTypeWidget::openHelp()
{
    QDesktopServices::openUrl(QUrl("http://wiki.openpilot.org/x/44Cf", QUrl::StrictMode));
}<|MERGE_RESOLUTION|>--- conflicted
+++ resolved
@@ -259,16 +259,9 @@
 
 int ConfigVehicleTypeWidget::frameCategory(QString frameType)
 {
-<<<<<<< HEAD
     if (frameType == "FixedWing" || frameType == "Elevator aileron rudder" || frameType == "FixedWingElevon"
         || frameType == "Elevon" || frameType == "FixedWingVtail" || frameType == "Vtail") {
         return ConfigVehicleTypeWidget::FIXED_WING;
-=======
-    QString category;
-
-    if (frameType == "FixedWing" || frameType == "Elevator aileron rudder" || frameType == "FixedWingVtail" || frameType == "Vtail") {
-        category = "Fixed Wing";
->>>>>>> 3862c9cf
     } else if (frameType == "Tri" || frameType == "Tricopter Y" || frameType == "QuadX" || frameType == "Quad X"
                || frameType == "QuadP" || frameType == "Quad +" || frameType == "Hexa" || frameType == "Hexacopter"
                || frameType == "HexaX" || frameType == "Hexacopter X" || frameType == "HexaCoax"
