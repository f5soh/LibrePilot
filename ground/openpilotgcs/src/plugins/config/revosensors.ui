<?xml version="1.0" encoding="UTF-8"?>
<ui version="4.0">
 <class>RevoSensorsWidget</class>
 <widget class="QWidget" name="RevoSensorsWidget">
  <property name="geometry">
   <rect>
    <x>0</x>
    <y>0</y>
    <width>808</width>
<<<<<<< HEAD
    <height>510</height>
=======
    <height>515</height>
>>>>>>> 90a7a3c2
   </rect>
  </property>
  <property name="windowTitle">
   <string>Form</string>
  </property>
  <layout class="QVBoxLayout" name="verticalLayout">
   <item>
    <widget class="QTabWidget" name="tabWidget">
     <property name="autoFillBackground">
      <bool>true</bool>
     </property>
     <property name="currentIndex">
      <number>0</number>
     </property>
     <widget class="QWidget" name="tab_2">
      <property name="autoFillBackground">
       <bool>true</bool>
      </property>
      <attribute name="title">
       <string>Calibration</string>
      </attribute>
      <layout class="QVBoxLayout" name="verticalLayout_7" stretch="0,0,0,0">
       <item>
        <layout class="QHBoxLayout" name="sensorNoiseLayout">
         <item>
          <widget class="QGroupBox" name="groupBox_1_1">
           <property name="title">
            <string>#1: Thermal calibration</string>
           </property>
<<<<<<< HEAD
           <layout class="QVBoxLayout" name="verticalLayout_9">
            <property name="leftMargin">
             <number>3</number>
            </property>
            <property name="topMargin">
             <number>3</number>
            </property>
            <property name="rightMargin">
             <number>3</number>
            </property>
            <property name="bottomMargin">
             <number>3</number>
=======
           <layout class="QVBoxLayout" name="verticalLayout_1_2">
            <property name="leftMargin">
             <number>9</number>
            </property>
            <property name="topMargin">
             <number>9</number>
            </property>
            <property name="rightMargin">
             <number>9</number>
            </property>
            <property name="bottomMargin">
             <number>9</number>
>>>>>>> 90a7a3c2
            </property>
            <item>
             <layout class="QVBoxLayout" name="verticalLayout_thermalbias">
              <item>
               <layout class="QHBoxLayout" name="horizontalLayout_thermalbias">
                <item>
                 <widget class="QLabel" name="label_temperature">
                  <property name="font">
                   <font>
                    <weight>50</weight>
                    <bold>false</bold>
                   </font>
                  </property>
                  <property name="text">
                   <string>Temperature</string>
                  </property>
                 </widget>
                </item>
                <item>
                 <widget class="QLabel" name="textTemperature">
                  <property name="font">
                   <font>
                    <weight>50</weight>
                    <italic>true</italic>
                    <bold>false</bold>
                   </font>
                  </property>
                  <property name="text">
                   <string>0.00</string>
                  </property>
                 </widget>
                </item>
                <item>
                 <widget class="QLabel" name="label_thermalcal1">
                  <property name="font">
                   <font>
                    <weight>50</weight>
                    <bold>false</bold>
                   </font>
                  </property>
                  <property name="text">
                   <string>°C - Temperature rise</string>
                  </property>
                 </widget>
                </item>
                <item>
                 <widget class="QLabel" name="textThermalGradient">
                  <property name="font">
                   <font>
                    <weight>50</weight>
                    <italic>true</italic>
                    <bold>false</bold>
                   </font>
                  </property>
                  <property name="text">
                   <string>0.5</string>
                  </property>
                 </widget>
                </item>
                <item>
                 <widget class="QLabel" name="label_thermalcal2">
                  <property name="font">
                   <font>
                    <weight>50</weight>
                    <bold>false</bold>
                   </font>
                  </property>
                  <property name="text">
                   <string>°C/min</string>
                  </property>
                 </widget>
                </item>
                <item>
                 <spacer name="horizontalSpacer_thermalbias">
                  <property name="orientation">
                   <enum>Qt::Horizontal</enum>
                  </property>
                  <property name="sizeHint" stdset="0">
                   <size>
                    <width>40</width>
                    <height>20</height>
                   </size>
                  </property>
                 </spacer>
                </item>
               </layout>
              </item>
              <item>
               <widget class="QLabel" name="label_thermalDescription">
                <property name="font">
                 <font>
                  <weight>50</weight>
                  <bold>false</bold>
                 </font>
                </property>
                <property name="text">
                 <string>this contains the current status of the thermal calibration wizard</string>
                </property>
               </widget>
              </item>
              <item>
               <layout class="QHBoxLayout" name="horizontalLayout_thermalbias2">
                <item>
                 <widget class="QPushButton" name="ThermalBiasStart">
                  <property name="enabled">
                   <bool>false</bool>
                  </property>
                  <property name="text">
                   <string>Start</string>
                  </property>
                 </widget>
                </item>
                <item>
                 <widget class="QProgressBar" name="thermalBiasProgress">
                  <property name="value">
                   <number>0</number>
                  </property>
                  <property name="textVisible">
                   <bool>false</bool>
                  </property>
                 </widget>
                </item>
                <item>
                 <widget class="QPushButton" name="ThermalBiasEnd">
                  <property name="enabled">
                   <bool>false</bool>
                  </property>
                  <property name="text">
                   <string>End</string>
                  </property>
                 </widget>
                </item>
                <item>
                 <widget class="QPushButton" name="ThermalBiasCancel">
                  <property name="enabled">
                   <bool>false</bool>
                  </property>
                  <property name="text">
                   <string>Cancel</string>
                  </property>
                 </widget>
                </item>
               </layout>
              </item>
             </layout>
            </item>
           </layout>
          </widget>
         </item>
        </layout>
       </item>
       <item>
        <layout class="QHBoxLayout" name="sixPointLayout" stretch="1,2">
         <item>
          <widget class="QGroupBox" name="groupBox_1_2">
           <property name="title">
            <string>#2: Magnetometer calibration</string>
           </property>
           <layout class="QVBoxLayout" name="verticalLayout_9">
            <property name="leftMargin">
             <number>9</number>
            </property>
            <property name="topMargin">
             <number>9</number>
            </property>
            <property name="rightMargin">
             <number>9</number>
            </property>
            <property name="bottomMargin">
             <number>9</number>
            </property>
            <item>
             <layout class="QVBoxLayout" name="verticalLayout_3">
              <item>
               <widget class="QGraphicsView" name="sixPointsHelp">
                <property name="toolTip">
                 <string>Nice paper plane, eh?</string>
                </property>
               </widget>
              </item>
              <item>
               <layout class="QHBoxLayout" name="horizontalLayout_4">
                <item>
                 <widget class="QPushButton" name="sixPointsStart">
                  <property name="enabled">
                   <bool>false</bool>
                  </property>
                  <property name="toolTip">
                   <string>Launch a sensor range and bias calibration.</string>
                  </property>
                  <property name="text">
                   <string>Start</string>
                  </property>
                 </widget>
                </item>
                <item>
                 <widget class="QPushButton" name="sixPointsSave">
                  <property name="enabled">
                   <bool>false</bool>
                  </property>
                  <property name="toolTip">
                   <string>Save settings (only enabled when calibration is running)</string>
                  </property>
                  <property name="text">
                   <string>Save Position</string>
                  </property>
                 </widget>
                </item>
               </layout>
              </item>
             </layout>
            </item>
           </layout>
          </widget>
         </item>
         <item>
          <widget class="QGroupBox" name="groupBox_1_3">
           <property name="title">
            <string>#3: Sensor noise calibration</string>
           </property>
           <layout class="QVBoxLayout" name="verticalLayout_10">
            <property name="leftMargin">
<<<<<<< HEAD
             <number>3</number>
            </property>
            <property name="topMargin">
             <number>3</number>
            </property>
            <property name="rightMargin">
             <number>3</number>
            </property>
            <property name="bottomMargin">
             <number>3</number>
=======
             <number>9</number>
            </property>
            <property name="topMargin">
             <number>9</number>
            </property>
            <property name="rightMargin">
             <number>9</number>
            </property>
            <property name="bottomMargin">
             <number>9</number>
>>>>>>> 90a7a3c2
            </property>
            <item>
             <layout class="QVBoxLayout" name="verticalLayout_4">
              <item>
               <widget class="QGraphicsView" name="sensorsBargraph">
                <property name="toolTip">
                 <string>These are the sensor variance values computed by the AHRS.
Tip: lower is better!</string>
                </property>
                <property name="verticalScrollBarPolicy">
                 <enum>Qt::ScrollBarAlwaysOff</enum>
                </property>
                <property name="horizontalScrollBarPolicy">
                 <enum>Qt::ScrollBarAlwaysOff</enum>
                </property>
               </widget>
              </item>
              <item>
               <layout class="QHBoxLayout" name="horizontalLayout">
                <item>
                 <widget class="QPushButton" name="noiseMeasurementStart">
                  <property name="enabled">
                   <bool>false</bool>
                  </property>
                  <property name="toolTip">
                   <string>Press to start a calibration procedure, about 15 seconds.

Hint: run this with engines at cruising speed.</string>
                  </property>
                  <property name="text">
                   <string>Start</string>
                  </property>
                 </widget>
                </item>
                <item>
                 <widget class="QProgressBar" name="noiseMeasurementProgress">
                  <property name="enabled">
                   <bool>true</bool>
                  </property>
                  <property name="maximum">
                   <number>100</number>
                  </property>
                  <property name="value">
                   <number>0</number>
                  </property>
                  <property name="textVisible">
                   <bool>false</bool>
                  </property>
                 </widget>
                </item>
               </layout>
              </item>
             </layout>
            </item>
           </layout>
          </widget>
         </item>
        </layout>
       </item>
       <item>
        <layout class="QHBoxLayout" name="AccelBiasLayout">
         <item>
          <widget class="QGroupBox" name="groupBox_1_4">
           <property name="title">
            <string>#4: Accelerometer Bias calibration</string>
           </property>
<<<<<<< HEAD
           <layout class="QVBoxLayout" name="verticalLayout_2">
            <property name="leftMargin">
             <number>3</number>
            </property>
            <property name="topMargin">
             <number>3</number>
            </property>
            <property name="rightMargin">
             <number>3</number>
            </property>
            <property name="bottomMargin">
             <number>3</number>
=======
           <layout class="QVBoxLayout" name="verticalLayout_1_3">
            <property name="leftMargin">
             <number>9</number>
            </property>
            <property name="topMargin">
             <number>9</number>
            </property>
            <property name="rightMargin">
             <number>9</number>
            </property>
            <property name="bottomMargin">
             <number>9</number>
>>>>>>> 90a7a3c2
            </property>
            <item>
             <layout class="QVBoxLayout" name="verticalLayout_5">
              <item>
               <layout class="QHBoxLayout" name="horizontalLayout_3">
                <item>
                 <widget class="QPushButton" name="accelBiasStart">
                  <property name="enabled">
                   <bool>false</bool>
                  </property>
                  <property name="text">
                   <string>Start</string>
                  </property>
                 </widget>
                </item>
                <item>
                 <widget class="QProgressBar" name="accelBiasProgress">
                  <property name="value">
                   <number>0</number>
                  </property>
                  <property name="textVisible">
                   <bool>false</bool>
                  </property>
                 </widget>
                </item>
               </layout>
              </item>
             </layout>
            </item>
           </layout>
          </widget>
         </item>
        </layout>
       </item>
       <item>
        <widget class="QTextEdit" name="sixPointCalibInstructions">
         <property name="toolTip">
          <string>Six Point Calibration instructions</string>
         </property>
         <property name="horizontalScrollBarPolicy">
          <enum>Qt::ScrollBarAlwaysOff</enum>
         </property>
         <property name="html">
          <string>&lt;!DOCTYPE HTML PUBLIC &quot;-//W3C//DTD HTML 4.0//EN&quot; &quot;http://www.w3.org/TR/REC-html40/strict.dtd&quot;&gt;
&lt;html&gt;&lt;head&gt;&lt;meta name=&quot;qrichtext&quot; content=&quot;1&quot; /&gt;&lt;style type=&quot;text/css&quot;&gt;
p, li { white-space: pre-wrap; }
&lt;/style&gt;&lt;/head&gt;&lt;body style=&quot; font-family:'Sans Serif'; font-size:9pt; font-weight:400; font-style:normal;&quot;&gt;
&lt;table border=&quot;0&quot; style=&quot;-qt-table-type: root; margin-top:4px; margin-bottom:4px; margin-left:4px; margin-right:4px;&quot;&gt;
&lt;tr&gt;
&lt;td style=&quot;border: none;&quot;&gt;
&lt;p style=&quot; margin-top:0px; margin-bottom:0px; margin-left:0px; margin-right:0px; -qt-block-indent:0; text-indent:0px;&quot;&gt;&lt;span style=&quot; font-family:'Ubuntu'; font-size:11pt; font-weight:600;&quot;&gt;Help&lt;/span&gt;&lt;/p&gt;
&lt;p style=&quot; margin-top:0px; margin-bottom:0px; margin-left:0px; margin-right:0px; -qt-block-indent:0; text-indent:0px;&quot;&gt;&lt;span style=&quot; font-family:'Ubuntu'; font-size:11pt;&quot;&gt;Step #1 and #2 and 3 are really necessary. Step #4 will help you achieve the best possible results.&lt;/span&gt;&lt;/p&gt;
&lt;p style=&quot;-qt-paragraph-type:empty; margin-top:0px; margin-bottom:0px; margin-left:0px; margin-right:0px; -qt-block-indent:0; text-indent:0px; font-family:'Ubuntu'; font-size:11pt;&quot;&gt;&lt;br /&gt;&lt;/p&gt;
&lt;p style=&quot; margin-top:0px; margin-bottom:0px; margin-left:0px; margin-right:0px; -qt-block-indent:0; text-indent:0px;&quot;&gt;&lt;span style=&quot; font-family:'Ubuntu'; font-size:11pt;&quot;&gt;#1: Thermal Calibration:&lt;/span&gt;&lt;/p&gt;
&lt;p style=&quot; margin-top:0px; margin-bottom:0px; margin-left:0px; margin-right:0px; -qt-block-indent:0; text-indent:0px;&quot;&gt;&lt;span style=&quot; font-family:'Ubuntu'; font-size:11pt;&quot;&gt;The calibration will compute the variation of all sensors bias at different temperatures while the board warm up.&lt;/span&gt;&lt;/p&gt;
&lt;p style=&quot; margin-top:0px; margin-bottom:0px; margin-left:0px; margin-right:0px; -qt-block-indent:0; text-indent:0px;&quot;&gt;&lt;span style=&quot; font-family:'Ubuntu'; font-size:11pt;&quot;&gt;This  allow a certain amount of correction of those bias variations against temperature changes. It does improve both altitude hold and yaw performances.&lt;/span&gt;&lt;/p&gt;
&lt;p style=&quot; margin-top:0px; margin-bottom:0px; margin-left:0px; margin-right:0px; -qt-block-indent:0; text-indent:0px;&quot;&gt;&lt;span style=&quot; font-family:'Ubuntu'; font-size:11pt;&quot;&gt;To perform this calibration leave the board to cool down at room temperature in the coldest places available. after 15-20 minutes attach the usb connector to the board and Click the Calibrate button leaving the board steady. Wait until completed&lt;/span&gt;&lt;/p&gt;
&lt;p align=&quot;center&quot; style=&quot;-qt-paragraph-type:empty; margin-top:0px; margin-bottom:0px; margin-left:0px; margin-right:0px; -qt-block-indent:0; text-indent:0px; font-family:'Ubuntu'; font-size:11pt;&quot;&gt;&lt;br /&gt;&lt;/p&gt;
&lt;p style=&quot; margin-top:0px; margin-bottom:0px; margin-left:0px; margin-right:0px; -qt-block-indent:0; text-indent:0px;&quot;&gt;&lt;span style=&quot; font-family:'Ubuntu'; font-size:11pt;&quot;&gt;#1: Multi-Point calibration:&lt;/span&gt;&lt;/p&gt;
&lt;p style=&quot; margin-top:0px; margin-bottom:0px; margin-left:0px; margin-right:0px; -qt-block-indent:0; text-indent:0px;&quot;&gt;&lt;span style=&quot; font-family:'Ubuntu'; font-size:11pt;&quot;&gt;This calibration will compute the scale for all sensors on the INS. Press &amp;quot;Start&amp;quot; to begin calibration, and follow the instructions which will be displayed here.  Note that your HomeLocation must be set first, including the local magnetic field vector (Be) and acceleration due to gravity (g_e).&lt;/span&gt;&lt;/p&gt;
&lt;p style=&quot;-qt-paragraph-type:empty; margin-top:0px; margin-bottom:0px; margin-left:0px; margin-right:0px; -qt-block-indent:0; text-indent:0px; font-family:'Ubuntu'; font-size:11pt;&quot;&gt;&lt;br /&gt;&lt;/p&gt;
&lt;p style=&quot; margin-top:0px; margin-bottom:0px; margin-left:0px; margin-right:0px; -qt-block-indent:0; text-indent:0px;&quot;&gt;&lt;span style=&quot; font-family:'Ubuntu'; font-size:11pt;&quot;&gt;#2: Sensor noise calibration:&lt;/span&gt;&lt;/p&gt;
&lt;p style=&quot; margin-top:0px; margin-bottom:0px; margin-left:0px; margin-right:0px; -qt-block-indent:0; text-indent:0px;&quot;&gt;&lt;span style=&quot; font-family:'Ubuntu'; font-size:11pt;&quot;&gt;This calibration will compute sensor variance under standard conditions. You can leave your engines running at low to mid throttle to take their vibration into account before pressing &amp;quot;Start&amp;quot;.&lt;/span&gt;&lt;/p&gt;
&lt;p style=&quot;-qt-paragraph-type:empty; margin-top:0px; margin-bottom:0px; margin-left:0px; margin-right:0px; -qt-block-indent:0; text-indent:0px; font-family:'Ubuntu'; font-size:11pt;&quot;&gt;&lt;br /&gt;&lt;/p&gt;
&lt;p style=&quot; margin-top:0px; margin-bottom:0px; margin-left:0px; margin-right:0px; -qt-block-indent:0; text-indent:0px;&quot;&gt;&lt;span style=&quot; font-family:'Ubuntu'; font-size:11pt;&quot;&gt;#3: Accelerometer bias calibration:&lt;/span&gt;&lt;/p&gt;
&lt;p style=&quot; margin-top:0px; margin-bottom:0px; margin-left:0px; margin-right:0px; -qt-block-indent:0; text-indent:0px;&quot;&gt;&lt;span style=&quot; font-family:'Ubuntu'; font-size:11pt;&quot;&gt;This step will ensure that accelerometer bias is accurate. Place your airframe as horizontally as possible (use a spirit level if necessary), then press Start below and do not move your airframe at all until the end of the calibration.&lt;/span&gt;&lt;/p&gt;&lt;/td&gt;&lt;/tr&gt;&lt;/table&gt;&lt;/body&gt;&lt;/html&gt;</string>
         </property>
        </widget>
       </item>
      </layout>
     </widget>
     <widget class="QWidget" name="tab">
      <property name="autoFillBackground">
       <bool>true</bool>
      </property>
      <attribute name="title">
       <string>Settings</string>
      </attribute>
      <layout class="QVBoxLayout" name="verticalLayout_6">
       <item>
        <layout class="QGridLayout" name="gridLayout_4">
         <property name="leftMargin">
          <number>6</number>
         </property>
         <property name="topMargin">
          <number>6</number>
         </property>
         <property name="rightMargin">
          <number>6</number>
         </property>
         <property name="bottomMargin">
          <number>6</number>
         </property>
         <item row="1" column="1">
          <widget class="QGroupBox" name="groupBox_3">
           <property name="title">
            <string>Rotate virtual attitude relative to board</string>
           </property>
           <layout class="QGridLayout" name="gridLayout" columnstretch="0,0,0,0,0,0">
            <item row="1" column="2">
             <spacer name="horizontalSpacer_8">
              <property name="orientation">
               <enum>Qt::Horizontal</enum>
              </property>
              <property name="sizeHint" stdset="0">
               <size>
                <width>40</width>
                <height>20</height>
               </size>
              </property>
             </spacer>
            </item>
            <item row="1" column="3">
             <widget class="QSpinBox" name="pitchRotation">
              <property name="minimum">
               <number>-90</number>
              </property>
              <property name="maximum">
               <number>90</number>
              </property>
             </widget>
            </item>
            <item row="1" column="4">
             <spacer name="horizontalSpacer_9">
              <property name="orientation">
               <enum>Qt::Horizontal</enum>
              </property>
              <property name="sizeHint" stdset="0">
               <size>
                <width>40</width>
                <height>20</height>
               </size>
              </property>
             </spacer>
            </item>
            <item row="0" column="1">
             <widget class="QLabel" name="label_12">
              <property name="minimumSize">
               <size>
                <width>70</width>
                <height>0</height>
               </size>
              </property>
              <property name="styleSheet">
               <string notr="true">background-color: qlineargradient(spread:reflect, x1:0.507, y1:0, x2:0.507, y2:0.772, stop:0.208955 rgba(74, 74, 74, 255), stop:0.78607 rgba(36, 36, 36, 255));
color: rgb(255, 255, 255);
border-radius: 5;
font: bold 12px;
margin:1px;</string>
              </property>
              <property name="text">
               <string>Roll</string>
              </property>
              <property name="alignment">
               <set>Qt::AlignCenter</set>
              </property>
             </widget>
            </item>
            <item row="0" column="5">
             <widget class="QLabel" name="label_13">
              <property name="minimumSize">
               <size>
                <width>70</width>
                <height>0</height>
               </size>
              </property>
              <property name="styleSheet">
               <string notr="true">background-color: qlineargradient(spread:reflect, x1:0.507, y1:0, x2:0.507, y2:0.772, stop:0.208955 rgba(74, 74, 74, 255), stop:0.78607 rgba(36, 36, 36, 255));
color: rgb(255, 255, 255);
border-radius: 5;
font: bold 12px;
margin:1px;</string>
              </property>
              <property name="text">
               <string>Yaw</string>
              </property>
              <property name="alignment">
               <set>Qt::AlignCenter</set>
              </property>
             </widget>
            </item>
            <item row="1" column="0">
             <spacer name="horizontalSpacer_7">
              <property name="orientation">
               <enum>Qt::Horizontal</enum>
              </property>
              <property name="sizeHint" stdset="0">
               <size>
                <width>40</width>
                <height>20</height>
               </size>
              </property>
             </spacer>
            </item>
            <item row="1" column="1">
             <widget class="QSpinBox" name="rollRotation">
              <property name="minimum">
               <number>-180</number>
              </property>
              <property name="maximum">
               <number>180</number>
              </property>
             </widget>
            </item>
            <item row="0" column="3">
             <widget class="QLabel" name="label_15">
              <property name="minimumSize">
               <size>
                <width>70</width>
                <height>0</height>
               </size>
              </property>
              <property name="styleSheet">
               <string notr="true">background-color: qlineargradient(spread:reflect, x1:0.507, y1:0, x2:0.507, y2:0.772, stop:0.208955 rgba(74, 74, 74, 255), stop:0.78607 rgba(36, 36, 36, 255));
color: rgb(255, 255, 255);
border-radius: 5;
font: bold 12px;
margin:1px;</string>
              </property>
              <property name="text">
               <string>Pitch</string>
              </property>
              <property name="alignment">
               <set>Qt::AlignCenter</set>
              </property>
             </widget>
            </item>
            <item row="1" column="5">
             <widget class="QSpinBox" name="yawRotation">
              <property name="minimum">
               <number>-180</number>
              </property>
              <property name="maximum">
               <number>180</number>
              </property>
             </widget>
            </item>
           </layout>
          </widget>
         </item>
         <item row="1" column="0">
          <widget class="QGroupBox" name="groupBox_4">
           <property name="title">
            <string>Filtering</string>
           </property>
           <layout class="QGridLayout" name="gridLayout_5">
            <item row="0" column="0">
             <widget class="QLabel" name="label_14">
              <property name="toolTip">
               <string/>
              </property>
              <property name="styleSheet">
               <string notr="true">background-color: qlineargradient(spread:reflect, x1:0.507, y1:0, x2:0.507, y2:0.772, stop:0.208955 rgba(74, 74, 74, 255), stop:0.78607 rgba(36, 36, 36, 255));
color: rgb(255, 255, 255);
border-radius: 5;
font: bold 12px;
margin:1px;</string>
              </property>
              <property name="text">
               <string>Accelerometers</string>
              </property>
              <property name="alignment">
               <set>Qt::AlignCenter</set>
              </property>
             </widget>
            </item>
            <item row="1" column="0">
             <widget class="QDoubleSpinBox" name="accelTau">
              <property name="toolTip">
               <string>Accelerometer filtering.

Sets the amount of lowpass filtering of accelerometer data 
for the attitude estimation. Higher values apply a stronger 
filter, which may help with drifting in attitude mode.

Range: 0.00 - 0.20, Good starting value: 0.05 - 0.10
Start low and raise until drift stops.

A setting of 0.00 disables the filter.</string>
              </property>
              <property name="maximum">
               <double>2.000000000000000</double>
              </property>
              <property name="singleStep">
               <double>0.010000000000000</double>
              </property>
             </widget>
            </item>
           </layout>
          </widget>
         </item>
         <item row="0" column="0">
          <widget class="QGroupBox" name="groupBox_2">
           <property name="sizePolicy">
            <sizepolicy hsizetype="Preferred" vsizetype="Preferred">
             <horstretch>0</horstretch>
             <verstretch>0</verstretch>
            </sizepolicy>
           </property>
           <property name="title">
            <string>Attitude Estimation Algorithm</string>
           </property>
           <property name="alignment">
            <set>Qt::AlignLeading|Qt::AlignLeft|Qt::AlignTop</set>
           </property>
           <layout class="QGridLayout" name="gridLayout_3">
            <item row="0" column="0" alignment="Qt::AlignTop">
             <widget class="QComboBox" name="FusionAlgorithm">
              <property name="sizePolicy">
               <sizepolicy hsizetype="Preferred" vsizetype="Fixed">
                <horstretch>0</horstretch>
                <verstretch>0</verstretch>
               </sizepolicy>
              </property>
              <property name="toolTip">
               <string>Selects the sensor integration algorithm to be used by the Revolution board.</string>
              </property>
             </widget>
            </item>
            <item row="1" column="0">
             <spacer name="verticalSpacer_2">
              <property name="orientation">
               <enum>Qt::Vertical</enum>
              </property>
              <property name="sizeType">
               <enum>QSizePolicy::MinimumExpanding</enum>
              </property>
              <property name="sizeHint" stdset="0">
               <size>
                <width>20</width>
                <height>0</height>
               </size>
              </property>
             </spacer>
            </item>
           </layout>
          </widget>
         </item>
         <item row="0" column="1">
          <widget class="QGroupBox" name="groupBox">
           <property name="sizePolicy">
            <sizepolicy hsizetype="Preferred" vsizetype="Preferred">
             <horstretch>0</horstretch>
             <verstretch>0</verstretch>
            </sizepolicy>
           </property>
           <property name="title">
            <string>Home Location</string>
           </property>
           <property name="alignment">
            <set>Qt::AlignLeading|Qt::AlignLeft|Qt::AlignTop</set>
           </property>
           <layout class="QGridLayout" name="gridLayout_2">
            <property name="sizeConstraint">
             <enum>QLayout::SetDefaultConstraint</enum>
            </property>
            <item row="2" column="3">
             <widget class="QLabel" name="label_10">
              <property name="text">
               <string>Gravity acceleration:</string>
              </property>
             </widget>
            </item>
            <item row="1" column="0">
             <widget class="QLabel" name="label_2">
              <property name="text">
               <string>Latitude:</string>
              </property>
             </widget>
            </item>
            <item row="2" column="5">
             <widget class="QLineEdit" name="geBox">
              <property name="alignment">
               <set>Qt::AlignRight|Qt::AlignTrailing|Qt::AlignVCenter</set>
              </property>
              <property name="readOnly">
               <bool>true</bool>
              </property>
              <property name="objrelation" stdset="0">
               <stringlist>
                <string>objname:HomeLocation</string>
                <string>fieldname:g_e</string>
               </stringlist>
              </property>
             </widget>
            </item>
            <item row="1" column="2">
             <widget class="QLineEdit" name="lattitudeBox">
              <property name="alignment">
               <set>Qt::AlignRight|Qt::AlignTrailing|Qt::AlignVCenter</set>
              </property>
              <property name="readOnly">
               <bool>true</bool>
              </property>
              <property name="objrelation" stdset="0">
               <stringlist>
                <string>objname:HomeLocation</string>
                <string>fieldname:Latitude</string>
               </stringlist>
              </property>
             </widget>
            </item>
            <item row="1" column="5">
             <widget class="QLineEdit" name="beBox">
              <property name="alignment">
               <set>Qt::AlignRight|Qt::AlignTrailing|Qt::AlignVCenter</set>
              </property>
              <property name="readOnly">
               <bool>true</bool>
              </property>
             </widget>
            </item>
            <item row="3" column="0">
             <widget class="QLabel" name="label_8">
              <property name="text">
               <string>Altitude:</string>
              </property>
             </widget>
            </item>
            <item row="3" column="2">
             <widget class="QLineEdit" name="altitudeBox">
              <property name="alignment">
               <set>Qt::AlignRight|Qt::AlignTrailing|Qt::AlignVCenter</set>
              </property>
              <property name="readOnly">
               <bool>true</bool>
              </property>
              <property name="objrelation" stdset="0">
               <stringlist>
                <string>objname:HomeLocation</string>
                <string>fieldname:Altitude</string>
               </stringlist>
              </property>
             </widget>
            </item>
            <item row="1" column="3">
             <widget class="QLabel" name="label_9">
              <property name="text">
               <string>Magnetic field vector:</string>
              </property>
             </widget>
            </item>
            <item row="0" column="0" colspan="6">
             <widget class="QLabel" name="label_11">
              <property name="text">
               <string>&lt;html&gt;&lt;head/&gt;&lt;body&gt;&lt;p&gt;This information must be set to enable calibration the Revolution controllers sensors. &lt;br/&gt;Set home location using context menu in the map widget.&lt;/p&gt;&lt;/body&gt;&lt;/html&gt;</string>
              </property>
             </widget>
            </item>
            <item row="2" column="2">
             <widget class="QLineEdit" name="longitudeBox">
              <property name="alignment">
               <set>Qt::AlignRight|Qt::AlignTrailing|Qt::AlignVCenter</set>
              </property>
              <property name="readOnly">
               <bool>true</bool>
              </property>
              <property name="objrelation" stdset="0">
               <stringlist>
                <string>objname:HomeLocation</string>
                <string>fieldname:Longitude</string>
               </stringlist>
              </property>
             </widget>
            </item>
            <item row="3" column="5">
             <widget class="QCheckBox" name="isSetCheckBox">
              <property name="enabled">
               <bool>false</bool>
              </property>
              <property name="text">
               <string>Is Set</string>
              </property>
              <property name="checkable">
               <bool>true</bool>
              </property>
              <property name="objrelation" stdset="0">
               <stringlist>
                <string>objname:HomeLocation</string>
                <string>fieldname:Set</string>
               </stringlist>
              </property>
             </widget>
            </item>
            <item row="2" column="0">
             <widget class="QLabel" name="label_4">
              <property name="text">
               <string>Longitude:</string>
              </property>
             </widget>
            </item>
            <item row="5" column="5" alignment="Qt::AlignRight">
             <widget class="QPushButton" name="hlClearButton">
              <property name="sizePolicy">
               <sizepolicy hsizetype="Fixed" vsizetype="Fixed">
                <horstretch>0</horstretch>
                <verstretch>0</verstretch>
               </sizepolicy>
              </property>
              <property name="text">
               <string>Clear</string>
              </property>
             </widget>
            </item>
            <item row="4" column="5">
             <spacer name="verticalSpacer_3">
              <property name="orientation">
               <enum>Qt::Vertical</enum>
              </property>
              <property name="sizeHint" stdset="0">
               <size>
                <width>20</width>
                <height>0</height>
               </size>
              </property>
             </spacer>
            </item>
           </layout>
          </widget>
         </item>
         <item row="0" column="2">
          <spacer name="horizontalSpacer_2">
           <property name="orientation">
            <enum>Qt::Horizontal</enum>
           </property>
           <property name="sizeType">
            <enum>QSizePolicy::Expanding</enum>
           </property>
           <property name="sizeHint" stdset="0">
            <size>
             <width>50</width>
             <height>20</height>
            </size>
           </property>
          </spacer>
         </item>
        </layout>
       </item>
       <item>
        <spacer name="verticalSpacer">
         <property name="orientation">
          <enum>Qt::Vertical</enum>
         </property>
         <property name="sizeType">
          <enum>QSizePolicy::Expanding</enum>
         </property>
         <property name="sizeHint" stdset="0">
          <size>
           <width>20</width>
           <height>100</height>
          </size>
         </property>
        </spacer>
       </item>
      </layout>
     </widget>
    </widget>
   </item>
   <item>
    <layout class="QHBoxLayout" name="submitButtons">
     <item>
      <widget class="QLabel" name="calibInstructions">
       <property name="text">
        <string>Telemetry link not established.</string>
       </property>
      </widget>
     </item>
     <item>
      <spacer name="horizontalSpacer">
       <property name="orientation">
        <enum>Qt::Horizontal</enum>
       </property>
       <property name="sizeHint" stdset="0">
        <size>
         <width>40</width>
         <height>20</height>
        </size>
       </property>
      </spacer>
     </item>
     <item>
      <widget class="QPushButton" name="Help">
       <property name="sizePolicy">
        <sizepolicy hsizetype="Fixed" vsizetype="Fixed">
         <horstretch>0</horstretch>
         <verstretch>0</verstretch>
        </sizepolicy>
       </property>
       <property name="maximumSize">
        <size>
         <width>25</width>
         <height>25</height>
        </size>
       </property>
       <property name="font">
        <font>
         <kerning>true</kerning>
        </font>
       </property>
       <property name="text">
        <string/>
       </property>
       <property name="icon">
        <iconset resource="../coreplugin/core.qrc">
         <normaloff>:/core/images/helpicon.svg</normaloff>:/core/images/helpicon.svg</iconset>
       </property>
       <property name="iconSize">
        <size>
         <width>32</width>
         <height>32</height>
        </size>
       </property>
       <property name="shortcut">
        <string>Ctrl+S</string>
       </property>
       <property name="default">
        <bool>false</bool>
       </property>
       <property name="flat">
        <bool>true</bool>
       </property>
       <property name="objrelation" stdset="0">
        <stringlist>
         <string>button:help</string>
         <string>url:http://wiki.openpilot.org/display/Doc/Revo+Configuration</string>
        </stringlist>
       </property>
      </widget>
     </item>
     <item>
      <widget class="QPushButton" name="revoCalSettingsSaveRAM">
       <property name="toolTip">
        <string>Save settings to the board (RAM only).

This does not save the calibration settings, this is done using the
specific calibration button on top of the screen.</string>
       </property>
       <property name="text">
        <string>Apply</string>
       </property>
       <property name="objrelation" stdset="0">
        <string>button:apply</string>
       </property>
      </widget>
     </item>
     <item>
      <widget class="QPushButton" name="revoCalSettingsSaveSD">
       <property name="toolTip">
        <string>Send settings to the board, and save to the non-volatile memory.</string>
       </property>
       <property name="text">
        <string>Save</string>
       </property>
       <property name="checked">
        <bool>false</bool>
       </property>
       <property name="objrelation" stdset="0">
        <string>button:save</string>
       </property>
      </widget>
     </item>
    </layout>
   </item>
  </layout>
 </widget>
 <resources>
  <include location="../coreplugin/core.qrc"/>
 </resources>
 <connections/>
</ui><|MERGE_RESOLUTION|>--- conflicted
+++ resolved
@@ -6,12 +6,8 @@
    <rect>
     <x>0</x>
     <y>0</y>
-    <width>808</width>
-<<<<<<< HEAD
-    <height>510</height>
-=======
-    <height>515</height>
->>>>>>> 90a7a3c2
+    <width>836</width>
+    <height>527</height>
    </rect>
   </property>
   <property name="windowTitle">
@@ -33,130 +29,153 @@
       <attribute name="title">
        <string>Calibration</string>
       </attribute>
-      <layout class="QVBoxLayout" name="verticalLayout_7" stretch="0,0,0,0">
+      <layout class="QVBoxLayout" name="verticalLayout_11">
+       <property name="spacing">
+        <number>0</number>
+       </property>
+       <property name="leftMargin">
+        <number>0</number>
+       </property>
+       <property name="topMargin">
+        <number>0</number>
+       </property>
+       <property name="rightMargin">
+        <number>0</number>
+       </property>
+       <property name="bottomMargin">
+        <number>0</number>
+       </property>
        <item>
-        <layout class="QHBoxLayout" name="sensorNoiseLayout">
-         <item>
-          <widget class="QGroupBox" name="groupBox_1_1">
+        <layout class="QGridLayout" name="gridLayout">
+         <property name="leftMargin">
+          <number>12</number>
+         </property>
+         <property name="topMargin">
+          <number>12</number>
+         </property>
+         <property name="rightMargin">
+          <number>12</number>
+         </property>
+         <property name="bottomMargin">
+          <number>12</number>
+         </property>
+         <property name="verticalSpacing">
+          <number>6</number>
+         </property>
+         <item row="1" column="1">
+          <widget class="QGroupBox" name="groupBox">
+           <property name="title">
+            <string>#3: Sensor noise calibration</string>
+           </property>
+           <layout class="QVBoxLayout" name="verticalLayout_4">
+            <item>
+             <widget class="QGraphicsView" name="sensorsBargraph">
+              <property name="toolTip">
+               <string>These are the sensor variance values computed by the AHRS.
+ Tip: lower is better!</string>
+              </property>
+              <property name="verticalScrollBarPolicy">
+               <enum>Qt::ScrollBarAlwaysOff</enum>
+              </property>
+              <property name="horizontalScrollBarPolicy">
+               <enum>Qt::ScrollBarAlwaysOff</enum>
+              </property>
+             </widget>
+            </item>
+            <item>
+             <layout class="QHBoxLayout" name="horizontalLayout">
+              <item>
+               <widget class="QPushButton" name="noiseMeasurementStart">
+                <property name="enabled">
+                 <bool>false</bool>
+                </property>
+                <property name="toolTip">
+                 <string>Press to start a calibration procedure, about 15 seconds.
+
+ Hint: run this with engines at cruising speed.</string>
+                </property>
+                <property name="text">
+                 <string>Start</string>
+                </property>
+               </widget>
+              </item>
+              <item>
+               <widget class="QProgressBar" name="noiseMeasurementProgress">
+                <property name="enabled">
+                 <bool>true</bool>
+                </property>
+                <property name="maximum">
+                 <number>100</number>
+                </property>
+                <property name="value">
+                 <number>0</number>
+                </property>
+                <property name="textVisible">
+                 <bool>false</bool>
+                </property>
+               </widget>
+              </item>
+             </layout>
+            </item>
+           </layout>
+          </widget>
+         </item>
+         <item row="1" column="0">
+          <widget class="QGroupBox" name="groupBox_5">
+           <property name="title">
+            <string>#2: Magnetometer calibration</string>
+           </property>
+           <layout class="QVBoxLayout" name="verticalLayout_sixPointCalib">
+            <item>
+             <widget class="QGraphicsView" name="sixPointsHelp">
+              <property name="toolTip">
+               <string>Nice paper plane, eh?</string>
+              </property>
+             </widget>
+            </item>
+            <item>
+             <layout class="QHBoxLayout" name="horizontalLayout_4">
+              <item>
+               <widget class="QPushButton" name="sixPointsStart">
+                <property name="enabled">
+                 <bool>false</bool>
+                </property>
+                <property name="toolTip">
+                 <string>Launch a sensor range and bias calibration.</string>
+                </property>
+                <property name="text">
+                 <string>Start</string>
+                </property>
+               </widget>
+              </item>
+              <item>
+               <widget class="QPushButton" name="sixPointsSave">
+                <property name="enabled">
+                 <bool>false</bool>
+                </property>
+                <property name="toolTip">
+                 <string>Save settings (only enabled when calibration is running)</string>
+                </property>
+                <property name="text">
+                 <string>Save Position</string>
+                </property>
+               </widget>
+              </item>
+             </layout>
+            </item>
+           </layout>
+          </widget>
+         </item>
+         <item row="0" column="0" colspan="2">
+          <widget class="QGroupBox" name="groupBox_5">
            <property name="title">
             <string>#1: Thermal calibration</string>
            </property>
-<<<<<<< HEAD
-           <layout class="QVBoxLayout" name="verticalLayout_9">
-            <property name="leftMargin">
-             <number>3</number>
-            </property>
-            <property name="topMargin">
-             <number>3</number>
-            </property>
-            <property name="rightMargin">
-             <number>3</number>
-            </property>
-            <property name="bottomMargin">
-             <number>3</number>
-=======
-           <layout class="QVBoxLayout" name="verticalLayout_1_2">
-            <property name="leftMargin">
-             <number>9</number>
-            </property>
-            <property name="topMargin">
-             <number>9</number>
-            </property>
-            <property name="rightMargin">
-             <number>9</number>
-            </property>
-            <property name="bottomMargin">
-             <number>9</number>
->>>>>>> 90a7a3c2
-            </property>
+           <layout class="QVBoxLayout" name="verticalLayout_thermalbias">
             <item>
-             <layout class="QVBoxLayout" name="verticalLayout_thermalbias">
-              <item>
-               <layout class="QHBoxLayout" name="horizontalLayout_thermalbias">
-                <item>
-                 <widget class="QLabel" name="label_temperature">
-                  <property name="font">
-                   <font>
-                    <weight>50</weight>
-                    <bold>false</bold>
-                   </font>
-                  </property>
-                  <property name="text">
-                   <string>Temperature</string>
-                  </property>
-                 </widget>
-                </item>
-                <item>
-                 <widget class="QLabel" name="textTemperature">
-                  <property name="font">
-                   <font>
-                    <weight>50</weight>
-                    <italic>true</italic>
-                    <bold>false</bold>
-                   </font>
-                  </property>
-                  <property name="text">
-                   <string>0.00</string>
-                  </property>
-                 </widget>
-                </item>
-                <item>
-                 <widget class="QLabel" name="label_thermalcal1">
-                  <property name="font">
-                   <font>
-                    <weight>50</weight>
-                    <bold>false</bold>
-                   </font>
-                  </property>
-                  <property name="text">
-                   <string>°C - Temperature rise</string>
-                  </property>
-                 </widget>
-                </item>
-                <item>
-                 <widget class="QLabel" name="textThermalGradient">
-                  <property name="font">
-                   <font>
-                    <weight>50</weight>
-                    <italic>true</italic>
-                    <bold>false</bold>
-                   </font>
-                  </property>
-                  <property name="text">
-                   <string>0.5</string>
-                  </property>
-                 </widget>
-                </item>
-                <item>
-                 <widget class="QLabel" name="label_thermalcal2">
-                  <property name="font">
-                   <font>
-                    <weight>50</weight>
-                    <bold>false</bold>
-                   </font>
-                  </property>
-                  <property name="text">
-                   <string>°C/min</string>
-                  </property>
-                 </widget>
-                </item>
-                <item>
-                 <spacer name="horizontalSpacer_thermalbias">
-                  <property name="orientation">
-                   <enum>Qt::Horizontal</enum>
-                  </property>
-                  <property name="sizeHint" stdset="0">
-                   <size>
-                    <width>40</width>
-                    <height>20</height>
-                   </size>
-                  </property>
-                 </spacer>
-                </item>
-               </layout>
-              </item>
-              <item>
-               <widget class="QLabel" name="label_thermalDescription">
+             <layout class="QHBoxLayout" name="horizontalLayout_thermalbias">
+              <item>
+               <widget class="QLabel" name="label_temperature">
                 <property name="font">
                  <font>
                   <weight>50</weight>
@@ -164,292 +183,182 @@
                  </font>
                 </property>
                 <property name="text">
-                 <string>this contains the current status of the thermal calibration wizard</string>
-                </property>
-               </widget>
-              </item>
-              <item>
-               <layout class="QHBoxLayout" name="horizontalLayout_thermalbias2">
-                <item>
-                 <widget class="QPushButton" name="ThermalBiasStart">
-                  <property name="enabled">
-                   <bool>false</bool>
-                  </property>
-                  <property name="text">
-                   <string>Start</string>
-                  </property>
-                 </widget>
-                </item>
-                <item>
-                 <widget class="QProgressBar" name="thermalBiasProgress">
-                  <property name="value">
-                   <number>0</number>
-                  </property>
-                  <property name="textVisible">
-                   <bool>false</bool>
-                  </property>
-                 </widget>
-                </item>
-                <item>
-                 <widget class="QPushButton" name="ThermalBiasEnd">
-                  <property name="enabled">
-                   <bool>false</bool>
-                  </property>
-                  <property name="text">
-                   <string>End</string>
-                  </property>
-                 </widget>
-                </item>
-                <item>
-                 <widget class="QPushButton" name="ThermalBiasCancel">
-                  <property name="enabled">
-                   <bool>false</bool>
-                  </property>
-                  <property name="text">
-                   <string>Cancel</string>
-                  </property>
-                 </widget>
-                </item>
-               </layout>
+                 <string>Temperature</string>
+                </property>
+               </widget>
+              </item>
+              <item>
+               <widget class="QLabel" name="textTemperature">
+                <property name="font">
+                 <font>
+                  <weight>50</weight>
+                  <italic>true</italic>
+                  <bold>false</bold>
+                 </font>
+                </property>
+                <property name="text">
+                 <string>0.00</string>
+                </property>
+               </widget>
+              </item>
+              <item>
+               <widget class="QLabel" name="label_thermalcal1">
+                <property name="font">
+                 <font>
+                  <weight>50</weight>
+                  <bold>false</bold>
+                 </font>
+                </property>
+                <property name="text">
+                 <string>°C - Temperature rise</string>
+                </property>
+               </widget>
+              </item>
+              <item>
+               <widget class="QLabel" name="textThermalGradient">
+                <property name="font">
+                 <font>
+                  <weight>50</weight>
+                  <italic>true</italic>
+                  <bold>false</bold>
+                 </font>
+                </property>
+                <property name="text">
+                 <string>0.5</string>
+                </property>
+               </widget>
+              </item>
+              <item>
+               <widget class="QLabel" name="label_thermalcal2">
+                <property name="font">
+                 <font>
+                  <weight>50</weight>
+                  <bold>false</bold>
+                 </font>
+                </property>
+                <property name="text">
+                 <string>°C/min</string>
+                </property>
+               </widget>
+              </item>
+              <item>
+               <spacer name="horizontalSpacer_thermalbias">
+                <property name="orientation">
+                 <enum>Qt::Horizontal</enum>
+                </property>
+                <property name="sizeHint" stdset="0">
+                 <size>
+                  <width>40</width>
+                  <height>20</height>
+                 </size>
+                </property>
+               </spacer>
+              </item>
+             </layout>
+            </item>
+            <item>
+             <widget class="QLabel" name="label_thermalDescription">
+              <property name="font">
+               <font>
+                <weight>50</weight>
+                <bold>false</bold>
+               </font>
+              </property>
+              <property name="text">
+               <string>this contains the current status of the thermal calibration wizard</string>
+              </property>
+             </widget>
+            </item>
+            <item>
+             <layout class="QHBoxLayout" name="horizontalLayout_thermalbias2">
+              <item>
+               <widget class="QPushButton" name="ThermalBiasStart">
+                <property name="enabled">
+                 <bool>false</bool>
+                </property>
+                <property name="text">
+                 <string>Start</string>
+                </property>
+               </widget>
+              </item>
+              <item>
+               <widget class="QProgressBar" name="thermalBiasProgress">
+                <property name="value">
+                 <number>0</number>
+                </property>
+                <property name="textVisible">
+                 <bool>false</bool>
+                </property>
+               </widget>
+              </item>
+              <item>
+               <widget class="QPushButton" name="ThermalBiasEnd">
+                <property name="enabled">
+                 <bool>false</bool>
+                </property>
+                <property name="text">
+                 <string>End</string>
+                </property>
+               </widget>
+              </item>
+              <item>
+               <widget class="QPushButton" name="ThermalBiasCancel">
+                <property name="enabled">
+                 <bool>false</bool>
+                </property>
+                <property name="text">
+                 <string>Cancel</string>
+                </property>
+               </widget>
               </item>
              </layout>
             </item>
            </layout>
           </widget>
          </item>
-        </layout>
-       </item>
-       <item>
-        <layout class="QHBoxLayout" name="sixPointLayout" stretch="1,2">
-         <item>
-          <widget class="QGroupBox" name="groupBox_1_2">
+         <item row="2" column="0" colspan="2">
+          <widget class="QGroupBox" name="groupBox">
            <property name="title">
-            <string>#2: Magnetometer calibration</string>
-           </property>
-           <layout class="QVBoxLayout" name="verticalLayout_9">
-            <property name="leftMargin">
-             <number>9</number>
-            </property>
-            <property name="topMargin">
-             <number>9</number>
-            </property>
-            <property name="rightMargin">
-             <number>9</number>
-            </property>
-            <property name="bottomMargin">
-             <number>9</number>
-            </property>
+            <string>#4: Accelerometer Bias calibration</string>
+           </property>
+           <layout class="QVBoxLayout" name="verticalLayout_5">
             <item>
-             <layout class="QVBoxLayout" name="verticalLayout_3">
-              <item>
-               <widget class="QGraphicsView" name="sixPointsHelp">
-                <property name="toolTip">
-                 <string>Nice paper plane, eh?</string>
-                </property>
-               </widget>
-              </item>
-              <item>
-               <layout class="QHBoxLayout" name="horizontalLayout_4">
-                <item>
-                 <widget class="QPushButton" name="sixPointsStart">
-                  <property name="enabled">
-                   <bool>false</bool>
-                  </property>
-                  <property name="toolTip">
-                   <string>Launch a sensor range and bias calibration.</string>
-                  </property>
-                  <property name="text">
-                   <string>Start</string>
-                  </property>
-                 </widget>
-                </item>
-                <item>
-                 <widget class="QPushButton" name="sixPointsSave">
-                  <property name="enabled">
-                   <bool>false</bool>
-                  </property>
-                  <property name="toolTip">
-                   <string>Save settings (only enabled when calibration is running)</string>
-                  </property>
-                  <property name="text">
-                   <string>Save Position</string>
-                  </property>
-                 </widget>
-                </item>
-               </layout>
+             <layout class="QHBoxLayout" name="horizontalLayout_3">
+              <item>
+               <widget class="QPushButton" name="accelBiasStart">
+                <property name="enabled">
+                 <bool>false</bool>
+                </property>
+                <property name="text">
+                 <string>Start</string>
+                </property>
+               </widget>
+              </item>
+              <item>
+               <widget class="QProgressBar" name="accelBiasProgress">
+                <property name="value">
+                 <number>0</number>
+                </property>
+                <property name="textVisible">
+                 <bool>false</bool>
+                </property>
+               </widget>
               </item>
              </layout>
             </item>
            </layout>
           </widget>
          </item>
-         <item>
-          <widget class="QGroupBox" name="groupBox_1_3">
-           <property name="title">
-            <string>#3: Sensor noise calibration</string>
-           </property>
-           <layout class="QVBoxLayout" name="verticalLayout_10">
-            <property name="leftMargin">
-<<<<<<< HEAD
-             <number>3</number>
-            </property>
-            <property name="topMargin">
-             <number>3</number>
-            </property>
-            <property name="rightMargin">
-             <number>3</number>
-            </property>
-            <property name="bottomMargin">
-             <number>3</number>
-=======
-             <number>9</number>
-            </property>
-            <property name="topMargin">
-             <number>9</number>
-            </property>
-            <property name="rightMargin">
-             <number>9</number>
-            </property>
-            <property name="bottomMargin">
-             <number>9</number>
->>>>>>> 90a7a3c2
-            </property>
-            <item>
-             <layout class="QVBoxLayout" name="verticalLayout_4">
-              <item>
-               <widget class="QGraphicsView" name="sensorsBargraph">
-                <property name="toolTip">
-                 <string>These are the sensor variance values computed by the AHRS.
-Tip: lower is better!</string>
-                </property>
-                <property name="verticalScrollBarPolicy">
-                 <enum>Qt::ScrollBarAlwaysOff</enum>
-                </property>
-                <property name="horizontalScrollBarPolicy">
-                 <enum>Qt::ScrollBarAlwaysOff</enum>
-                </property>
-               </widget>
-              </item>
-              <item>
-               <layout class="QHBoxLayout" name="horizontalLayout">
-                <item>
-                 <widget class="QPushButton" name="noiseMeasurementStart">
-                  <property name="enabled">
-                   <bool>false</bool>
-                  </property>
-                  <property name="toolTip">
-                   <string>Press to start a calibration procedure, about 15 seconds.
-
-Hint: run this with engines at cruising speed.</string>
-                  </property>
-                  <property name="text">
-                   <string>Start</string>
-                  </property>
-                 </widget>
-                </item>
-                <item>
-                 <widget class="QProgressBar" name="noiseMeasurementProgress">
-                  <property name="enabled">
-                   <bool>true</bool>
-                  </property>
-                  <property name="maximum">
-                   <number>100</number>
-                  </property>
-                  <property name="value">
-                   <number>0</number>
-                  </property>
-                  <property name="textVisible">
-                   <bool>false</bool>
-                  </property>
-                 </widget>
-                </item>
-               </layout>
-              </item>
-             </layout>
-            </item>
-           </layout>
-          </widget>
-         </item>
-        </layout>
-       </item>
-       <item>
-        <layout class="QHBoxLayout" name="AccelBiasLayout">
-         <item>
-          <widget class="QGroupBox" name="groupBox_1_4">
-           <property name="title">
-            <string>#4: Accelerometer Bias calibration</string>
-           </property>
-<<<<<<< HEAD
-           <layout class="QVBoxLayout" name="verticalLayout_2">
-            <property name="leftMargin">
-             <number>3</number>
-            </property>
-            <property name="topMargin">
-             <number>3</number>
-            </property>
-            <property name="rightMargin">
-             <number>3</number>
-            </property>
-            <property name="bottomMargin">
-             <number>3</number>
-=======
-           <layout class="QVBoxLayout" name="verticalLayout_1_3">
-            <property name="leftMargin">
-             <number>9</number>
-            </property>
-            <property name="topMargin">
-             <number>9</number>
-            </property>
-            <property name="rightMargin">
-             <number>9</number>
-            </property>
-            <property name="bottomMargin">
-             <number>9</number>
->>>>>>> 90a7a3c2
-            </property>
-            <item>
-             <layout class="QVBoxLayout" name="verticalLayout_5">
-              <item>
-               <layout class="QHBoxLayout" name="horizontalLayout_3">
-                <item>
-                 <widget class="QPushButton" name="accelBiasStart">
-                  <property name="enabled">
-                   <bool>false</bool>
-                  </property>
-                  <property name="text">
-                   <string>Start</string>
-                  </property>
-                 </widget>
-                </item>
-                <item>
-                 <widget class="QProgressBar" name="accelBiasProgress">
-                  <property name="value">
-                   <number>0</number>
-                  </property>
-                  <property name="textVisible">
-                   <bool>false</bool>
-                  </property>
-                 </widget>
-                </item>
-               </layout>
-              </item>
-             </layout>
-            </item>
-           </layout>
-          </widget>
-         </item>
-        </layout>
-       </item>
-       <item>
-        <widget class="QTextEdit" name="sixPointCalibInstructions">
-         <property name="toolTip">
-          <string>Six Point Calibration instructions</string>
-         </property>
-         <property name="horizontalScrollBarPolicy">
-          <enum>Qt::ScrollBarAlwaysOff</enum>
-         </property>
-         <property name="html">
-          <string>&lt;!DOCTYPE HTML PUBLIC &quot;-//W3C//DTD HTML 4.0//EN&quot; &quot;http://www.w3.org/TR/REC-html40/strict.dtd&quot;&gt;
+         <item row="3" column="0" colspan="2">
+          <widget class="QTextEdit" name="sixPointCalibInstructions">
+           <property name="toolTip">
+            <string>Six Point Calibration instructions</string>
+           </property>
+           <property name="horizontalScrollBarPolicy">
+            <enum>Qt::ScrollBarAlwaysOff</enum>
+           </property>
+           <property name="html">
+            <string>&lt;!DOCTYPE HTML PUBLIC &quot;-//W3C//DTD HTML 4.0//EN&quot; &quot;http://www.w3.org/TR/REC-html40/strict.dtd&quot;&gt;
 &lt;html&gt;&lt;head&gt;&lt;meta name=&quot;qrichtext&quot; content=&quot;1&quot; /&gt;&lt;style type=&quot;text/css&quot;&gt;
 p, li { white-space: pre-wrap; }
 &lt;/style&gt;&lt;/head&gt;&lt;body style=&quot; font-family:'Sans Serif'; font-size:9pt; font-weight:400; font-style:normal;&quot;&gt;
@@ -472,8 +381,10 @@
 &lt;p style=&quot;-qt-paragraph-type:empty; margin-top:0px; margin-bottom:0px; margin-left:0px; margin-right:0px; -qt-block-indent:0; text-indent:0px; font-family:'Ubuntu'; font-size:11pt;&quot;&gt;&lt;br /&gt;&lt;/p&gt;
 &lt;p style=&quot; margin-top:0px; margin-bottom:0px; margin-left:0px; margin-right:0px; -qt-block-indent:0; text-indent:0px;&quot;&gt;&lt;span style=&quot; font-family:'Ubuntu'; font-size:11pt;&quot;&gt;#3: Accelerometer bias calibration:&lt;/span&gt;&lt;/p&gt;
 &lt;p style=&quot; margin-top:0px; margin-bottom:0px; margin-left:0px; margin-right:0px; -qt-block-indent:0; text-indent:0px;&quot;&gt;&lt;span style=&quot; font-family:'Ubuntu'; font-size:11pt;&quot;&gt;This step will ensure that accelerometer bias is accurate. Place your airframe as horizontally as possible (use a spirit level if necessary), then press Start below and do not move your airframe at all until the end of the calibration.&lt;/span&gt;&lt;/p&gt;&lt;/td&gt;&lt;/tr&gt;&lt;/table&gt;&lt;/body&gt;&lt;/html&gt;</string>
-         </property>
-        </widget>
+           </property>
+          </widget>
+         </item>
+        </layout>
        </item>
       </layout>
      </widget>
@@ -996,8 +907,8 @@
        </property>
        <property name="maximumSize">
         <size>
-         <width>25</width>
-         <height>25</height>
+         <width>32</width>
+         <height>32</height>
         </size>
        </property>
        <property name="font">
