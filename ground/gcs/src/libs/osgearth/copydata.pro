#
# copy osg and osgearth libraries and data to build dir
#

<<<<<<< HEAD
# set debug suffix if needed
#win32:CONFIG(debug, debug|release):DS = "d"
=======
    OSG_VERSION = 3.5.1
>>>>>>> c25d98b8

contains(QT_ARCH, x86_64)  {
    LIB_DIR_NAME = lib64
} else {
    LIB_DIR_NAME = lib
}

<<<<<<< HEAD
osg:linux {
    # copy osg libraries
    data_copy.commands += $(MKDIR) $$GCS_LIBRARY_PATH/osg $$addNewline()
    data_copy.commands += $(COPY_DIR) $$shell_quote($$OSG_SDK_DIR/$$LIB_DIR_NAME/)* $$shell_quote($$GCS_LIBRARY_PATH/osg/) $$addNewline()
}
=======
        data_copy.commands += $(MKDIR) $${GCS_LIBRARY_PATH}/osg $$addNewline()
        contains(QT_ARCH, x86_64) {
            data_copy.commands += $(COPY_DIR) $$shell_quote($$OSG_SDK_DIR/lib64/)* $$shell_quote($$GCS_LIBRARY_PATH/osg/)
        } else {
            data_copy.commands += $(COPY_DIR) $$shell_quote($$OSG_SDK_DIR/lib/)* $$shell_quote($$GCS_LIBRARY_PATH/osg/)
        }
>>>>>>> c25d98b8

osgearth:linux {
    # copy osgearth libraries
    data_copy.commands += $(MKDIR) $$GCS_LIBRARY_PATH/osg $$addNewline()
    data_copy.commands += $(COPY_DIR) $$shell_quote($$OSGEARTH_SDK_DIR/$$LIB_DIR_NAME/)* $$shell_quote($$GCS_LIBRARY_PATH/osg/) $$addNewline()
}

osg:macx {
    # copy osg libraries
    data_copy.commands += $(COPY_DIR) $$shell_quote($$OSG_SDK_DIR/lib/)* $$shell_quote($$GCS_LIBRARY_PATH/) $$addNewline()
}

osgearth:macx {
    # copy osgearth libraries
    data_copy.commands += $(COPY_DIR) $$shell_quote($$OSGEARTH_SDK_DIR/lib/)* $$shell_quote($$GCS_LIBRARY_PATH/) $$addNewline()
}

linux|macx {
    # add make target
    POST_TARGETDEPS += copydata

    data_copy.target = copydata
    QMAKE_EXTRA_TARGETS += data_copy
}

osg:win32 {
    # osg & osgearth dependencies (needs to be split)
    OSG_LIBS = \
        libcurl-4.dll \
        libfreetype-6.dll \
        libgdal.dll \
        libgeos-3-3-8.dll \
        libgeos_c-1.dll \
        libjpeg-9.dll \
        libpng16-16.dll \
        libproj-0.dll \
        libtiff-5.dll \
        libtiffxx-5.dll \
        zlib1.dll

    # osg libraries
    OSG_LIBS += \
        libOpenThreads$${DS}.dll \
        libosg$${DS}.dll \
        libosgAnimation$${DS}.dll \
        libosgDB$${DS}.dll \
        libosgFX$${DS}.dll \
        libosgGA$${DS}.dll \
        libosgManipulator$${DS}.dll \
        libosgParticle$${DS}.dll \
        libosgPresentation$${DS}.dll \
        libosgQt$${DS}.dll \
        libosgShadow$${DS}.dll \
        libosgSim$${DS}.dll \
        libosgTerrain$${DS}.dll \
        libosgText$${DS}.dll \
        libosgUtil$${DS}.dll \
        libosgViewer$${DS}.dll \
        libosgVolume$${DS}.dll \
        libosgWidget$${DS}.dll

    for(lib, OSG_LIBS) {
        addCopyFileTarget($$lib},$${OSG_SDK_DIR}/bin,$${GCS_APP_PATH})
    }

<<<<<<< HEAD
    # osg plugins
    OSG_PLUGINS = \
        mingw_osgdb_3dc$${DS}.dll \
        mingw_osgdb_3ds$${DS}.dll \
        mingw_osgdb_ac$${DS}.dll \
        mingw_osgdb_bmp$${DS}.dll \
        mingw_osgdb_bsp$${DS}.dll \
        mingw_osgdb_bvh$${DS}.dll \
        mingw_osgdb_cfg$${DS}.dll \
        mingw_osgdb_curl$${DS}.dll \
        mingw_osgdb_dds$${DS}.dll \
        mingw_osgdb_dot$${DS}.dll \
        mingw_osgdb_dw$${DS}.dll \
        mingw_osgdb_dxf$${DS}.dll \
        mingw_osgdb_gdal$${DS}.dll \
        mingw_osgdb_glsl$${DS}.dll \
        mingw_osgdb_gz$${DS}.dll \
        mingw_osgdb_hdr$${DS}.dll \
        mingw_osgdb_ive$${DS}.dll \
        mingw_osgdb_jpeg$${DS}.dll \
        mingw_osgdb_ktx$${DS}.dll \
        mingw_osgdb_logo$${DS}.dll \
        mingw_osgdb_lwo$${DS}.dll \
        mingw_osgdb_lws$${DS}.dll \
        mingw_osgdb_md2$${DS}.dll \
        mingw_osgdb_mdl$${DS}.dll \
        mingw_osgdb_normals$${DS}.dll \
        mingw_osgdb_obj$${DS}.dll \
        mingw_osgdb_ogr$${DS}.dll \
        mingw_osgdb_openflight$${DS}.dll \
        mingw_osgdb_osc$${DS}.dll \
        mingw_osgdb_osg$${DS}.dll \
        mingw_osgdb_osga$${DS}.dll \
        mingw_osgdb_osgshadow$${DS}.dll \
        mingw_osgdb_osgterrain$${DS}.dll \
        mingw_osgdb_osgtgz$${DS}.dll \
        mingw_osgdb_osgviewer$${DS}.dll \
        mingw_osgdb_p3d$${DS}.dll \
        mingw_osgdb_pic$${DS}.dll \
        mingw_osgdb_ply$${DS}.dll \
        mingw_osgdb_png$${DS}.dll \
        mingw_osgdb_pnm$${DS}.dll \
        mingw_osgdb_pov$${DS}.dll \
        mingw_osgdb_pvr$${DS}.dll \
        mingw_osgdb_revisions$${DS}.dll \
        mingw_osgdb_rgb$${DS}.dll \
        mingw_osgdb_rot$${DS}.dll \
        mingw_osgdb_scale$${DS}.dll \
        mingw_osgdb_shp$${DS}.dll \
        mingw_osgdb_stl$${DS}.dll \
        mingw_osgdb_tga$${DS}.dll \
        mingw_osgdb_tgz$${DS}.dll \
        mingw_osgdb_tiff$${DS}.dll \
        mingw_osgdb_trans$${DS}.dll \
        mingw_osgdb_trk$${DS}.dll \
        mingw_osgdb_txf$${DS}.dll \
        mingw_osgdb_txp$${DS}.dll \
        mingw_osgdb_vtf$${DS}.dll \
        mingw_osgdb_x$${DS}.dll \
        mingw_osgdb_zip$${DS}.dll \
        mingw_osgdb_serializers_osg$${DS}.dll \
        mingw_osgdb_serializers_osganimation$${DS}.dll \
        mingw_osgdb_serializers_osgfx$${DS}.dll \
        mingw_osgdb_serializers_osgga$${DS}.dll \
        mingw_osgdb_serializers_osgmanipulator$${DS}.dll \
        mingw_osgdb_serializers_osgparticle$${DS}.dll \
        mingw_osgdb_serializers_osgshadow$${DS}.dll \
        mingw_osgdb_serializers_osgsim$${DS}.dll \
        mingw_osgdb_serializers_osgterrain$${DS}.dll \
        mingw_osgdb_serializers_osgtext$${DS}.dll \
        mingw_osgdb_serializers_osgviewer$${DS}.dll \
        mingw_osgdb_serializers_osgvolume$${DS}.dll

    for(lib, OSG_PLUGINS) {
        addCopyFileTarget($${lib},$${OSG_SDK_DIR}/bin/osgPlugins-$${OSG_VERSION},$${GCS_LIBRARY_PATH}/osg/osgPlugins-$${OSG_VERSION})
=======
    win32 {
        # set debug suffix if needed
        #CONFIG(debug, debug|release):DS = "d"

        # copy osg libraries
        OSG_LIBS = \
            libcurl-4.dll \
            libfreetype-6.dll \
            libgdal-20.dll \
            libgeos.dll \
            libgeos_c.dll \
            libjpeg-8.dll \
            libpng16-16.dll \
            libproj-9.dll \
            libtiff-5.dll \
            libtiffxx-5.dll \
            zlib1.dll \
            libOpenThreads$${DS}.dll \
            libosg$${DS}.dll \
            libosgAnimation$${DS}.dll \
            libosgDB$${DS}.dll \
            libosgEarth$${DS}.dll \
            libosgEarthAnnotation$${DS}.dll \
            libosgEarthFeatures$${DS}.dll \
            libosgEarthQt$${DS}.dll \
            libosgEarthSymbology$${DS}.dll \
            libosgEarthUtil$${DS}.dll \
            libosgFX$${DS}.dll \
            libosgGA$${DS}.dll \
            libosgManipulator$${DS}.dll \
            libosgParticle$${DS}.dll \
            libosgPresentation$${DS}.dll \
            libosgQt$${DS}.dll \
            libosgShadow$${DS}.dll \
            libosgSim$${DS}.dll \
            libosgTerrain$${DS}.dll \
            libosgText$${DS}.dll \
            libosgUtil$${DS}.dll \
            libosgViewer$${DS}.dll \
            libosgVolume$${DS}.dll \
            libosgWidget$${DS}.dll
        for(lib, OSG_LIBS) {
            addCopyFileTarget($${lib},$${OSG_SDK_DIR}/bin,$${GCS_APP_PATH})
        }

        OSG_PLUGINS = \
            mingw_osgdb_3dc$${DS}.dll \
            mingw_osgdb_3ds$${DS}.dll \
            mingw_osgdb_ac$${DS}.dll \
            mingw_osgdb_bmp$${DS}.dll \
            mingw_osgdb_bsp$${DS}.dll \
            mingw_osgdb_bvh$${DS}.dll \
            mingw_osgdb_cfg$${DS}.dll \
            mingw_osgdb_curl$${DS}.dll \
            mingw_osgdb_dds$${DS}.dll \
            mingw_osgdb_dot$${DS}.dll \
            mingw_osgdb_dw$${DS}.dll \
            mingw_osgdb_dxf$${DS}.dll \
            mingw_osgdb_earth$${DS}.dll \
            mingw_osgdb_gdal$${DS}.dll \
            mingw_osgdb_glsl$${DS}.dll \
            mingw_osgdb_gz$${DS}.dll \
            mingw_osgdb_hdr$${DS}.dll \
            mingw_osgdb_ive$${DS}.dll \
            mingw_osgdb_jpeg$${DS}.dll \
            mingw_osgdb_kml$${DS}.dll \
            mingw_osgdb_ktx$${DS}.dll \
            mingw_osgdb_logo$${DS}.dll \
            mingw_osgdb_lwo$${DS}.dll \
            mingw_osgdb_lws$${DS}.dll \
            mingw_osgdb_md2$${DS}.dll \
            mingw_osgdb_mdl$${DS}.dll \
            mingw_osgdb_normals$${DS}.dll \
            mingw_osgdb_obj$${DS}.dll \
            mingw_osgdb_ogr$${DS}.dll \
            mingw_osgdb_openflight$${DS}.dll \
            mingw_osgdb_osc$${DS}.dll \
            mingw_osgdb_osg$${DS}.dll \
            mingw_osgdb_osga$${DS}.dll \
            mingw_osgdb_osgearth_agglite$${DS}.dll \
            mingw_osgdb_osgearth_arcgis$${DS}.dll \
            mingw_osgdb_osgearth_arcgis_map_cache$${DS}.dll \
            mingw_osgdb_osgearth_bing$${DS}.dll \
            mingw_osgdb_osgearth_cache_filesystem$${DS}.dll \
            mingw_osgdb_osgearth_colorramp$${DS}.dll \
            mingw_osgdb_osgearth_debug$${DS}.dll \
            mingw_osgdb_osgearth_engine_byo$${DS}.dll \
            mingw_osgdb_osgearth_engine_mp$${DS}.dll \
            mingw_osgdb_osgearth_feature_ogr$${DS}.dll \
            mingw_osgdb_osgearth_feature_tfs$${DS}.dll \
            mingw_osgdb_osgearth_feature_wfs$${DS}.dll \
            mingw_osgdb_osgearth_gdal$${DS}.dll \
            mingw_osgdb_osgearth_label_annotation$${DS}.dll \
            mingw_osgdb_osgearth_mask_feature$${DS}.dll \
            mingw_osgdb_osgearth_model_feature_geom$${DS}.dll \
            mingw_osgdb_osgearth_model_feature_stencil$${DS}.dll \
            mingw_osgdb_osgearth_model_simple$${DS}.dll \
            mingw_osgdb_osgearth_noise$${DS}.dll \
            mingw_osgdb_osgearth_ocean_simple$${DS}.dll \
            mingw_osgdb_osgearth_osg$${DS}.dll \
            mingw_osgdb_osgearth_refresh$${DS}.dll \
            mingw_osgdb_osgearth_scriptengine_javascript$${DS}.dll \
            mingw_osgdb_osgearth_sky_gl$${DS}.dll \
            mingw_osgdb_osgearth_sky_simple$${DS}.dll \
            mingw_osgdb_osgearth_splat_mask$${DS}.dll \
            mingw_osgdb_osgearth_template_matclass$${DS}.dll \
            mingw_osgdb_osgearth_tilecache$${DS}.dll \
            mingw_osgdb_osgearth_tileindex$${DS}.dll \
            mingw_osgdb_osgearth_tileservice$${DS}.dll \
            mingw_osgdb_osgearth_tms$${DS}.dll \
            mingw_osgdb_osgearth_vdatum_egm2008$${DS}.dll \
            mingw_osgdb_osgearth_vdatum_egm84$${DS}.dll \
            mingw_osgdb_osgearth_vdatum_egm96$${DS}.dll \
            mingw_osgdb_osgearth_vpb$${DS}.dll \
            mingw_osgdb_osgearth_wcs$${DS}.dll \
            mingw_osgdb_osgearth_wms$${DS}.dll \
            mingw_osgdb_osgearth_xyz$${DS}.dll \
            mingw_osgdb_osgearth_yahoo$${DS}.dll \
            mingw_osgdb_osgshadow$${DS}.dll \
            mingw_osgdb_osgterrain$${DS}.dll \
            mingw_osgdb_osgtgz$${DS}.dll \
            mingw_osgdb_osgviewer$${DS}.dll \
            mingw_osgdb_p3d$${DS}.dll \
            mingw_osgdb_pic$${DS}.dll \
            mingw_osgdb_ply$${DS}.dll \
            mingw_osgdb_png$${DS}.dll \
            mingw_osgdb_pnm$${DS}.dll \
            mingw_osgdb_pov$${DS}.dll \
            mingw_osgdb_pvr$${DS}.dll \
            mingw_osgdb_revisions$${DS}.dll \
            mingw_osgdb_rgb$${DS}.dll \
            mingw_osgdb_rot$${DS}.dll \
            mingw_osgdb_scale$${DS}.dll \
            mingw_osgdb_serializers_osg$${DS}.dll \
            mingw_osgdb_serializers_osganimation$${DS}.dll \
            mingw_osgdb_serializers_osgfx$${DS}.dll \
            mingw_osgdb_serializers_osgga$${DS}.dll \
            mingw_osgdb_serializers_osgmanipulator$${DS}.dll \
            mingw_osgdb_serializers_osgparticle$${DS}.dll \
            mingw_osgdb_serializers_osgshadow$${DS}.dll \
            mingw_osgdb_serializers_osgsim$${DS}.dll \
            mingw_osgdb_serializers_osgterrain$${DS}.dll \
            mingw_osgdb_serializers_osgtext$${DS}.dll \
            mingw_osgdb_serializers_osgviewer$${DS}.dll \
            mingw_osgdb_serializers_osgvolume$${DS}.dll \
            mingw_osgdb_shp$${DS}.dll \
            mingw_osgdb_stl$${DS}.dll \
            mingw_osgdb_tga$${DS}.dll \
            mingw_osgdb_tgz$${DS}.dll \
            mingw_osgdb_tiff$${DS}.dll \
            mingw_osgdb_trans$${DS}.dll \
            mingw_osgdb_trk$${DS}.dll \
            mingw_osgdb_txf$${DS}.dll \
            mingw_osgdb_txp$${DS}.dll \
            mingw_osgdb_vtf$${DS}.dll \
            mingw_osgdb_x$${DS}.dll \
            mingw_osgdb_zip$${DS}.dll
        # copy osg plugins
        for(lib, OSG_PLUGINS) {
            addCopyFileTarget($${lib},$${OSG_SDK_DIR}/bin/osgPlugins-$${OSG_VERSION},$${GCS_LIBRARY_PATH}/osg/osgPlugins-$${OSG_VERSION})
        }
>>>>>>> c25d98b8
    }
}

osgearth:win32 {
    # osgearth libraries
    OSGEARTH_LIBS = \
        libosgEarth$${DS}.dll \
        libosgEarthAnnotation$${DS}.dll \
        libosgEarthFeatures$${DS}.dll \
        libosgEarthQt$${DS}.dll \
        libosgEarthSymbology$${DS}.dll \
        libosgEarthUtil$${DS}.dll

    for(lib, OSGEARTH_LIBS) {
        addCopyFileTarget($${lib},$${OSGEARTH_SDK_DIR}/bin,$${GCS_APP_PATH})
    }

    # osgearth plugins
    OSGEARTH_PLUGINS += \
        mingw_osgdb_earth$${DS}.dll \
        mingw_osgdb_kml$${DS}.dll \
        mingw_osgdb_osgearth_agglite$${DS}.dll \
        mingw_osgdb_osgearth_arcgis$${DS}.dll \
        mingw_osgdb_osgearth_arcgis_map_cache$${DS}.dll \
        mingw_osgdb_osgearth_bing$${DS}.dll \
        mingw_osgdb_osgearth_cache_filesystem$${DS}.dll \
        mingw_osgdb_osgearth_colorramp$${DS}.dll \
        mingw_osgdb_osgearth_debug$${DS}.dll \
        mingw_osgdb_osgearth_engine_byo$${DS}.dll \
        mingw_osgdb_osgearth_engine_mp$${DS}.dll \
        mingw_osgdb_osgearth_feature_ogr$${DS}.dll \
        mingw_osgdb_osgearth_feature_tfs$${DS}.dll \
        mingw_osgdb_osgearth_feature_wfs$${DS}.dll \
        mingw_osgdb_osgearth_gdal$${DS}.dll \
        mingw_osgdb_osgearth_label_annotation$${DS}.dll \
        mingw_osgdb_osgearth_mask_feature$${DS}.dll \
        mingw_osgdb_osgearth_model_feature_geom$${DS}.dll \
        mingw_osgdb_osgearth_model_feature_stencil$${DS}.dll \
        mingw_osgdb_osgearth_model_simple$${DS}.dll \
        mingw_osgdb_osgearth_noise$${DS}.dll \
        mingw_osgdb_osgearth_ocean_simple$${DS}.dll \
        mingw_osgdb_osgearth_osg$${DS}.dll \
        mingw_osgdb_osgearth_refresh$${DS}.dll \
        mingw_osgdb_osgearth_scriptengine_javascript$${DS}.dll \
        mingw_osgdb_osgearth_sky_gl$${DS}.dll \
        mingw_osgdb_osgearth_sky_simple$${DS}.dll \
        mingw_osgdb_osgearth_splat_mask$${DS}.dll \
        mingw_osgdb_osgearth_template_matclass$${DS}.dll \
        mingw_osgdb_osgearth_tilecache$${DS}.dll \
        mingw_osgdb_osgearth_tileindex$${DS}.dll \
        mingw_osgdb_osgearth_tileservice$${DS}.dll \
        mingw_osgdb_osgearth_tms$${DS}.dll \
        mingw_osgdb_osgearth_vdatum_egm2008$${DS}.dll \
        mingw_osgdb_osgearth_vdatum_egm84$${DS}.dll \
        mingw_osgdb_osgearth_vdatum_egm96$${DS}.dll \
        mingw_osgdb_osgearth_vpb$${DS}.dll \
        mingw_osgdb_osgearth_wcs$${DS}.dll \
        mingw_osgdb_osgearth_wms$${DS}.dll \
        mingw_osgdb_osgearth_xyz$${DS}.dll \
        mingw_osgdb_osgearth_yahoo$${DS}.dll

    for(lib, OSGEARTH_PLUGINS) {
        addCopyFileTarget($${lib},$${OSGEARTH_SDK_DIR}/bin/osgPlugins-$${OSG_VERSION},$${GCS_LIBRARY_PATH}/osg/osgPlugins-$${OSG_VERSION})
    }
}<|MERGE_RESOLUTION|>--- conflicted
+++ resolved
@@ -2,12 +2,8 @@
 # copy osg and osgearth libraries and data to build dir
 #
 
-<<<<<<< HEAD
 # set debug suffix if needed
 #win32:CONFIG(debug, debug|release):DS = "d"
-=======
-    OSG_VERSION = 3.5.1
->>>>>>> c25d98b8
 
 contains(QT_ARCH, x86_64)  {
     LIB_DIR_NAME = lib64
@@ -15,20 +11,11 @@
     LIB_DIR_NAME = lib
 }
 
-<<<<<<< HEAD
 osg:linux {
     # copy osg libraries
     data_copy.commands += $(MKDIR) $$GCS_LIBRARY_PATH/osg $$addNewline()
     data_copy.commands += $(COPY_DIR) $$shell_quote($$OSG_SDK_DIR/$$LIB_DIR_NAME/)* $$shell_quote($$GCS_LIBRARY_PATH/osg/) $$addNewline()
 }
-=======
-        data_copy.commands += $(MKDIR) $${GCS_LIBRARY_PATH}/osg $$addNewline()
-        contains(QT_ARCH, x86_64) {
-            data_copy.commands += $(COPY_DIR) $$shell_quote($$OSG_SDK_DIR/lib64/)* $$shell_quote($$GCS_LIBRARY_PATH/osg/)
-        } else {
-            data_copy.commands += $(COPY_DIR) $$shell_quote($$OSG_SDK_DIR/lib/)* $$shell_quote($$GCS_LIBRARY_PATH/osg/)
-        }
->>>>>>> c25d98b8
 
 osgearth:linux {
     # copy osgearth libraries
@@ -59,15 +46,15 @@
     OSG_LIBS = \
         libcurl-4.dll \
         libfreetype-6.dll \
-        libgdal.dll \
-        libgeos-3-3-8.dll \
-        libgeos_c-1.dll \
-        libjpeg-9.dll \
+        libgdal-20.dll \
+        libgeos.dll \
+        libgeos_c.dll \
+        libjpeg-8.dll \
         libpng16-16.dll \
-        libproj-0.dll \
+        libproj-9.dll \
         libtiff-5.dll \
         libtiffxx-5.dll \
-        zlib1.dll
+        zlib1.dll \
 
     # osg libraries
     OSG_LIBS += \
@@ -94,7 +81,6 @@
         addCopyFileTarget($$lib},$${OSG_SDK_DIR}/bin,$${GCS_APP_PATH})
     }
 
-<<<<<<< HEAD
     # osg plugins
     OSG_PLUGINS = \
         mingw_osgdb_3dc$${DS}.dll \
@@ -170,169 +156,6 @@
 
     for(lib, OSG_PLUGINS) {
         addCopyFileTarget($${lib},$${OSG_SDK_DIR}/bin/osgPlugins-$${OSG_VERSION},$${GCS_LIBRARY_PATH}/osg/osgPlugins-$${OSG_VERSION})
-=======
-    win32 {
-        # set debug suffix if needed
-        #CONFIG(debug, debug|release):DS = "d"
-
-        # copy osg libraries
-        OSG_LIBS = \
-            libcurl-4.dll \
-            libfreetype-6.dll \
-            libgdal-20.dll \
-            libgeos.dll \
-            libgeos_c.dll \
-            libjpeg-8.dll \
-            libpng16-16.dll \
-            libproj-9.dll \
-            libtiff-5.dll \
-            libtiffxx-5.dll \
-            zlib1.dll \
-            libOpenThreads$${DS}.dll \
-            libosg$${DS}.dll \
-            libosgAnimation$${DS}.dll \
-            libosgDB$${DS}.dll \
-            libosgEarth$${DS}.dll \
-            libosgEarthAnnotation$${DS}.dll \
-            libosgEarthFeatures$${DS}.dll \
-            libosgEarthQt$${DS}.dll \
-            libosgEarthSymbology$${DS}.dll \
-            libosgEarthUtil$${DS}.dll \
-            libosgFX$${DS}.dll \
-            libosgGA$${DS}.dll \
-            libosgManipulator$${DS}.dll \
-            libosgParticle$${DS}.dll \
-            libosgPresentation$${DS}.dll \
-            libosgQt$${DS}.dll \
-            libosgShadow$${DS}.dll \
-            libosgSim$${DS}.dll \
-            libosgTerrain$${DS}.dll \
-            libosgText$${DS}.dll \
-            libosgUtil$${DS}.dll \
-            libosgViewer$${DS}.dll \
-            libosgVolume$${DS}.dll \
-            libosgWidget$${DS}.dll
-        for(lib, OSG_LIBS) {
-            addCopyFileTarget($${lib},$${OSG_SDK_DIR}/bin,$${GCS_APP_PATH})
-        }
-
-        OSG_PLUGINS = \
-            mingw_osgdb_3dc$${DS}.dll \
-            mingw_osgdb_3ds$${DS}.dll \
-            mingw_osgdb_ac$${DS}.dll \
-            mingw_osgdb_bmp$${DS}.dll \
-            mingw_osgdb_bsp$${DS}.dll \
-            mingw_osgdb_bvh$${DS}.dll \
-            mingw_osgdb_cfg$${DS}.dll \
-            mingw_osgdb_curl$${DS}.dll \
-            mingw_osgdb_dds$${DS}.dll \
-            mingw_osgdb_dot$${DS}.dll \
-            mingw_osgdb_dw$${DS}.dll \
-            mingw_osgdb_dxf$${DS}.dll \
-            mingw_osgdb_earth$${DS}.dll \
-            mingw_osgdb_gdal$${DS}.dll \
-            mingw_osgdb_glsl$${DS}.dll \
-            mingw_osgdb_gz$${DS}.dll \
-            mingw_osgdb_hdr$${DS}.dll \
-            mingw_osgdb_ive$${DS}.dll \
-            mingw_osgdb_jpeg$${DS}.dll \
-            mingw_osgdb_kml$${DS}.dll \
-            mingw_osgdb_ktx$${DS}.dll \
-            mingw_osgdb_logo$${DS}.dll \
-            mingw_osgdb_lwo$${DS}.dll \
-            mingw_osgdb_lws$${DS}.dll \
-            mingw_osgdb_md2$${DS}.dll \
-            mingw_osgdb_mdl$${DS}.dll \
-            mingw_osgdb_normals$${DS}.dll \
-            mingw_osgdb_obj$${DS}.dll \
-            mingw_osgdb_ogr$${DS}.dll \
-            mingw_osgdb_openflight$${DS}.dll \
-            mingw_osgdb_osc$${DS}.dll \
-            mingw_osgdb_osg$${DS}.dll \
-            mingw_osgdb_osga$${DS}.dll \
-            mingw_osgdb_osgearth_agglite$${DS}.dll \
-            mingw_osgdb_osgearth_arcgis$${DS}.dll \
-            mingw_osgdb_osgearth_arcgis_map_cache$${DS}.dll \
-            mingw_osgdb_osgearth_bing$${DS}.dll \
-            mingw_osgdb_osgearth_cache_filesystem$${DS}.dll \
-            mingw_osgdb_osgearth_colorramp$${DS}.dll \
-            mingw_osgdb_osgearth_debug$${DS}.dll \
-            mingw_osgdb_osgearth_engine_byo$${DS}.dll \
-            mingw_osgdb_osgearth_engine_mp$${DS}.dll \
-            mingw_osgdb_osgearth_feature_ogr$${DS}.dll \
-            mingw_osgdb_osgearth_feature_tfs$${DS}.dll \
-            mingw_osgdb_osgearth_feature_wfs$${DS}.dll \
-            mingw_osgdb_osgearth_gdal$${DS}.dll \
-            mingw_osgdb_osgearth_label_annotation$${DS}.dll \
-            mingw_osgdb_osgearth_mask_feature$${DS}.dll \
-            mingw_osgdb_osgearth_model_feature_geom$${DS}.dll \
-            mingw_osgdb_osgearth_model_feature_stencil$${DS}.dll \
-            mingw_osgdb_osgearth_model_simple$${DS}.dll \
-            mingw_osgdb_osgearth_noise$${DS}.dll \
-            mingw_osgdb_osgearth_ocean_simple$${DS}.dll \
-            mingw_osgdb_osgearth_osg$${DS}.dll \
-            mingw_osgdb_osgearth_refresh$${DS}.dll \
-            mingw_osgdb_osgearth_scriptengine_javascript$${DS}.dll \
-            mingw_osgdb_osgearth_sky_gl$${DS}.dll \
-            mingw_osgdb_osgearth_sky_simple$${DS}.dll \
-            mingw_osgdb_osgearth_splat_mask$${DS}.dll \
-            mingw_osgdb_osgearth_template_matclass$${DS}.dll \
-            mingw_osgdb_osgearth_tilecache$${DS}.dll \
-            mingw_osgdb_osgearth_tileindex$${DS}.dll \
-            mingw_osgdb_osgearth_tileservice$${DS}.dll \
-            mingw_osgdb_osgearth_tms$${DS}.dll \
-            mingw_osgdb_osgearth_vdatum_egm2008$${DS}.dll \
-            mingw_osgdb_osgearth_vdatum_egm84$${DS}.dll \
-            mingw_osgdb_osgearth_vdatum_egm96$${DS}.dll \
-            mingw_osgdb_osgearth_vpb$${DS}.dll \
-            mingw_osgdb_osgearth_wcs$${DS}.dll \
-            mingw_osgdb_osgearth_wms$${DS}.dll \
-            mingw_osgdb_osgearth_xyz$${DS}.dll \
-            mingw_osgdb_osgearth_yahoo$${DS}.dll \
-            mingw_osgdb_osgshadow$${DS}.dll \
-            mingw_osgdb_osgterrain$${DS}.dll \
-            mingw_osgdb_osgtgz$${DS}.dll \
-            mingw_osgdb_osgviewer$${DS}.dll \
-            mingw_osgdb_p3d$${DS}.dll \
-            mingw_osgdb_pic$${DS}.dll \
-            mingw_osgdb_ply$${DS}.dll \
-            mingw_osgdb_png$${DS}.dll \
-            mingw_osgdb_pnm$${DS}.dll \
-            mingw_osgdb_pov$${DS}.dll \
-            mingw_osgdb_pvr$${DS}.dll \
-            mingw_osgdb_revisions$${DS}.dll \
-            mingw_osgdb_rgb$${DS}.dll \
-            mingw_osgdb_rot$${DS}.dll \
-            mingw_osgdb_scale$${DS}.dll \
-            mingw_osgdb_serializers_osg$${DS}.dll \
-            mingw_osgdb_serializers_osganimation$${DS}.dll \
-            mingw_osgdb_serializers_osgfx$${DS}.dll \
-            mingw_osgdb_serializers_osgga$${DS}.dll \
-            mingw_osgdb_serializers_osgmanipulator$${DS}.dll \
-            mingw_osgdb_serializers_osgparticle$${DS}.dll \
-            mingw_osgdb_serializers_osgshadow$${DS}.dll \
-            mingw_osgdb_serializers_osgsim$${DS}.dll \
-            mingw_osgdb_serializers_osgterrain$${DS}.dll \
-            mingw_osgdb_serializers_osgtext$${DS}.dll \
-            mingw_osgdb_serializers_osgviewer$${DS}.dll \
-            mingw_osgdb_serializers_osgvolume$${DS}.dll \
-            mingw_osgdb_shp$${DS}.dll \
-            mingw_osgdb_stl$${DS}.dll \
-            mingw_osgdb_tga$${DS}.dll \
-            mingw_osgdb_tgz$${DS}.dll \
-            mingw_osgdb_tiff$${DS}.dll \
-            mingw_osgdb_trans$${DS}.dll \
-            mingw_osgdb_trk$${DS}.dll \
-            mingw_osgdb_txf$${DS}.dll \
-            mingw_osgdb_txp$${DS}.dll \
-            mingw_osgdb_vtf$${DS}.dll \
-            mingw_osgdb_x$${DS}.dll \
-            mingw_osgdb_zip$${DS}.dll
-        # copy osg plugins
-        for(lib, OSG_PLUGINS) {
-            addCopyFileTarget($${lib},$${OSG_SDK_DIR}/bin/osgPlugins-$${OSG_VERSION},$${GCS_LIBRARY_PATH}/osg/osgPlugins-$${OSG_VERSION})
-        }
->>>>>>> c25d98b8
     }
 }
 
