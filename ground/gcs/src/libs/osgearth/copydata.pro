#
# copy osg and osgearth libraries and data to build dir
#
equals(copyosg, 1) {

    OSG_VERSION = 3.4.0

    linux {
        # copy osg libraries

        data_copy.commands += $(MKDIR) $${GCS_LIBRARY_PATH}/osg $$addNewline()
        exists( $${OSG_SDK_DIR}/lib64 ) {
<<<<<<< HEAD
            data_copy.commands += $(COPY_DIR) $${OSG_SDK_DIR}/lib64/* $${GCS_LIBRARY_PATH}/osg/ $$addNewline()
        }
        else {
            data_copy.commands += $(COPY_DIR) $${OSG_SDK_DIR}/lib/* $${GCS_LIBRARY_PATH}/osg/ $$addNewline()
=======
            data_copy.commands += $(COPY_DIR) $$shell_quote($$OSG_SDK_DIR/lib64/)* $$shell_quote($$GCS_LIBRARY_PATH/osg/)
        }
        else {
            data_copy.commands += $(COPY_DIR) $$shell_quote($$OSG_SDK_DIR/lib/)* $$shell_quote($$GCS_LIBRARY_PATH/osg/)
>>>>>>> 66901c2b
        }

        # add make target
        POST_TARGETDEPS += copydata

        data_copy.target = copydata
        QMAKE_EXTRA_TARGETS += data_copy
    }

    macx {

<<<<<<< HEAD
        data_copy.commands += $(COPY_DIR) $$targetPath(\"$$OSG_SDK_DIR/lib/\"*) $$targetPath(\"$$GCS_LIBRARY_PATH\") $$addNewline()
=======
        data_copy.commands += $(COPY_DIR) $$shell_quote($$OSG_SDK_DIR/lib/)* $$shell_quote($$GCS_LIBRARY_PATH/)
>>>>>>> 66901c2b

        # add make target
        POST_TARGETDEPS += copydata

        data_copy.target = copydata
        QMAKE_EXTRA_TARGETS += data_copy
    }

    win32 {
        # set debug suffix if needed
        CONFIG(debug, debug|release):DS = "d"

        # copy osg libraries
        OSG_LIBS = \
            libcurl-4.dll \
            libfreetype-6.dll \
            libgdal.dll \
            libgeos-3-3-8.dll \
            libgeos_c-1.dll \
            libjpeg-9.dll \
            libpng16-16.dll \
            libproj-0.dll \
            libtiff-5.dll \
            libtiffxx-5.dll \
            zlib1.dll \
            libOpenThreads$${DS}.dll \
            libosg$${DS}.dll \
            libosgAnimation$${DS}.dll \
            libosgDB$${DS}.dll \
            libosgEarth$${DS}.dll \
            libosgEarthAnnotation$${DS}.dll \
            libosgEarthFeatures$${DS}.dll \
            libosgEarthQt$${DS}.dll \
            libosgEarthSymbology$${DS}.dll \
            libosgEarthUtil$${DS}.dll \
            libosgFX$${DS}.dll \
            libosgGA$${DS}.dll \
            libosgManipulator$${DS}.dll \
            libosgParticle$${DS}.dll \
            libosgPresentation$${DS}.dll \
            libosgQt$${DS}.dll \
            libosgShadow$${DS}.dll \
            libosgSim$${DS}.dll \
            libosgTerrain$${DS}.dll \
            libosgText$${DS}.dll \
            libosgUtil$${DS}.dll \
            libosgViewer$${DS}.dll \
            libosgVolume$${DS}.dll \
            libosgWidget$${DS}.dll
        for(lib, OSG_LIBS) {
            addCopyFileTarget($${lib},$${OSG_SDK_DIR}/bin,$${GCS_APP_PATH})
        }

        OSG_PLUGINS = \
            mingw_osgdb_3dc$${DS}.dll \
            mingw_osgdb_3ds$${DS}.dll \
            mingw_osgdb_ac$${DS}.dll \
            mingw_osgdb_bmp$${DS}.dll \
            mingw_osgdb_bsp$${DS}.dll \
            mingw_osgdb_bvh$${DS}.dll \
            mingw_osgdb_cfg$${DS}.dll \
            mingw_osgdb_curl$${DS}.dll \
            mingw_osgdb_dds$${DS}.dll \
            mingw_osgdb_dot$${DS}.dll \
            mingw_osgdb_dw$${DS}.dll \
            mingw_osgdb_dxf$${DS}.dll \
            mingw_osgdb_earth$${DS}.dll \
            mingw_osgdb_gdal$${DS}.dll \
            mingw_osgdb_glsl$${DS}.dll \
            mingw_osgdb_gz$${DS}.dll \
            mingw_osgdb_hdr$${DS}.dll \
            mingw_osgdb_ive$${DS}.dll \
            mingw_osgdb_jpeg$${DS}.dll \
            mingw_osgdb_kml$${DS}.dll \
            mingw_osgdb_ktx$${DS}.dll \
            mingw_osgdb_logo$${DS}.dll \
            mingw_osgdb_lwo$${DS}.dll \
            mingw_osgdb_lws$${DS}.dll \
            mingw_osgdb_md2$${DS}.dll \
            mingw_osgdb_mdl$${DS}.dll \
            mingw_osgdb_normals$${DS}.dll \
            mingw_osgdb_obj$${DS}.dll \
            mingw_osgdb_ogr$${DS}.dll \
            mingw_osgdb_openflight$${DS}.dll \
            mingw_osgdb_osc$${DS}.dll \
            mingw_osgdb_osg$${DS}.dll \
            mingw_osgdb_osga$${DS}.dll \
            mingw_osgdb_osgearth_agglite$${DS}.dll \
            mingw_osgdb_osgearth_arcgis$${DS}.dll \
            mingw_osgdb_osgearth_arcgis_map_cache$${DS}.dll \
            mingw_osgdb_osgearth_bing$${DS}.dll \
            mingw_osgdb_osgearth_cache_filesystem$${DS}.dll \
            mingw_osgdb_osgearth_colorramp$${DS}.dll \
            mingw_osgdb_osgearth_debug$${DS}.dll \
            mingw_osgdb_osgearth_engine_byo$${DS}.dll \
            mingw_osgdb_osgearth_engine_mp$${DS}.dll \
            mingw_osgdb_osgearth_feature_ogr$${DS}.dll \
            mingw_osgdb_osgearth_feature_tfs$${DS}.dll \
            mingw_osgdb_osgearth_feature_wfs$${DS}.dll \
            mingw_osgdb_osgearth_gdal$${DS}.dll \
            mingw_osgdb_osgearth_label_annotation$${DS}.dll \
            mingw_osgdb_osgearth_mask_feature$${DS}.dll \
            mingw_osgdb_osgearth_model_feature_geom$${DS}.dll \
            mingw_osgdb_osgearth_model_feature_stencil$${DS}.dll \
            mingw_osgdb_osgearth_model_simple$${DS}.dll \
            mingw_osgdb_osgearth_noise$${DS}.dll \
            mingw_osgdb_osgearth_ocean_simple$${DS}.dll \
            mingw_osgdb_osgearth_osg$${DS}.dll \
            mingw_osgdb_osgearth_refresh$${DS}.dll \
            mingw_osgdb_osgearth_scriptengine_javascript$${DS}.dll \
            mingw_osgdb_osgearth_sky_gl$${DS}.dll \
            mingw_osgdb_osgearth_sky_simple$${DS}.dll \
            mingw_osgdb_osgearth_splat_mask$${DS}.dll \
            mingw_osgdb_osgearth_template_matclass$${DS}.dll \
            mingw_osgdb_osgearth_tilecache$${DS}.dll \
            mingw_osgdb_osgearth_tileindex$${DS}.dll \
            mingw_osgdb_osgearth_tileservice$${DS}.dll \
            mingw_osgdb_osgearth_tms$${DS}.dll \
            mingw_osgdb_osgearth_vdatum_egm2008$${DS}.dll \
            mingw_osgdb_osgearth_vdatum_egm84$${DS}.dll \
            mingw_osgdb_osgearth_vdatum_egm96$${DS}.dll \
            mingw_osgdb_osgearth_vpb$${DS}.dll \
            mingw_osgdb_osgearth_wcs$${DS}.dll \
            mingw_osgdb_osgearth_wms$${DS}.dll \
            mingw_osgdb_osgearth_xyz$${DS}.dll \
            mingw_osgdb_osgearth_yahoo$${DS}.dll \
            mingw_osgdb_osgshadow$${DS}.dll \
            mingw_osgdb_osgterrain$${DS}.dll \
            mingw_osgdb_osgtgz$${DS}.dll \
            mingw_osgdb_osgviewer$${DS}.dll \
            mingw_osgdb_p3d$${DS}.dll \
            mingw_osgdb_pic$${DS}.dll \
            mingw_osgdb_ply$${DS}.dll \
            mingw_osgdb_png$${DS}.dll \
            mingw_osgdb_pnm$${DS}.dll \
            mingw_osgdb_pov$${DS}.dll \
            mingw_osgdb_pvr$${DS}.dll \
            mingw_osgdb_revisions$${DS}.dll \
            mingw_osgdb_rgb$${DS}.dll \
            mingw_osgdb_rot$${DS}.dll \
            mingw_osgdb_scale$${DS}.dll \
            mingw_osgdb_serializers_osg$${DS}.dll \
            mingw_osgdb_serializers_osganimation$${DS}.dll \
            mingw_osgdb_serializers_osgfx$${DS}.dll \
            mingw_osgdb_serializers_osgga$${DS}.dll \
            mingw_osgdb_serializers_osgmanipulator$${DS}.dll \
            mingw_osgdb_serializers_osgparticle$${DS}.dll \
            mingw_osgdb_serializers_osgshadow$${DS}.dll \
            mingw_osgdb_serializers_osgsim$${DS}.dll \
            mingw_osgdb_serializers_osgterrain$${DS}.dll \
            mingw_osgdb_serializers_osgtext$${DS}.dll \
            mingw_osgdb_serializers_osgviewer$${DS}.dll \
            mingw_osgdb_serializers_osgvolume$${DS}.dll \
            mingw_osgdb_shp$${DS}.dll \
            mingw_osgdb_stl$${DS}.dll \
            mingw_osgdb_tga$${DS}.dll \
            mingw_osgdb_tgz$${DS}.dll \
            mingw_osgdb_tiff$${DS}.dll \
            mingw_osgdb_trans$${DS}.dll \
            mingw_osgdb_trk$${DS}.dll \
            mingw_osgdb_txf$${DS}.dll \
            mingw_osgdb_txp$${DS}.dll \
            mingw_osgdb_vtf$${DS}.dll \
            mingw_osgdb_x$${DS}.dll \
            mingw_osgdb_zip$${DS}.dll
        # copy osg plugins
        for(lib, OSG_PLUGINS) {
            addCopyFileTarget($${lib},$${OSG_SDK_DIR}/bin/osgPlugins-$${OSG_VERSION},$${GCS_LIBRARY_PATH}/osg/osgPlugins-$${OSG_VERSION})
        }
    }

}<|MERGE_RESOLUTION|>--- conflicted
+++ resolved
@@ -10,17 +10,10 @@
 
         data_copy.commands += $(MKDIR) $${GCS_LIBRARY_PATH}/osg $$addNewline()
         exists( $${OSG_SDK_DIR}/lib64 ) {
-<<<<<<< HEAD
-            data_copy.commands += $(COPY_DIR) $${OSG_SDK_DIR}/lib64/* $${GCS_LIBRARY_PATH}/osg/ $$addNewline()
-        }
-        else {
-            data_copy.commands += $(COPY_DIR) $${OSG_SDK_DIR}/lib/* $${GCS_LIBRARY_PATH}/osg/ $$addNewline()
-=======
             data_copy.commands += $(COPY_DIR) $$shell_quote($$OSG_SDK_DIR/lib64/)* $$shell_quote($$GCS_LIBRARY_PATH/osg/)
         }
         else {
             data_copy.commands += $(COPY_DIR) $$shell_quote($$OSG_SDK_DIR/lib/)* $$shell_quote($$GCS_LIBRARY_PATH/osg/)
->>>>>>> 66901c2b
         }
 
         # add make target
@@ -32,11 +25,7 @@
 
     macx {
 
-<<<<<<< HEAD
-        data_copy.commands += $(COPY_DIR) $$targetPath(\"$$OSG_SDK_DIR/lib/\"*) $$targetPath(\"$$GCS_LIBRARY_PATH\") $$addNewline()
-=======
         data_copy.commands += $(COPY_DIR) $$shell_quote($$OSG_SDK_DIR/lib/)* $$shell_quote($$GCS_LIBRARY_PATH/)
->>>>>>> 66901c2b
 
         # add make target
         POST_TARGETDEPS += copydata
