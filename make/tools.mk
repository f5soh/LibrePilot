--- conflicted
+++ resolved
@@ -174,15 +174,11 @@
 #
 ##############################
 
-BUILD_SDK_TARGETS := arm_sdk
+BUILD_SDK_TARGETS := arm_sdk osg
 ifeq ($(UNAME), Windows)
-<<<<<<< HEAD
-    BUILD_SDK_TARGETS += sdl osgearth nsis mesawin openssl ccache
-=======
-    BUILD_SDK_TARGETS += nsis
+    BUILD_SDK_TARGETS += nsis osgearth
 else
     BUILD_SDK_TARGETS += qt_sdk
->>>>>>> c25d98b8
 endif
 ALL_SDK_TARGETS := $(BUILD_SDK_TARGETS) gtest uncrustify doxygen
 
