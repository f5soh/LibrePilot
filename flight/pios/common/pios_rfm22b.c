--- conflicted
+++ resolved
@@ -783,18 +783,10 @@
         return false;
     }
 
-<<<<<<< HEAD
     rfm22b_dev->tx_packet_handle     = p;
-    rfm22b_dev->stats.tx_byte_count += len;
     rfm22b_dev->packet_start_time    = pios_rfm22_time_ms();
     if (rfm22b_dev->packet_start_time == 0) {
         rfm22b_dev->packet_start_time = 1;
-=======
-    rfm22b_dev->tx_packet_handle   = p;
-    rfm22b_dev->packet_start_ticks = xTaskGetTickCount();
-    if (rfm22b_dev->packet_start_ticks == 0) {
-        rfm22b_dev->packet_start_ticks = 1;
->>>>>>> dc5eef0c
     }
 
     // Claim the SPI bus.
