--- conflicted
+++ resolved
@@ -67,17 +67,10 @@
 
     bool     usb_if_enabled;
 
-<<<<<<< HEAD
-    uint8_t  rx_packet_buffer[PIOS_USB_BOARD_HID_DATA_LENGTH];
-    bool     rx_active;
-
-    uint8_t  tx_packet_buffer[PIOS_USB_BOARD_HID_DATA_LENGTH];
-=======
     uint8_t  rx_packet_buffer[PIOS_USB_BOARD_HID_DATA_LENGTH] __attribute__((aligned(4)));
     bool     rx_active;
 
     uint8_t  tx_packet_buffer[PIOS_USB_BOARD_HID_DATA_LENGTH] __attribute__((aligned(4)));
->>>>>>> 900f643b
     bool     tx_active;
 
     uint32_t rx_dropped;
@@ -94,19 +87,12 @@
 {
     struct pios_usb_hid_dev *usb_hid_dev;
 
-<<<<<<< HEAD
-    usb_hid_dev = (struct pios_usb_hid_dev *)pvPortMalloc(sizeof(*usb_hid_dev));
-=======
     usb_hid_dev = (struct pios_usb_hid_dev *)pvPortMalloc(sizeof(struct pios_usb_hid_dev));
->>>>>>> 900f643b
     if (!usb_hid_dev) {
         return NULL;
     }
 
-<<<<<<< HEAD
-=======
     memset(usb_hid_dev, 0, sizeof(struct pios_usb_hid_dev));
->>>>>>> 900f643b
     usb_hid_dev->magic = PIOS_USB_HID_DEV_MAGIC;
     return usb_hid_dev;
 }
@@ -122,15 +108,10 @@
     }
 
     usb_hid_dev = &pios_usb_hid_devs[pios_usb_hid_num_devs++];
-<<<<<<< HEAD
-    usb_hid_dev->magic = PIOS_USB_HID_DEV_MAGIC;
-
-=======
 
     memset(usb_hid_dev, 0, sizeof(struct pios_usb_hid_dev));
     usb_hid_dev->magic = PIOS_USB_HID_DEV_MAGIC;
 
->>>>>>> 900f643b
     return usb_hid_dev;
 }
 #endif /* if defined(PIOS_INCLUDE_FREERTOS) */
@@ -257,7 +238,6 @@
 static void PIOS_USB_HID_RxStart(uint32_t usbhid_id, uint16_t rx_bytes_avail)
 {
     struct pios_usb_hid_dev *usb_hid_dev = (struct pios_usb_hid_dev *)usbhid_id;
-<<<<<<< HEAD
 
     bool valid = PIOS_USB_HID_validate(usb_hid_dev);
 
@@ -272,22 +252,6 @@
         return;
     }
 
-=======
-
-    bool valid = PIOS_USB_HID_validate(usb_hid_dev);
-
-    PIOS_Assert(valid);
-
-    /* Make sure this USB interface has been initialized */
-    if (!usb_hid_dev->usb_if_enabled) {
-        return;
-    }
-
-    if (!PIOS_USB_CheckAvailable(usb_hid_dev->lower_id)) {
-        return;
-    }
-
->>>>>>> 900f643b
     // If endpoint was stalled and there is now space make it valid
 #ifdef PIOS_USB_BOARD_BL_HID_HAS_NO_LENGTH_BYTE
     uint16_t max_payload_length = PIOS_USB_BOARD_HID_DATA_LENGTH - 1;
@@ -454,36 +418,21 @@
         case USB_HID_REQ_SET_PROTOCOL:
             hid_protocol = (uint8_t)(req->wValue);
             break;
-<<<<<<< HEAD
-=======
         case USB_HID_REQ_SET_IDLE:
             /* Idle rates are currently ignored but decoded for debugging */
             hid_idle.idle_period = req->wValue & 0xFF00 >> 8;
             hid_idle.report_id   = req->wValue & 0x00FF;
             break;
->>>>>>> 900f643b
         case USB_HID_REQ_GET_PROTOCOL:
             PIOS_USBHOOK_CtrlTx(&hid_protocol, 1);
             break;
         case USB_HID_REQ_GET_REPORT:
-<<<<<<< HEAD
-        {
-            /* Give back a dummy input report */
-            uint8_t dummy_report[2] = {
-                [0] = req->wValue >> 8, /* Report ID */
-                [1] = 0x00,
-            };
-            PIOS_USBHOOK_CtrlTx(dummy_report, sizeof(dummy_report));
-        }
-        break;
-=======
             /* Give back a dummy input report */
             dummy_report[0] = req->wValue & 0xFF; /* Report ID */
             dummy_report[1] = 0x00; /* dummy value */
             PIOS_USBHOOK_CtrlTx(dummy_report,
                                 MIN(sizeof(dummy_report), req->wLength));
             break;
->>>>>>> 900f643b
         default:
             /* Unhandled class request */
             return false;
