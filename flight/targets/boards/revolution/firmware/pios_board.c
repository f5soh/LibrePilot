/**
 ******************************************************************************
 * @file       pios_board.c
 * @author     The OpenPilot Team, http://www.openpilot.org Copyright (C) 2011.
 * @author     PhoenixPilot, http://github.com/PhoenixPilot, Copyright (C) 2012
 * @addtogroup OpenPilotSystem OpenPilot System
 * @{
 * @addtogroup OpenPilotCore OpenPilot Core
 * @{
 * @brief Defines board specific static initializers for hardware for the revomini board.
 *****************************************************************************/
/*
 * This program is free software; you can redistribute it and/or modify
 * it under the terms of the GNU General Public License as published by
 * the Free Software Foundation; either version 3 of the License, or
 * (at your option) any later version.
 *
 * This program is distributed in the hope that it will be useful, but
 * WITHOUT ANY WARRANTY; without even the implied warranty of MERCHANTABILITY
 * or FITNESS FOR A PARTICULAR PURPOSE. See the GNU General Public License
 * for more details.
 *
 * You should have received a copy of the GNU General Public License along
 * with this program; if not, write to the Free Software Foundation, Inc.,
 * 59 Temple Place, Suite 330, Boston, MA 02111-1307 USA
 */

#include "inc/openpilot.h"
#include <pios_board_info.h>
#include <uavobjectsinit.h>
#include <hwsettings.h>
#include <manualcontrolsettings.h>
#include <taskinfo.h>

/*
 * Pull in the board-specific static HW definitions.
 * Including .c files is a bit ugly but this allows all of
 * the HW definitions to be const and static to limit their
 * scope.
 *
 * NOTE: THIS IS THE ONLY PLACE THAT SHOULD EVER INCLUDE THIS FILE
 */
#include "../board_hw_defs.c"

#if defined(PIOS_INCLUDE_RFM22B)
// Forward declarations
static void configureComCallback(OPLinkSettingsRemoteMainPortOptions main_port, OPLinkSettingsRemoteFlexiPortOptions flexi_port,
                                 OPLinkSettingsRemoteVCPPortOptions vcp_port, OPLinkSettingsComSpeedOptions com_speed,
                                 uint32_t min_frequency, uint32_t max_frequency, uint32_t channel_spacing);
#endif

/**
 * Sensor configurations
 */

#if defined(PIOS_INCLUDE_ADC)
#include "pios_adc_priv.h"
void PIOS_ADC_DMC_irq_handler(void);
void DMA2_Stream4_IRQHandler(void) __attribute__((alias("PIOS_ADC_DMC_irq_handler")));
struct pios_adc_cfg pios_adc_cfg = {
    .adc_dev = ADC1,
    .dma     = {
        .irq                                       = {
            .flags = (DMA_FLAG_TCIF4 | DMA_FLAG_TEIF4 | DMA_FLAG_HTIF4),
            .init  = {
                .NVIC_IRQChannel    = DMA2_Stream4_IRQn,
                .NVIC_IRQChannelPreemptionPriority = PIOS_IRQ_PRIO_LOW,
                .NVIC_IRQChannelSubPriority        = 0,
                .NVIC_IRQChannelCmd = ENABLE,
            },
        },
        .rx                                        = {
            .channel = DMA2_Stream4,
            .init    = {
                .DMA_Channel                       = DMA_Channel_0,
                .DMA_PeripheralBaseAddr            = (uint32_t)&ADC1->DR
            },
        }
    },
    .half_flag = DMA_IT_HTIF4,
    .full_flag = DMA_IT_TCIF4,
};
void PIOS_ADC_DMC_irq_handler(void)
{
    /* Call into the generic code to handle the IRQ for this specific device */
    PIOS_ADC_DMA_Handler();
}

#endif /* if defined(PIOS_INCLUDE_ADC) */

#if defined(PIOS_INCLUDE_HMC5883)
#include "pios_hmc5883.h"
static const struct pios_exti_cfg pios_exti_hmc5883_cfg __exti_config = {
    .vector = PIOS_HMC5883_IRQHandler,
    .line   = EXTI_Line7,
    .pin    = {
        .gpio = GPIOB,
        .init = {
            .GPIO_Pin   = GPIO_Pin_7,
            .GPIO_Speed = GPIO_Speed_100MHz,
            .GPIO_Mode  = GPIO_Mode_IN,
            .GPIO_OType = GPIO_OType_OD,
            .GPIO_PuPd  = GPIO_PuPd_NOPULL,
        },
    },
    .irq                                       = {
        .init                                  = {
            .NVIC_IRQChannel    = EXTI9_5_IRQn,
            .NVIC_IRQChannelPreemptionPriority = PIOS_IRQ_PRIO_LOW,
            .NVIC_IRQChannelSubPriority        = 0,
            .NVIC_IRQChannelCmd = ENABLE,
        },
    },
    .exti                                      = {
        .init                                  = {
            .EXTI_Line    = EXTI_Line7, // matches above GPIO pin
            .EXTI_Mode    = EXTI_Mode_Interrupt,
            .EXTI_Trigger = EXTI_Trigger_Rising,
            .EXTI_LineCmd = ENABLE,
        },
    },
};

static const struct pios_hmc5883_cfg pios_hmc5883_cfg = {
    .exti_cfg  = &pios_exti_hmc5883_cfg,
    .M_ODR     = PIOS_HMC5883_ODR_75,
    .Meas_Conf = PIOS_HMC5883_MEASCONF_NORMAL,
    .Gain = PIOS_HMC5883_GAIN_1_9,
    .Mode = PIOS_HMC5883_MODE_CONTINUOUS,
};
#endif /* PIOS_INCLUDE_HMC5883 */

/**
 * Configuration for the MS5611 chip
 */
#if defined(PIOS_INCLUDE_MS5611)
#include "pios_ms5611.h"
static const struct pios_ms5611_cfg pios_ms5611_cfg = {
    .oversampling = MS5611_OSR_512,
};
#endif /* PIOS_INCLUDE_MS5611 */


/**
 * Configuration for the MPU6000 chip
 */
#if defined(PIOS_INCLUDE_MPU6000)
#include "pios_mpu6000.h"
#include "pios_mpu6000_config.h"
static const struct pios_exti_cfg pios_exti_mpu6000_cfg __exti_config = {
    .vector = PIOS_MPU6000_IRQHandler,
    .line   = EXTI_Line4,
    .pin    = {
        .gpio = GPIOC,
        .init = {
            .GPIO_Pin   = GPIO_Pin_4,
            .GPIO_Speed = GPIO_Speed_100MHz,
            .GPIO_Mode  = GPIO_Mode_IN,
            .GPIO_OType = GPIO_OType_OD,
            .GPIO_PuPd  = GPIO_PuPd_NOPULL,
        },
    },
    .irq                                       = {
        .init                                  = {
            .NVIC_IRQChannel    = EXTI4_IRQn,
            .NVIC_IRQChannelPreemptionPriority = PIOS_IRQ_PRIO_HIGH,
            .NVIC_IRQChannelSubPriority        = 0,
            .NVIC_IRQChannelCmd = ENABLE,
        },
    },
    .exti                                      = {
        .init                                  = {
            .EXTI_Line    = EXTI_Line4, // matches above GPIO pin
            .EXTI_Mode    = EXTI_Mode_Interrupt,
            .EXTI_Trigger = EXTI_Trigger_Rising,
            .EXTI_LineCmd = ENABLE,
        },
    },
};

static const struct pios_mpu6000_cfg pios_mpu6000_cfg = {
    .exti_cfg   = &pios_exti_mpu6000_cfg,
    .Fifo_store = PIOS_MPU6000_FIFO_TEMP_OUT | PIOS_MPU6000_FIFO_GYRO_X_OUT | PIOS_MPU6000_FIFO_GYRO_Y_OUT | PIOS_MPU6000_FIFO_GYRO_Z_OUT,
    // Clock at 8 khz, downsampled by 12 for 666Hz
    .Smpl_rate_div_no_dlp = 11,
    // with dlp on output rate is 500Hz
    .Smpl_rate_div_dlp    = 1,
    .interrupt_cfg = PIOS_MPU6000_INT_CLR_ANYRD,
    .interrupt_en  = PIOS_MPU6000_INTEN_DATA_RDY,
    .User_ctl             = PIOS_MPU6000_USERCTL_FIFO_EN | PIOS_MPU6000_USERCTL_DIS_I2C,
    .Pwr_mgmt_clk  = PIOS_MPU6000_PWRMGMT_PLL_X_CLK,
    .accel_range   = PIOS_MPU6000_ACCEL_8G,
    .gyro_range    = PIOS_MPU6000_SCALE_2000_DEG,
    .filter               = PIOS_MPU6000_LOWPASS_256_HZ,
    .orientation   = PIOS_MPU6000_TOP_180DEG
};
#endif /* PIOS_INCLUDE_MPU6000 */

/* One slot per selectable receiver group.
 *  eg. PWM, PPM, GCS, SPEKTRUM1, SPEKTRUM2, SBUS
 * NOTE: No slot in this map for NONE.
 */
uint32_t pios_rcvr_group_map[MANUALCONTROLSETTINGS_CHANNELGROUPS_NONE];

#define PIOS_COM_TELEM_RF_RX_BUF_LEN     512
#define PIOS_COM_TELEM_RF_TX_BUF_LEN     512

#define PIOS_COM_GPS_RX_BUF_LEN          32

#define PIOS_COM_TELEM_USB_RX_BUF_LEN    65
#define PIOS_COM_TELEM_USB_TX_BUF_LEN    65

#define PIOS_COM_BRIDGE_RX_BUF_LEN       65
#define PIOS_COM_BRIDGE_TX_BUF_LEN       12

#define PIOS_COM_RFM22B_RF_RX_BUF_LEN    512
#define PIOS_COM_RFM22B_RF_TX_BUF_LEN    512

#define PIOS_COM_HKOSD_RX_BUF_LEN        22
#define PIOS_COM_HKOSD_TX_BUF_LEN        22

#if defined(PIOS_INCLUDE_DEBUG_CONSOLE)
#define PIOS_COM_DEBUGCONSOLE_TX_BUF_LEN 40
uint32_t pios_com_debug_id;
#endif /* PIOS_INCLUDE_DEBUG_CONSOLE */

uint32_t pios_com_gps_id       = 0;
uint32_t pios_com_telem_usb_id = 0;
uint32_t pios_com_telem_rf_id  = 0;
uint32_t pios_com_bridge_id    = 0;
uint32_t pios_com_overo_id     = 0;
uint32_t pios_com_hkosd_id     = 0;
#if defined(PIOS_INCLUDE_RFM22B)
uint32_t pios_rfm22b_id = 0;
#endif

<<<<<<< HEAD
=======
uintptr_t pios_uavo_settings_fs_id;
uintptr_t pios_user_fs_id;

>>>>>>> daf329d8
/*
 * Setup a com port based on the passed cfg, driver and buffer sizes. tx size of -1 make the port rx only
 */
static void PIOS_Board_configure_com(const struct pios_usart_cfg *usart_port_cfg, size_t rx_buf_len, size_t tx_buf_len,
                                     const struct pios_com_driver *com_driver, uint32_t *pios_com_id)
{
    uint32_t pios_usart_id;

    if (PIOS_USART_Init(&pios_usart_id, usart_port_cfg)) {
        PIOS_Assert(0);
    }

    uint8_t *rx_buffer = (uint8_t *)pvPortMalloc(rx_buf_len);
    PIOS_Assert(rx_buffer);
    if (tx_buf_len != (size_t)-1) { // this is the case for rx/tx ports
        uint8_t *tx_buffer = (uint8_t *)pvPortMalloc(tx_buf_len);
        PIOS_Assert(tx_buffer);

        if (PIOS_COM_Init(pios_com_id, com_driver, pios_usart_id,
                          rx_buffer, rx_buf_len,
                          tx_buffer, tx_buf_len)) {
            PIOS_Assert(0);
        }
    } else { // rx only port
        if (PIOS_COM_Init(pios_com_id, com_driver, pios_usart_id,
                          rx_buffer, rx_buf_len,
                          NULL, 0)) {
            PIOS_Assert(0);
        }
    }
}

static void PIOS_Board_configure_dsm(const struct pios_usart_cfg *pios_usart_dsm_cfg, const struct pios_dsm_cfg *pios_dsm_cfg,
                                     const struct pios_com_driver *usart_com_driver, enum pios_dsm_proto *proto,
                                     ManualControlSettingsChannelGroupsOptions channelgroup, uint8_t *bind)
{
    uint32_t pios_usart_dsm_id;

    if (PIOS_USART_Init(&pios_usart_dsm_id, pios_usart_dsm_cfg)) {
        PIOS_Assert(0);
    }

    uint32_t pios_dsm_id;
    if (PIOS_DSM_Init(&pios_dsm_id, pios_dsm_cfg, usart_com_driver,
                      pios_usart_dsm_id, *proto, *bind)) {
        PIOS_Assert(0);
    }

    uint32_t pios_dsm_rcvr_id;
    if (PIOS_RCVR_Init(&pios_dsm_rcvr_id, &pios_dsm_rcvr_driver, pios_dsm_id)) {
        PIOS_Assert(0);
    }
    pios_rcvr_group_map[channelgroup] = pios_dsm_rcvr_id;
}

static void PIOS_Board_configure_pwm(const struct pios_pwm_cfg *pwm_cfg)
{
    /* Set up the receiver port.  Later this should be optional */
    uint32_t pios_pwm_id;

    PIOS_PWM_Init(&pios_pwm_id, pwm_cfg);

    uint32_t pios_pwm_rcvr_id;
    if (PIOS_RCVR_Init(&pios_pwm_rcvr_id, &pios_pwm_rcvr_driver, pios_pwm_id)) {
        PIOS_Assert(0);
    }
    pios_rcvr_group_map[MANUALCONTROLSETTINGS_CHANNELGROUPS_PWM] = pios_pwm_rcvr_id;
}

static void PIOS_Board_configure_ppm(const struct pios_ppm_cfg *ppm_cfg)
{
    uint32_t pios_ppm_id;

    PIOS_PPM_Init(&pios_ppm_id, ppm_cfg);

    uint32_t pios_ppm_rcvr_id;
    if (PIOS_RCVR_Init(&pios_ppm_rcvr_id, &pios_ppm_rcvr_driver, pios_ppm_id)) {
        PIOS_Assert(0);
    }
    pios_rcvr_group_map[MANUALCONTROLSETTINGS_CHANNELGROUPS_PPM] = pios_ppm_rcvr_id;
}

/**
 * PIOS_Board_Init()
 * initializes all the core subsystems on this specific hardware
 * called from System/openpilot.c
 */

#include <pios_board_info.h>

void PIOS_Board_Init(void)
{
    /* Delay system */
    PIOS_DELAY_Init();

    const struct pios_board_info *bdinfo = &pios_board_info_blob;

#if defined(PIOS_INCLUDE_LED)
    const struct pios_led_cfg *led_cfg   = PIOS_BOARD_HW_DEFS_GetLedCfg(bdinfo->board_rev);
    PIOS_Assert(led_cfg);
    PIOS_LED_Init(led_cfg);
#endif /* PIOS_INCLUDE_LED */

    /* Set up the SPI interface to the gyro/acelerometer */
    if (PIOS_SPI_Init(&pios_spi_gyro_id, &pios_spi_gyro_cfg)) {
        PIOS_DEBUG_Assert(0);
    }

    /* Set up the SPI interface to the flash and rfm22b */
    if (PIOS_SPI_Init(&pios_spi_telem_flash_id, &pios_spi_telem_flash_cfg)) {
        PIOS_DEBUG_Assert(0);
    }

#if defined(PIOS_INCLUDE_FLASH)
    /* Connect flash to the appropriate interface and configure it */
    uintptr_t flash_id;
<<<<<<< HEAD
    if (PIOS_Flash_Jedec_Init(&flash_id, pios_spi_telem_flash_id, 1)) {
        PIOS_DEBUG_Assert(0);
    }

    uintptr_t fs_id;
    if (PIOS_FLASHFS_Logfs_Init(&fs_id, &flashfs_m25p_cfg, &pios_jedec_flash_driver, flash_id)) {
        PIOS_DEBUG_Assert(0);
    }

#endif

=======

    // initialize the internal settings storage flash
    if (PIOS_Flash_Internal_Init(&flash_id, &flash_internal_cfg)) {
        PIOS_DEBUG_Assert(0);
    }

    if (PIOS_FLASHFS_Logfs_Init(&pios_uavo_settings_fs_id, &flashfs_internal_cfg, &pios_internal_flash_driver, flash_id)) {
        PIOS_DEBUG_Assert(0);
    }

    // Initialize the external USER flash
    if (PIOS_Flash_Jedec_Init(&flash_id, pios_spi_telem_flash_id, 1)) {
        PIOS_DEBUG_Assert(0);
    }

    if (PIOS_FLASHFS_Logfs_Init(&pios_user_fs_id, &flashfs_external_cfg, &pios_jedec_flash_driver, flash_id)) {
        PIOS_DEBUG_Assert(0);
    }

#endif /* if defined(PIOS_INCLUDE_FLASH) */

>>>>>>> daf329d8
#if defined(PIOS_INCLUDE_RTC)
    PIOS_RTC_Init(&pios_rtc_main_cfg);
#endif
    /* IAP System Setup */
    PIOS_IAP_Init();
    // check for safe mode commands from gcs
    if (PIOS_IAP_ReadBootCmd(0) == PIOS_IAP_CLEAR_FLASH_CMD_0 &&
        PIOS_IAP_ReadBootCmd(1) == PIOS_IAP_CLEAR_FLASH_CMD_1 &&
        PIOS_IAP_ReadBootCmd(2) == PIOS_IAP_CLEAR_FLASH_CMD_2) {
<<<<<<< HEAD
        PIOS_FLASHFS_Format(fs_id);
=======
        PIOS_FLASHFS_Format(pios_uavo_settings_fs_id);
>>>>>>> daf329d8
        PIOS_IAP_WriteBootCmd(0, 0);
        PIOS_IAP_WriteBootCmd(1, 0);
        PIOS_IAP_WriteBootCmd(2, 0);
    }
<<<<<<< HEAD

=======
    PIOS_WDG_Init();
>>>>>>> daf329d8
    /* Initialize UAVObject libraries */
    EventDispatcherInitialize();
    UAVObjInitialize();

    HwSettingsInitialize();
    /* Initialize the alarms library */
    AlarmsInitialize();

    /* Initialize the task monitor */
    if (PIOS_TASK_MONITOR_Initialize(TASKINFO_RUNNING_NUMELEM)) {
        PIOS_Assert(0);
    }

    /* Initialize the delayed callback library */
    CallbackSchedulerInitialize();

    /* Set up pulse timers */
    PIOS_TIM_InitClock(&tim_1_cfg);
    PIOS_TIM_InitClock(&tim_3_cfg);
    PIOS_TIM_InitClock(&tim_4_cfg);
    PIOS_TIM_InitClock(&tim_5_cfg);
    PIOS_TIM_InitClock(&tim_8_cfg);
    PIOS_TIM_InitClock(&tim_9_cfg);
    PIOS_TIM_InitClock(&tim_10_cfg);
    PIOS_TIM_InitClock(&tim_11_cfg);
    PIOS_TIM_InitClock(&tim_12_cfg);

    uint16_t boot_count = PIOS_IAP_ReadBootCount();
    if (boot_count < 3) {
        PIOS_IAP_WriteBootCount(++boot_count);
        AlarmsClear(SYSTEMALARMS_ALARM_BOOTFAULT);
    } else {
        /* Too many failed boot attempts, force hwsettings to defaults */
        HwSettingsSetDefaults(HwSettingsHandle(), 0);
        AlarmsSet(SYSTEMALARMS_ALARM_BOOTFAULT, SYSTEMALARMS_ALARM_CRITICAL);
    }


    // PIOS_IAP_Init();

#if defined(PIOS_INCLUDE_USB)
    /* Initialize board specific USB data */
    PIOS_USB_BOARD_DATA_Init();

    /* Flags to determine if various USB interfaces are advertised */
    bool usb_hid_present = false;
    bool usb_cdc_present = false;

#if defined(PIOS_INCLUDE_USB_CDC)
    if (PIOS_USB_DESC_HID_CDC_Init()) {
        PIOS_Assert(0);
    }
    usb_hid_present = true;
    usb_cdc_present = true;
#else
    if (PIOS_USB_DESC_HID_ONLY_Init()) {
        PIOS_Assert(0);
    }
    usb_hid_present = true;
#endif

    uint32_t pios_usb_id;
    PIOS_USB_Init(&pios_usb_id, PIOS_BOARD_HW_DEFS_GetUsbCfg(bdinfo->board_rev));

#if defined(PIOS_INCLUDE_USB_CDC)

    uint8_t hwsettings_usb_vcpport;
    /* Configure the USB VCP port */
    HwSettingsUSB_VCPPortGet(&hwsettings_usb_vcpport);

    if (!usb_cdc_present) {
        /* Force VCP port function to disabled if we haven't advertised VCP in our USB descriptor */
        hwsettings_usb_vcpport = HWSETTINGS_USB_VCPPORT_DISABLED;
    }

    switch (hwsettings_usb_vcpport) {
    case HWSETTINGS_USB_VCPPORT_DISABLED:
        break;
    case HWSETTINGS_USB_VCPPORT_USBTELEMETRY:
#if defined(PIOS_INCLUDE_COM)
        PIOS_Board_configure_com(&pios_usb_cdc_cfg, PIOS_COM_TELEM_USB_RX_BUF_LEN, PIOS_COM_TELEM_USB_TX_BUF_LEN, &pios_usb_cdc_com_driver, &pios_com_telem_usb_id);
#endif /* PIOS_INCLUDE_COM */
        break;
    case HWSETTINGS_USB_VCPPORT_COMBRIDGE:
#if defined(PIOS_INCLUDE_COM)
        PIOS_Board_configure_com(&pios_usb_cdc_cfg, PIOS_COM_BRIDGE_RX_BUF_LEN, PIOS_COM_BRIDGE_TX_BUF_LEN, &pios_usb_cdc_com_driver, &pios_com_vcp_id);
#endif /* PIOS_INCLUDE_COM */
        break;
    }
#endif /* PIOS_INCLUDE_USB_CDC */

#if defined(PIOS_INCLUDE_USB_HID)
    /* Configure the usb HID port */
    uint8_t hwsettings_usb_hidport;
    HwSettingsUSB_HIDPortGet(&hwsettings_usb_hidport);

    if (!usb_hid_present) {
        /* Force HID port function to disabled if we haven't advertised HID in our USB descriptor */
        hwsettings_usb_hidport = HWSETTINGS_USB_HIDPORT_DISABLED;
    }

    switch (hwsettings_usb_hidport) {
    case HWSETTINGS_USB_HIDPORT_DISABLED:
        break;
    case HWSETTINGS_USB_HIDPORT_USBTELEMETRY:
#if defined(PIOS_INCLUDE_COM)
        {
            uint32_t pios_usb_hid_id;
            if (PIOS_USB_HID_Init(&pios_usb_hid_id, &pios_usb_hid_cfg, pios_usb_id)) {
                PIOS_Assert(0);
            }
            uint8_t *rx_buffer = (uint8_t *)pvPortMalloc(PIOS_COM_TELEM_USB_RX_BUF_LEN);
            uint8_t *tx_buffer = (uint8_t *)pvPortMalloc(PIOS_COM_TELEM_USB_TX_BUF_LEN);
            PIOS_Assert(rx_buffer);
            PIOS_Assert(tx_buffer);
            if (PIOS_COM_Init(&pios_com_telem_usb_id, &pios_usb_hid_com_driver, pios_usb_hid_id,
                              rx_buffer, PIOS_COM_TELEM_USB_RX_BUF_LEN,
                              tx_buffer, PIOS_COM_TELEM_USB_TX_BUF_LEN)) {
                PIOS_Assert(0);
            }
        }
#endif /* PIOS_INCLUDE_COM */
        break;
    }

#endif /* PIOS_INCLUDE_USB_HID */

    if (usb_hid_present || usb_cdc_present) {
        PIOS_USBHOOK_Activate();
    }
#endif /* PIOS_INCLUDE_USB */

    /* Configure IO ports */
    uint8_t hwsettings_DSMxBind;
    HwSettingsDSMxBindGet(&hwsettings_DSMxBind);

    /* Configure main USART port */
    uint8_t hwsettings_mainport;
    HwSettingsRM_MainPortGet(&hwsettings_mainport);
    switch (hwsettings_mainport) {
    case HWSETTINGS_RM_MAINPORT_DISABLED:
        break;
    case HWSETTINGS_RM_MAINPORT_TELEMETRY:
        PIOS_Board_configure_com(&pios_usart_main_cfg, PIOS_COM_TELEM_RF_RX_BUF_LEN, PIOS_COM_TELEM_RF_TX_BUF_LEN, &pios_usart_com_driver, &pios_com_telem_rf_id);
        break;
    case HWSETTINGS_RM_MAINPORT_GPS:
        PIOS_Board_configure_com(&pios_usart_main_cfg, PIOS_COM_GPS_RX_BUF_LEN, -1, &pios_usart_com_driver, &pios_com_gps_id);
        break;
    case HWSETTINGS_RM_MAINPORT_SBUS:
#if defined(PIOS_INCLUDE_SBUS)
        {
            uint32_t pios_usart_sbus_id;
            if (PIOS_USART_Init(&pios_usart_sbus_id, &pios_usart_sbus_main_cfg)) {
                PIOS_Assert(0);
            }

            uint32_t pios_sbus_id;
            if (PIOS_SBus_Init(&pios_sbus_id, &pios_sbus_cfg, &pios_usart_com_driver, pios_usart_sbus_id)) {
                PIOS_Assert(0);
            }

            uint32_t pios_sbus_rcvr_id;
            if (PIOS_RCVR_Init(&pios_sbus_rcvr_id, &pios_sbus_rcvr_driver, pios_sbus_id)) {
                PIOS_Assert(0);
            }
            pios_rcvr_group_map[MANUALCONTROLSETTINGS_CHANNELGROUPS_SBUS] = pios_sbus_rcvr_id;
        }
#endif
        break;
    case HWSETTINGS_RM_MAINPORT_DSM2:
    case HWSETTINGS_RM_MAINPORT_DSMX10BIT:
    case HWSETTINGS_RM_MAINPORT_DSMX11BIT:
    {
        enum pios_dsm_proto proto;
        switch (hwsettings_mainport) {
        case HWSETTINGS_RM_MAINPORT_DSM2:
            proto = PIOS_DSM_PROTO_DSM2;
            break;
        case HWSETTINGS_RM_MAINPORT_DSMX10BIT:
            proto = PIOS_DSM_PROTO_DSMX10BIT;
            break;
        case HWSETTINGS_RM_MAINPORT_DSMX11BIT:
            proto = PIOS_DSM_PROTO_DSMX11BIT;
            break;
        default:
            PIOS_Assert(0);
            break;
        }

        // Force binding to zero on the main port
        hwsettings_DSMxBind = 0;

        // TODO: Define the various Channelgroup for Revo dsm inputs and handle here
        PIOS_Board_configure_dsm(&pios_usart_dsm_main_cfg, &pios_dsm_main_cfg,
                                 &pios_usart_com_driver, &proto, MANUALCONTROLSETTINGS_CHANNELGROUPS_DSMMAINPORT, &hwsettings_DSMxBind);
    }
    break;
    case HWSETTINGS_RM_MAINPORT_DEBUGCONSOLE:
#if defined(PIOS_INCLUDE_DEBUG_CONSOLE)
        {
            PIOS_Board_configure_com(&pios_usart_main_cfg, 0, PIOS_COM_DEBUGCONSOLE_TX_BUF_LEN, &pios_usart_com_driver, &pios_com_debug_id);
        }
#endif /* PIOS_INCLUDE_DEBUG_CONSOLE */
        break;
    case HWSETTINGS_RM_MAINPORT_COMBRIDGE:
        PIOS_Board_configure_com(&pios_usart_main_cfg, PIOS_COM_BRIDGE_RX_BUF_LEN, PIOS_COM_BRIDGE_TX_BUF_LEN, &pios_usart_com_driver, &pios_com_bridge_id);
        break;
    case HWSETTINGS_RM_MAINPORT_OSDHK:
        PIOS_Board_configure_com(&pios_usart_hkosd_main_cfg, PIOS_COM_HKOSD_RX_BUF_LEN, PIOS_COM_HKOSD_TX_BUF_LEN, &pios_usart_com_driver, &pios_com_hkosd_id);
        break;
    } /*        hwsettings_rm_mainport */

    if (hwsettings_mainport != HWSETTINGS_RM_MAINPORT_SBUS) {
        GPIO_Init(pios_sbus_cfg.inv.gpio, &pios_sbus_cfg.inv.init);
        GPIO_WriteBit(pios_sbus_cfg.inv.gpio, pios_sbus_cfg.inv.init.GPIO_Pin, pios_sbus_cfg.gpio_inv_disable);
    }

    /* Configure FlexiPort */
    uint8_t hwsettings_flexiport;
    HwSettingsRM_FlexiPortGet(&hwsettings_flexiport);
    switch (hwsettings_flexiport) {
    case HWSETTINGS_RM_FLEXIPORT_DISABLED:
        break;
    case HWSETTINGS_RM_FLEXIPORT_TELEMETRY:
        PIOS_Board_configure_com(&pios_usart_flexi_cfg, PIOS_COM_TELEM_RF_RX_BUF_LEN, PIOS_COM_TELEM_RF_TX_BUF_LEN, &pios_usart_com_driver, &pios_com_telem_rf_id);
        break;
    case HWSETTINGS_RM_FLEXIPORT_I2C:
#if defined(PIOS_INCLUDE_I2C)
        {
            if (PIOS_I2C_Init(&pios_i2c_flexiport_adapter_id, &pios_i2c_flexiport_adapter_cfg)) {
                PIOS_Assert(0);
            }
        }
#endif /* PIOS_INCLUDE_I2C */
        break;
    case HWSETTINGS_RM_FLEXIPORT_GPS:
        PIOS_Board_configure_com(&pios_usart_flexi_cfg, PIOS_COM_GPS_RX_BUF_LEN, -1, &pios_usart_com_driver, &pios_com_gps_id);
        break;
    case HWSETTINGS_RM_FLEXIPORT_DSM2:
    case HWSETTINGS_RM_FLEXIPORT_DSMX10BIT:
    case HWSETTINGS_RM_FLEXIPORT_DSMX11BIT:
    {
        enum pios_dsm_proto proto;
        switch (hwsettings_flexiport) {
        case HWSETTINGS_RM_FLEXIPORT_DSM2:
            proto = PIOS_DSM_PROTO_DSM2;
            break;
        case HWSETTINGS_RM_FLEXIPORT_DSMX10BIT:
            proto = PIOS_DSM_PROTO_DSMX10BIT;
            break;
        case HWSETTINGS_RM_FLEXIPORT_DSMX11BIT:
            proto = PIOS_DSM_PROTO_DSMX11BIT;
            break;
        default:
            PIOS_Assert(0);
            break;
        }
        // TODO: Define the various Channelgroup for Revo dsm inputs and handle here
        PIOS_Board_configure_dsm(&pios_usart_dsm_flexi_cfg, &pios_dsm_flexi_cfg,
                                 &pios_usart_com_driver, &proto, MANUALCONTROLSETTINGS_CHANNELGROUPS_DSMFLEXIPORT, &hwsettings_DSMxBind);
    }
    break;
    case HWSETTINGS_RM_FLEXIPORT_DEBUGCONSOLE:
#if defined(PIOS_INCLUDE_DEBUG_CONSOLE)
        {
            PIOS_Board_configure_com(&pios_usart_main_cfg, 0, PIOS_COM_DEBUGCONSOLE_TX_BUF_LEN, &pios_usart_com_driver, &pios_com_debug_id);
        }
#endif /* PIOS_INCLUDE_DEBUG_CONSOLE */
        break;
    case HWSETTINGS_RM_FLEXIPORT_COMBRIDGE:
        PIOS_Board_configure_com(&pios_usart_flexi_cfg, PIOS_COM_BRIDGE_RX_BUF_LEN, PIOS_COM_BRIDGE_TX_BUF_LEN, &pios_usart_com_driver, &pios_com_bridge_id);
        break;
    case HWSETTINGS_RM_FLEXIPORT_OSDHK:
        PIOS_Board_configure_com(&pios_usart_hkosd_flexi_cfg, PIOS_COM_HKOSD_RX_BUF_LEN, PIOS_COM_HKOSD_TX_BUF_LEN, &pios_usart_com_driver, &pios_com_hkosd_id);
        break;
    } /* hwsettings_rm_flexiport */


    /* Initalize the RFM22B radio COM device. */
#if defined(PIOS_INCLUDE_RFM22B)
    uint8_t hwsettings_radioport;
    HwSettingsRadioPortGet(&hwsettings_radioport);
    uint8_t hwsettings_maxrfpower;
    HwSettingsMaxRFPowerGet(&hwsettings_maxrfpower);
    uint32_t hwsettings_deffreq;
    HwSettingsDefaultFrequencyGet(&hwsettings_deffreq);
    switch (hwsettings_radioport) {
    case HWSETTINGS_RADIOPORT_DISABLED:
        break;
    case HWSETTINGS_RADIOPORT_TELEMETRY:
    {
        const struct pios_rfm22b_cfg *rfm22b_cfg = PIOS_BOARD_HW_DEFS_GetRfm22Cfg(bdinfo->board_rev);
        if (PIOS_RFM22B_Init(&pios_rfm22b_id, PIOS_RFM22_SPI_PORT, rfm22b_cfg->slave_num, rfm22b_cfg)) {
            PIOS_Assert(0);
        }

        // Set the modem parameters and reinitilize the modem.
        PIOS_RFM22B_SetInitialFrequency(pios_rfm22b_id, hwsettings_deffreq);
        switch (hwsettings_maxrfpower) {
        case OPLINKSETTINGS_MAXRFPOWER_125:
            PIOS_RFM22B_SetTxPower(pios_rfm22b_id, RFM22_tx_pwr_txpow_0);
            break;
        case OPLINKSETTINGS_MAXRFPOWER_16:
            PIOS_RFM22B_SetTxPower(pios_rfm22b_id, RFM22_tx_pwr_txpow_1);
            break;
        case OPLINKSETTINGS_MAXRFPOWER_316:
            PIOS_RFM22B_SetTxPower(pios_rfm22b_id, RFM22_tx_pwr_txpow_2);
            break;
        case OPLINKSETTINGS_MAXRFPOWER_63:
            PIOS_RFM22B_SetTxPower(pios_rfm22b_id, RFM22_tx_pwr_txpow_3);
            break;
        case OPLINKSETTINGS_MAXRFPOWER_126:
            PIOS_RFM22B_SetTxPower(pios_rfm22b_id, RFM22_tx_pwr_txpow_4);
            break;
        case OPLINKSETTINGS_MAXRFPOWER_25:
            PIOS_RFM22B_SetTxPower(pios_rfm22b_id, RFM22_tx_pwr_txpow_5);
            break;
        case OPLINKSETTINGS_MAXRFPOWER_50:
            PIOS_RFM22B_SetTxPower(pios_rfm22b_id, RFM22_tx_pwr_txpow_6);
            break;
        case OPLINKSETTINGS_MAXRFPOWER_100:
            PIOS_RFM22B_SetTxPower(pios_rfm22b_id, RFM22_tx_pwr_txpow_7);
            break;
        default:
            // do nothing
            break;
        }
        PIOS_RFM22B_Reinit(pios_rfm22b_id);

#ifdef PIOS_INCLUDE_RFM22B_COM
        uint8_t *rx_buffer = (uint8_t *)pvPortMalloc(PIOS_COM_RFM22B_RF_RX_BUF_LEN);
        uint8_t *tx_buffer = (uint8_t *)pvPortMalloc(PIOS_COM_RFM22B_RF_TX_BUF_LEN);
        PIOS_Assert(rx_buffer);
        PIOS_Assert(tx_buffer);
        if (PIOS_COM_Init(&pios_com_telem_rf_id, &pios_rfm22b_com_driver, pios_rfm22b_id,
                          rx_buffer, PIOS_COM_RFM22B_RF_RX_BUF_LEN,
                          tx_buffer, PIOS_COM_RFM22B_RF_TX_BUF_LEN)) {
            PIOS_Assert(0);
        }
#endif
#ifdef PIOS_INCLUDE_RFM22B_RCVR
        if (PIOS_RFM22B_RCVR_Init(pios_rfm22b_id) != 0) {
            PIOS_Assert(0);
        }
        uint32_t pios_rfm22b_rcvr_id;
        if (PIOS_RCVR_Init(&pios_rfm22b_rcvr_id, &pios_rfm22b_rcvr_driver, pios_rfm22b_id)) {
            PIOS_Assert(0);
        }
        pios_rcvr_group_map[MANUALCONTROLSETTINGS_CHANNELGROUPS_OPLINK] = pios_rfm22b_rcvr_id;
#endif

        // Set the com port configuration callback.
        PIOS_RFM22B_SetComConfigCallback(pios_rfm22b_id, &configureComCallback);

        break;
    }
    }
#endif /* PIOS_INCLUDE_RFM22B */

#if defined(PIOS_INCLUDE_PWM) || defined(PIOS_INCLUDE_PWM)

    const struct pios_servo_cfg *pios_servo_cfg;
    // default to servo outputs only
    pios_servo_cfg = &pios_servo_cfg_out;
#endif

    /* Configure the receiver port*/
    uint8_t hwsettings_rcvrport;
    HwSettingsRM_RcvrPortGet(&hwsettings_rcvrport);
    //
    switch (hwsettings_rcvrport) {
    case HWSETTINGS_RM_RCVRPORT_DISABLED:
        break;
    case HWSETTINGS_RM_RCVRPORT_PWM:
#if defined(PIOS_INCLUDE_PWM)
        /* Set up the receiver port.  Later this should be optional */
        PIOS_Board_configure_pwm(&pios_pwm_cfg);
#endif /* PIOS_INCLUDE_PWM */
        break;
    case HWSETTINGS_RM_RCVRPORT_PPM:
    case HWSETTINGS_RM_RCVRPORT_PPMOUTPUTS:
    case HWSETTINGS_RM_RCVRPORT_PPMPWM:
#if defined(PIOS_INCLUDE_PPM)
        if (hwsettings_rcvrport == HWSETTINGS_RM_RCVRPORT_PPMOUTPUTS) {
            // configure servo outputs and the remaining 5 inputs as outputs
            pios_servo_cfg = &pios_servo_cfg_out_in_ppm;
        }

        PIOS_Board_configure_ppm(&pios_ppm_cfg);

        // enable pwm on the remaining channels
        if (hwsettings_rcvrport == HWSETTINGS_RM_RCVRPORT_PPMPWM) {
            PIOS_Board_configure_pwm(&pios_pwm_ppm_cfg);
        }

        break;
#endif /* PIOS_INCLUDE_PPM */
    case HWSETTINGS_RM_RCVRPORT_OUTPUTS:
        // configure only the servo outputs
        pios_servo_cfg = &pios_servo_cfg_out_in;
        break;
    }


#if defined(PIOS_INCLUDE_GCSRCVR)
    GCSReceiverInitialize();
    uint32_t pios_gcsrcvr_id;
    PIOS_GCSRCVR_Init(&pios_gcsrcvr_id);
    uint32_t pios_gcsrcvr_rcvr_id;
    if (PIOS_RCVR_Init(&pios_gcsrcvr_rcvr_id, &pios_gcsrcvr_rcvr_driver, pios_gcsrcvr_id)) {
        PIOS_Assert(0);
    }
    pios_rcvr_group_map[MANUALCONTROLSETTINGS_CHANNELGROUPS_GCS] = pios_gcsrcvr_rcvr_id;
#endif /* PIOS_INCLUDE_GCSRCVR */

#ifndef PIOS_ENABLE_DEBUG_PINS
    // pios_servo_cfg points to the correct configuration based on input port settings
    PIOS_Servo_Init(pios_servo_cfg);
#else
    PIOS_DEBUG_Init(pios_tim_servoport_all_pins, NELEMENTS(pios_tim_servoport_all_pins));
#endif

    if (PIOS_I2C_Init(&pios_i2c_mag_pressure_adapter_id, &pios_i2c_mag_pressure_adapter_cfg)) {
        PIOS_DEBUG_Assert(0);
    }

    PIOS_DELAY_WaitmS(50);

#if defined(PIOS_INCLUDE_ADC)
    PIOS_ADC_Init(&pios_adc_cfg);
#endif

#if defined(PIOS_INCLUDE_HMC5883)
    PIOS_HMC5883_Init(&pios_hmc5883_cfg);
#endif

#if defined(PIOS_INCLUDE_MS5611)
    PIOS_MS5611_Init(&pios_ms5611_cfg, pios_i2c_mag_pressure_adapter_id);
#endif

#if defined(PIOS_INCLUDE_MPU6000)
    PIOS_MPU6000_Init(pios_spi_gyro_id, 0, &pios_mpu6000_cfg);
    PIOS_MPU6000_CONFIG_Configure();
#endif
}

#if defined(PIOS_INCLUDE_RFM22B)
/**
 * Configure the radio com port based on a configuration event from the remote coordinator.
 * \param[in] main_port  The main com port options
 * \param[in] flexi_port The flexi com port options
 * \param[in] vcp_port   The USB virtual com port options
 * \param[in] com_speed  The com port speed
 */
static void configureComCallback(__attribute__((unused)) OPLinkSettingsRemoteMainPortOptions main_port,
                                 __attribute__((unused)) OPLinkSettingsRemoteFlexiPortOptions flexi_port,
                                 __attribute__((unused)) OPLinkSettingsRemoteVCPPortOptions vcp_port,
                                 OPLinkSettingsComSpeedOptions com_speed,
                                 uint32_t min_frequency, uint32_t max_frequency, uint32_t channel_spacing)
{
    uint32_t comBaud = 9600;

    switch (com_speed) {
    case OPLINKSETTINGS_COMSPEED_2400:
        comBaud = 2400;
        break;
    case OPLINKSETTINGS_COMSPEED_4800:
        comBaud = 4800;
        break;
    case OPLINKSETTINGS_COMSPEED_9600:
        comBaud = 9600;
        break;
    case OPLINKSETTINGS_COMSPEED_19200:
        comBaud = 19200;
        break;
    case OPLINKSETTINGS_COMSPEED_38400:
        comBaud = 38400;
        break;
    case OPLINKSETTINGS_COMSPEED_57600:
        comBaud = 57600;
        break;
    case OPLINKSETTINGS_COMSPEED_115200:
        comBaud = 115200;
        break;
    }
    if (PIOS_COM_TELEM_RF) {
        PIOS_COM_ChangeBaud(PIOS_COM_TELEM_RF, comBaud);
    }

    // Set the frequency range.
    PIOS_RFM22B_SetFrequencyRange(pios_rfm22b_id, min_frequency, max_frequency, channel_spacing);
}

#endif /* if defined(PIOS_INCLUDE_RFM22B) */

/**
 * @}
 * @}
 */<|MERGE_RESOLUTION|>--- conflicted
+++ resolved
@@ -234,12 +234,9 @@
 uint32_t pios_rfm22b_id = 0;
 #endif
 
-<<<<<<< HEAD
-=======
 uintptr_t pios_uavo_settings_fs_id;
 uintptr_t pios_user_fs_id;
 
->>>>>>> daf329d8
 /*
  * Setup a com port based on the passed cfg, driver and buffer sizes. tx size of -1 make the port rx only
  */
@@ -356,19 +353,6 @@
 #if defined(PIOS_INCLUDE_FLASH)
     /* Connect flash to the appropriate interface and configure it */
     uintptr_t flash_id;
-<<<<<<< HEAD
-    if (PIOS_Flash_Jedec_Init(&flash_id, pios_spi_telem_flash_id, 1)) {
-        PIOS_DEBUG_Assert(0);
-    }
-
-    uintptr_t fs_id;
-    if (PIOS_FLASHFS_Logfs_Init(&fs_id, &flashfs_m25p_cfg, &pios_jedec_flash_driver, flash_id)) {
-        PIOS_DEBUG_Assert(0);
-    }
-
-#endif
-
-=======
 
     // initialize the internal settings storage flash
     if (PIOS_Flash_Internal_Init(&flash_id, &flash_internal_cfg)) {
@@ -390,7 +374,6 @@
 
 #endif /* if defined(PIOS_INCLUDE_FLASH) */
 
->>>>>>> daf329d8
 #if defined(PIOS_INCLUDE_RTC)
     PIOS_RTC_Init(&pios_rtc_main_cfg);
 #endif
@@ -400,20 +383,12 @@
     if (PIOS_IAP_ReadBootCmd(0) == PIOS_IAP_CLEAR_FLASH_CMD_0 &&
         PIOS_IAP_ReadBootCmd(1) == PIOS_IAP_CLEAR_FLASH_CMD_1 &&
         PIOS_IAP_ReadBootCmd(2) == PIOS_IAP_CLEAR_FLASH_CMD_2) {
-<<<<<<< HEAD
-        PIOS_FLASHFS_Format(fs_id);
-=======
         PIOS_FLASHFS_Format(pios_uavo_settings_fs_id);
->>>>>>> daf329d8
         PIOS_IAP_WriteBootCmd(0, 0);
         PIOS_IAP_WriteBootCmd(1, 0);
         PIOS_IAP_WriteBootCmd(2, 0);
     }
-<<<<<<< HEAD
-
-=======
     PIOS_WDG_Init();
->>>>>>> daf329d8
     /* Initialize UAVObject libraries */
     EventDispatcherInitialize();
     UAVObjInitialize();
