#
# Copyright (c) 2009-2013, The OpenPilot Team, http://www.openpilot.org
#
# This program is free software; you can redistribute it and/or modify
# it under the terms of the GNU General Public License as published by
# the Free Software Foundation; either version 3 of the License, or
# (at your option) any later version.
#
# This program is distributed in the hope that it will be useful, but
# WITHOUT ANY WARRANTY; without even the implied warranty of MERCHANTABILITY
# or FITNESS FOR A PARTICULAR PURPOSE. See the GNU General Public License
# for more details.
#
# You should have received a copy of the GNU General Public License along
# with this program; if not, write to the Free Software Foundation, Inc.,
# 59 Temple Place, Suite 330, Boston, MA 02111-1307 USA
#

# These are the UAVObjects supposed to be build as part of the OpenPilot target
# (all architectures)
UAVOBJSRCFILENAMES =
<<<<<<< HEAD
UAVOBJSRCFILENAMES += statusvtolland
=======
UAVOBJSRCFILENAMES += statusgrounddrive
UAVOBJSRCFILENAMES += pidstatus
UAVOBJSRCFILENAMES += statusvtolland
UAVOBJSRCFILENAMES += statusvtolautotakeoff
>>>>>>> c51bca44
UAVOBJSRCFILENAMES += vtolselftuningstats
UAVOBJSRCFILENAMES += accelgyrosettings
UAVOBJSRCFILENAMES += accessorydesired
UAVOBJSRCFILENAMES += actuatorcommand
UAVOBJSRCFILENAMES += actuatordesired
UAVOBJSRCFILENAMES += actuatorsettings
UAVOBJSRCFILENAMES += attitudesettings
UAVOBJSRCFILENAMES += attitudestate
UAVOBJSRCFILENAMES += gyrostate
UAVOBJSRCFILENAMES += gyrosensor
UAVOBJSRCFILENAMES += accelstate
UAVOBJSRCFILENAMES += accelsensor
UAVOBJSRCFILENAMES += magsensor
UAVOBJSRCFILENAMES += auxmagsensor
UAVOBJSRCFILENAMES += auxmagsettings
UAVOBJSRCFILENAMES += magstate
UAVOBJSRCFILENAMES += barosensor
UAVOBJSRCFILENAMES += airspeedsensor
UAVOBJSRCFILENAMES += airspeedsettings
UAVOBJSRCFILENAMES += airspeedstate
UAVOBJSRCFILENAMES += debuglogsettings
UAVOBJSRCFILENAMES += debuglogcontrol
UAVOBJSRCFILENAMES += debuglogstatus
UAVOBJSRCFILENAMES += debuglogentry
UAVOBJSRCFILENAMES += flightbatterysettings
UAVOBJSRCFILENAMES += firmwareiapobj
UAVOBJSRCFILENAMES += flightbatterystate
UAVOBJSRCFILENAMES += flightplancontrol
UAVOBJSRCFILENAMES += flightplansettings
UAVOBJSRCFILENAMES += flightplanstatus
UAVOBJSRCFILENAMES += flighttelemetrystats
UAVOBJSRCFILENAMES += gcstelemetrystats
UAVOBJSRCFILENAMES += gcsreceiver
UAVOBJSRCFILENAMES += gpspositionsensor
UAVOBJSRCFILENAMES += gpssatellites
UAVOBJSRCFILENAMES += gpstime
UAVOBJSRCFILENAMES += gpsvelocitysensor
UAVOBJSRCFILENAMES += gpssettings
UAVOBJSRCFILENAMES += gpsextendedstatus
UAVOBJSRCFILENAMES += fixedwingpathfollowersettings
UAVOBJSRCFILENAMES += fixedwingpathfollowerstatus
UAVOBJSRCFILENAMES += vtolpathfollowersettings
UAVOBJSRCFILENAMES += groundpathfollowersettings
UAVOBJSRCFILENAMES += homelocation
UAVOBJSRCFILENAMES += i2cstats
UAVOBJSRCFILENAMES += manualcontrolcommand
UAVOBJSRCFILENAMES += manualcontrolsettings
UAVOBJSRCFILENAMES += flightmodesettings
UAVOBJSRCFILENAMES += mixersettings
UAVOBJSRCFILENAMES += mixerstatus
UAVOBJSRCFILENAMES += nedaccel
UAVOBJSRCFILENAMES += objectpersistence
UAVOBJSRCFILENAMES += oplinkreceiver
UAVOBJSRCFILENAMES += overosyncstats
UAVOBJSRCFILENAMES += overosyncsettings
UAVOBJSRCFILENAMES += pathaction
UAVOBJSRCFILENAMES += pathdesired
UAVOBJSRCFILENAMES += pathplan
UAVOBJSRCFILENAMES += pathstatus
UAVOBJSRCFILENAMES += pathsummary
UAVOBJSRCFILENAMES += positionstate
UAVOBJSRCFILENAMES += ratedesired
UAVOBJSRCFILENAMES += ekfconfiguration
UAVOBJSRCFILENAMES += ekfstatevariance
UAVOBJSRCFILENAMES += revocalibration
UAVOBJSRCFILENAMES += revosettings
UAVOBJSRCFILENAMES += sonaraltitude
UAVOBJSRCFILENAMES += stabilizationdesired
UAVOBJSRCFILENAMES += stabilizationsettings
UAVOBJSRCFILENAMES += stabilizationsettingsbank1
UAVOBJSRCFILENAMES += stabilizationsettingsbank2
UAVOBJSRCFILENAMES += stabilizationsettingsbank3
UAVOBJSRCFILENAMES += stabilizationstatus
UAVOBJSRCFILENAMES += stabilizationbank
UAVOBJSRCFILENAMES += systemalarms
UAVOBJSRCFILENAMES += systemsettings
UAVOBJSRCFILENAMES += systemstats
UAVOBJSRCFILENAMES += taskinfo
UAVOBJSRCFILENAMES += callbackinfo
UAVOBJSRCFILENAMES += velocitystate
UAVOBJSRCFILENAMES += velocitydesired
UAVOBJSRCFILENAMES += watchdogstatus
UAVOBJSRCFILENAMES += flightstatus
UAVOBJSRCFILENAMES += hwsettings
UAVOBJSRCFILENAMES += receiveractivity
UAVOBJSRCFILENAMES += receiverstatus
UAVOBJSRCFILENAMES += cameradesired
UAVOBJSRCFILENAMES += camerastabsettings
UAVOBJSRCFILENAMES += altitudeholdsettings
UAVOBJSRCFILENAMES += oplinksettings
UAVOBJSRCFILENAMES += oplinkstatus
UAVOBJSRCFILENAMES += altitudefiltersettings
UAVOBJSRCFILENAMES += altitudeholdstatus
UAVOBJSRCFILENAMES += waypoint
UAVOBJSRCFILENAMES += waypointactive
UAVOBJSRCFILENAMES += poilocation
UAVOBJSRCFILENAMES += poilearnsettings
UAVOBJSRCFILENAMES += mpu6000settings
UAVOBJSRCFILENAMES += txpidsettings
UAVOBJSRCFILENAMES += takeofflocation
UAVOBJSRCFILENAMES += perfcounter

UAVOBJSRC = $(foreach UAVOBJSRCFILE,$(UAVOBJSRCFILENAMES),$(OPUAVSYNTHDIR)/$(UAVOBJSRCFILE).c )
UAVOBJDEFINE = $(foreach UAVOBJSRCFILE,$(UAVOBJSRCFILENAMES),-DUAVOBJ_INIT_$(UAVOBJSRCFILE) )<|MERGE_RESOLUTION|>--- conflicted
+++ resolved
@@ -19,14 +19,10 @@
 # These are the UAVObjects supposed to be build as part of the OpenPilot target
 # (all architectures)
 UAVOBJSRCFILENAMES =
-<<<<<<< HEAD
-UAVOBJSRCFILENAMES += statusvtolland
-=======
 UAVOBJSRCFILENAMES += statusgrounddrive
 UAVOBJSRCFILENAMES += pidstatus
 UAVOBJSRCFILENAMES += statusvtolland
 UAVOBJSRCFILENAMES += statusvtolautotakeoff
->>>>>>> c51bca44
 UAVOBJSRCFILENAMES += vtolselftuningstats
 UAVOBJSRCFILENAMES += accelgyrosettings
 UAVOBJSRCFILENAMES += accessorydesired
