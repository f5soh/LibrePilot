--- conflicted
+++ resolved
@@ -1,20 +1,3 @@
-<<<<<<< HEAD
-/*!
- * 	@File iap.h
- *	@Brief	Header file for the In-Application-Programming Module
- *
- *  Created on: Sep 6, 2010
- *      Author: joe
- */
-
-#ifndef PIOS_IAP_H
-#define PIOS_IAP_H
-
-
-/****************************************************************************************
- *  Header files
- ****************************************************************************************/
-=======
 /**
  ******************************************************************************
  * @addtogroup PIOS PIOS Core hardware abstraction layer
@@ -55,22 +38,10 @@
  *  Header files
  ****************************************************************************************/
 #include <pios_bkp.h>
->>>>>>> 4077dfde
 
 /*****************************************************************************************
  *	Public Definitions/Macros
  ****************************************************************************************/
-<<<<<<< HEAD
-#if defined(STM32F4XX)
-#define MAGIC_REG_1     RTC_BKP_DR1
-#define MAGIC_REG_2     RTC_BKP_DR2
-#define IAP_BOOTCOUNT   RTC_BKP_DR3
-#else
-#define MAGIC_REG_1     BKP_DR1
-#define MAGIC_REG_2     BKP_DR2
-#define IAP_BOOTCOUNT   BKP_DR3
-#endif
-=======
 #define MAGIC_REG_1     PIOS_BKP_RESERVED_1
 #define MAGIC_REG_2     PIOS_BKP_RESERVED_2
 #define IAP_BOOTCOUNT   PIOS_BKP_RESERVED_3
@@ -83,7 +54,6 @@
 #define PIOS_IAP_CLEAR_FLASH_CMD_2 0x0000
 
 #define PIOS_IAP_CMD_COUNT 3
->>>>>>> 4077dfde
 
 /****************************************************************************************
  *  Public Functions
@@ -96,8 +66,6 @@
 uint16_t	PIOS_IAP_ReadBootCount(void);
 void		PIOS_IAP_WriteBootCount(uint16_t);
 
-<<<<<<< HEAD
-=======
 /**
   * @brief  Return one of the IAP command values passed from bootloader.
   * @param  number: the index of the command value (0..2).
@@ -111,7 +79,6 @@
   * @param  value: value to be written.
   */
 void PIOS_IAP_WriteBootCmd(uint8_t number, uint32_t value);
->>>>>>> 4077dfde
 /****************************************************************************************
  *  Public Data
  ****************************************************************************************/
