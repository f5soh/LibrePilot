--- conflicted
+++ resolved
@@ -1,7 +1,8 @@
-<<<<<<< HEAD
 /*
-    FreeRTOS V7.2.0 - Copyright (C) 2012 Real Time Engineers Ltd.
-
+    FreeRTOS V7.4.0 - Copyright (C) 2013 Real Time Engineers Ltd.
+
+    FEATURES AND PORTS ARE ADDED TO FREERTOS ALL THE TIME.  PLEASE VISIT
+    http://www.FreeRTOS.org TO ENSURE YOU ARE USING THE LATEST VERSION.
 
     ***************************************************************************
      *                                                                       *
@@ -28,41 +29,47 @@
     FreeRTOS is free software; you can redistribute it and/or modify it under
     the terms of the GNU General Public License (version 2) as published by the
     Free Software Foundation AND MODIFIED BY the FreeRTOS exception.
-    >>>NOTE<<< The modification to the GPL is included to allow you to
+
+    >>>>>>NOTE<<<<<< The modification to the GPL is included to allow you to
     distribute a combined work that includes FreeRTOS without being obliged to
     provide the source code for proprietary components outside of the FreeRTOS
-    kernel.  FreeRTOS is distributed in the hope that it will be useful, but
-    WITHOUT ANY WARRANTY; without even the implied warranty of MERCHANTABILITY
-    or FITNESS FOR A PARTICULAR PURPOSE.  See the GNU General Public License for
-    more details. You should have received a copy of the GNU General Public
-    License and the FreeRTOS license exception along with FreeRTOS; if not it
-    can be viewed here: http://www.freertos.org/a00114.html and also obtained
-    by writing to Richard Barry, contact details for whom are available on the
-    FreeRTOS WEB site.
+    kernel.
+
+    FreeRTOS is distributed in the hope that it will be useful, but WITHOUT ANY
+    WARRANTY; without even the implied warranty of MERCHANTABILITY or FITNESS
+    FOR A PARTICULAR PURPOSE.  See the GNU General Public License for more
+    details. You should have received a copy of the GNU General Public License
+    and the FreeRTOS license exception along with FreeRTOS; if not itcan be
+    viewed here: http://www.freertos.org/a00114.html and also obtained by
+    writing to Real Time Engineers Ltd., contact details for whom are available
+    on the FreeRTOS WEB site.
 
     1 tab == 4 spaces!
-    
+
     ***************************************************************************
      *                                                                       *
      *    Having a problem?  Start by reading the FAQ "My application does   *
-     *    not run, what could be wrong?                                      *
+     *    not run, what could be wrong?"                                     *
      *                                                                       *
      *    http://www.FreeRTOS.org/FAQHelp.html                               *
      *                                                                       *
     ***************************************************************************
 
+
+    http://www.FreeRTOS.org - Documentation, books, training, latest versions, 
+    license and Real Time Engineers Ltd. contact details.
+
+    http://www.FreeRTOS.org/plus - A selection of FreeRTOS ecosystem products,
+    including FreeRTOS+Trace - an indispensable productivity tool, and our new
+    fully thread aware and reentrant UDP/IP stack.
+
+    http://www.OpenRTOS.com - Real Time Engineers ltd license FreeRTOS to High 
+    Integrity Systems, who sell the code with commercial support, 
+    indemnification and middleware, under the OpenRTOS brand.
     
-    http://www.FreeRTOS.org - Documentation, training, latest information, 
-    license and contact details.
-    
-    http://www.FreeRTOS.org/plus - A selection of FreeRTOS ecosystem products,
-    including FreeRTOS+Trace - an indispensable productivity tool.
-
-    Real Time Engineers ltd license FreeRTOS to High Integrity Systems, who sell 
-    the code with commercial support, indemnification, and middleware, under 
-    the OpenRTOS brand: http://www.OpenRTOS.com.  High Integrity Systems also
-    provide a safety engineered and independently SIL3 certified version under 
-    the SafeRTOS brand: http://www.SafeRTOS.com.
+    http://www.SafeRTOS.com - High Integrity Systems also provide a safety 
+    engineered and independently SIL3 certified version for use in safety and 
+    mission critical applications that require provable dependability.
 */
 
 #ifndef SEMAPHORE_H
@@ -785,800 +792,3 @@
 
 #endif /* SEMAPHORE_H */
 
-=======
-/*
-    FreeRTOS V7.4.0 - Copyright (C) 2013 Real Time Engineers Ltd.
-
-    FEATURES AND PORTS ARE ADDED TO FREERTOS ALL THE TIME.  PLEASE VISIT
-    http://www.FreeRTOS.org TO ENSURE YOU ARE USING THE LATEST VERSION.
-
-    ***************************************************************************
-     *                                                                       *
-     *    FreeRTOS tutorial books are available in pdf and paperback.        *
-     *    Complete, revised, and edited pdf reference manuals are also       *
-     *    available.                                                         *
-     *                                                                       *
-     *    Purchasing FreeRTOS documentation will not only help you, by       *
-     *    ensuring you get running as quickly as possible and with an        *
-     *    in-depth knowledge of how to use FreeRTOS, it will also help       *
-     *    the FreeRTOS project to continue with its mission of providing     *
-     *    professional grade, cross platform, de facto standard solutions    *
-     *    for microcontrollers - completely free of charge!                  *
-     *                                                                       *
-     *    >>> See http://www.FreeRTOS.org/Documentation for details. <<<     *
-     *                                                                       *
-     *    Thank you for using FreeRTOS, and thank you for your support!      *
-     *                                                                       *
-    ***************************************************************************
-
-
-    This file is part of the FreeRTOS distribution.
-
-    FreeRTOS is free software; you can redistribute it and/or modify it under
-    the terms of the GNU General Public License (version 2) as published by the
-    Free Software Foundation AND MODIFIED BY the FreeRTOS exception.
-
-    >>>>>>NOTE<<<<<< The modification to the GPL is included to allow you to
-    distribute a combined work that includes FreeRTOS without being obliged to
-    provide the source code for proprietary components outside of the FreeRTOS
-    kernel.
-
-    FreeRTOS is distributed in the hope that it will be useful, but WITHOUT ANY
-    WARRANTY; without even the implied warranty of MERCHANTABILITY or FITNESS
-    FOR A PARTICULAR PURPOSE.  See the GNU General Public License for more
-    details. You should have received a copy of the GNU General Public License
-    and the FreeRTOS license exception along with FreeRTOS; if not itcan be
-    viewed here: http://www.freertos.org/a00114.html and also obtained by
-    writing to Real Time Engineers Ltd., contact details for whom are available
-    on the FreeRTOS WEB site.
-
-    1 tab == 4 spaces!
-
-    ***************************************************************************
-     *                                                                       *
-     *    Having a problem?  Start by reading the FAQ "My application does   *
-     *    not run, what could be wrong?"                                     *
-     *                                                                       *
-     *    http://www.FreeRTOS.org/FAQHelp.html                               *
-     *                                                                       *
-    ***************************************************************************
-
-
-    http://www.FreeRTOS.org - Documentation, books, training, latest versions, 
-    license and Real Time Engineers Ltd. contact details.
-
-    http://www.FreeRTOS.org/plus - A selection of FreeRTOS ecosystem products,
-    including FreeRTOS+Trace - an indispensable productivity tool, and our new
-    fully thread aware and reentrant UDP/IP stack.
-
-    http://www.OpenRTOS.com - Real Time Engineers ltd license FreeRTOS to High 
-    Integrity Systems, who sell the code with commercial support, 
-    indemnification and middleware, under the OpenRTOS brand.
-    
-    http://www.SafeRTOS.com - High Integrity Systems also provide a safety 
-    engineered and independently SIL3 certified version for use in safety and 
-    mission critical applications that require provable dependability.
-*/
-
-#ifndef SEMAPHORE_H
-#define SEMAPHORE_H
-
-#ifndef INC_FREERTOS_H
-	#error "include FreeRTOS.h" must appear in source files before "include semphr.h"
-#endif
-
-#include "queue.h"
-
-typedef xQueueHandle xSemaphoreHandle;
-
-#define semBINARY_SEMAPHORE_QUEUE_LENGTH	( ( unsigned char ) 1U )
-#define semSEMAPHORE_QUEUE_ITEM_LENGTH		( ( unsigned char ) 0U )
-#define semGIVE_BLOCK_TIME					( ( portTickType ) 0U )
-
-
-/**
- * semphr. h
- * <pre>vSemaphoreCreateBinary( xSemaphoreHandle xSemaphore )</pre>
- *
- * <i>Macro</i> that implements a semaphore by using the existing queue mechanism.
- * The queue length is 1 as this is a binary semaphore.  The data size is 0
- * as we don't want to actually store any data - we just want to know if the
- * queue is empty or full.
- *
- * This type of semaphore can be used for pure synchronisation between tasks or
- * between an interrupt and a task.  The semaphore need not be given back once
- * obtained, so one task/interrupt can continuously 'give' the semaphore while
- * another continuously 'takes' the semaphore.  For this reason this type of
- * semaphore does not use a priority inheritance mechanism.  For an alternative
- * that does use priority inheritance see xSemaphoreCreateMutex().
- *
- * @param xSemaphore Handle to the created semaphore.  Should be of type xSemaphoreHandle.
- *
- * Example usage:
- <pre>
- xSemaphoreHandle xSemaphore;
-
- void vATask( void * pvParameters )
- {
-    // Semaphore cannot be used before a call to vSemaphoreCreateBinary ().
-    // This is a macro so pass the variable in directly.
-    vSemaphoreCreateBinary( xSemaphore );
-
-    if( xSemaphore != NULL )
-    {
-        // The semaphore was created successfully.
-        // The semaphore can now be used.  
-    }
- }
- </pre>
- * \defgroup vSemaphoreCreateBinary vSemaphoreCreateBinary
- * \ingroup Semaphores
- */
-#define vSemaphoreCreateBinary( xSemaphore )																									\
-	{																																			\
-		( xSemaphore ) = xQueueGenericCreate( ( unsigned portBASE_TYPE ) 1, semSEMAPHORE_QUEUE_ITEM_LENGTH, queueQUEUE_TYPE_BINARY_SEMAPHORE );	\
-		if( ( xSemaphore ) != NULL )																											\
-		{																																		\
-			xSemaphoreGive( ( xSemaphore ) );																									\
-		}																																		\
-	}
-
-/**
- * semphr. h
- * <pre>xSemaphoreTake( 
- *                   xSemaphoreHandle xSemaphore, 
- *                   portTickType xBlockTime 
- *               )</pre>
- *
- * <i>Macro</i> to obtain a semaphore.  The semaphore must have previously been
- * created with a call to vSemaphoreCreateBinary(), xSemaphoreCreateMutex() or
- * xSemaphoreCreateCounting().
- *
- * @param xSemaphore A handle to the semaphore being taken - obtained when
- * the semaphore was created.
- *
- * @param xBlockTime The time in ticks to wait for the semaphore to become
- * available.  The macro portTICK_RATE_MS can be used to convert this to a
- * real time.  A block time of zero can be used to poll the semaphore.  A block
- * time of portMAX_DELAY can be used to block indefinitely (provided
- * INCLUDE_vTaskSuspend is set to 1 in FreeRTOSConfig.h).
- *
- * @return pdTRUE if the semaphore was obtained.  pdFALSE
- * if xBlockTime expired without the semaphore becoming available.
- *
- * Example usage:
- <pre>
- xSemaphoreHandle xSemaphore = NULL;
-
- // A task that creates a semaphore.
- void vATask( void * pvParameters )
- {
-    // Create the semaphore to guard a shared resource.
-    vSemaphoreCreateBinary( xSemaphore );
- }
-
- // A task that uses the semaphore.
- void vAnotherTask( void * pvParameters )
- {
-    // ... Do other things.
-
-    if( xSemaphore != NULL )
-    {
-        // See if we can obtain the semaphore.  If the semaphore is not available
-        // wait 10 ticks to see if it becomes free.	
-        if( xSemaphoreTake( xSemaphore, ( portTickType ) 10 ) == pdTRUE )
-        {
-            // We were able to obtain the semaphore and can now access the
-            // shared resource.
-
-            // ...
-
-            // We have finished accessing the shared resource.  Release the 
-            // semaphore.
-            xSemaphoreGive( xSemaphore );
-        }
-        else
-        {
-            // We could not obtain the semaphore and can therefore not access
-            // the shared resource safely.
-        }
-    }
- }
- </pre>
- * \defgroup xSemaphoreTake xSemaphoreTake
- * \ingroup Semaphores
- */
-#define xSemaphoreTake( xSemaphore, xBlockTime )		xQueueGenericReceive( ( xQueueHandle ) ( xSemaphore ), NULL, ( xBlockTime ), pdFALSE )
-
-/**
- * semphr. h
- * xSemaphoreTakeRecursive( 
- *                          xSemaphoreHandle xMutex, 
- *                          portTickType xBlockTime 
- *                        )
- *
- * <i>Macro</i> to recursively obtain, or 'take', a mutex type semaphore.  
- * The mutex must have previously been created using a call to 
- * xSemaphoreCreateRecursiveMutex();
- * 
- * configUSE_RECURSIVE_MUTEXES must be set to 1 in FreeRTOSConfig.h for this
- * macro to be available.
- * 
- * This macro must not be used on mutexes created using xSemaphoreCreateMutex().
- *
- * A mutex used recursively can be 'taken' repeatedly by the owner. The mutex 
- * doesn't become available again until the owner has called 
- * xSemaphoreGiveRecursive() for each successful 'take' request.  For example, 
- * if a task successfully 'takes' the same mutex 5 times then the mutex will 
- * not be available to any other task until it has also  'given' the mutex back
- * exactly five times.
- *
- * @param xMutex A handle to the mutex being obtained.  This is the
- * handle returned by xSemaphoreCreateRecursiveMutex();
- *
- * @param xBlockTime The time in ticks to wait for the semaphore to become
- * available.  The macro portTICK_RATE_MS can be used to convert this to a
- * real time.  A block time of zero can be used to poll the semaphore.  If
- * the task already owns the semaphore then xSemaphoreTakeRecursive() will
- * return immediately no matter what the value of xBlockTime. 
- *
- * @return pdTRUE if the semaphore was obtained.  pdFALSE if xBlockTime
- * expired without the semaphore becoming available.
- *
- * Example usage:
- <pre>
- xSemaphoreHandle xMutex = NULL;
-
- // A task that creates a mutex.
- void vATask( void * pvParameters )
- {
-    // Create the mutex to guard a shared resource.
-    xMutex = xSemaphoreCreateRecursiveMutex();
- }
-
- // A task that uses the mutex.
- void vAnotherTask( void * pvParameters )
- {
-    // ... Do other things.
-
-    if( xMutex != NULL )
-    {
-        // See if we can obtain the mutex.  If the mutex is not available
-        // wait 10 ticks to see if it becomes free.	
-        if( xSemaphoreTakeRecursive( xSemaphore, ( portTickType ) 10 ) == pdTRUE )
-        {
-            // We were able to obtain the mutex and can now access the
-            // shared resource.
-
-            // ...
-            // For some reason due to the nature of the code further calls to 
-			// xSemaphoreTakeRecursive() are made on the same mutex.  In real
-			// code these would not be just sequential calls as this would make
-			// no sense.  Instead the calls are likely to be buried inside
-			// a more complex call structure.
-            xSemaphoreTakeRecursive( xMutex, ( portTickType ) 10 );
-            xSemaphoreTakeRecursive( xMutex, ( portTickType ) 10 );
-
-            // The mutex has now been 'taken' three times, so will not be 
-			// available to another task until it has also been given back
-			// three times.  Again it is unlikely that real code would have
-			// these calls sequentially, but instead buried in a more complex
-			// call structure.  This is just for illustrative purposes.
-            xSemaphoreGiveRecursive( xMutex );
-			xSemaphoreGiveRecursive( xMutex );
-			xSemaphoreGiveRecursive( xMutex );
-
-			// Now the mutex can be taken by other tasks.
-        }
-        else
-        {
-            // We could not obtain the mutex and can therefore not access
-            // the shared resource safely.
-        }
-    }
- }
- </pre>
- * \defgroup xSemaphoreTakeRecursive xSemaphoreTakeRecursive
- * \ingroup Semaphores
- */
-#define xSemaphoreTakeRecursive( xMutex, xBlockTime )	xQueueTakeMutexRecursive( ( xMutex ), ( xBlockTime ) )
-
-
-/* 
- * xSemaphoreAltTake() is an alternative version of xSemaphoreTake().
- *
- * The source code that implements the alternative (Alt) API is much 
- * simpler	because it executes everything from within a critical section.  
- * This is	the approach taken by many other RTOSes, but FreeRTOS.org has the 
- * preferred fully featured API too.  The fully featured API has more 
- * complex	code that takes longer to execute, but makes much less use of 
- * critical sections.  Therefore the alternative API sacrifices interrupt 
- * responsiveness to gain execution speed, whereas the fully featured API
- * sacrifices execution speed to ensure better interrupt responsiveness.
- */
-#define xSemaphoreAltTake( xSemaphore, xBlockTime )		xQueueAltGenericReceive( ( xQueueHandle ) ( xSemaphore ), NULL, ( xBlockTime ), pdFALSE )
-
-/**
- * semphr. h
- * <pre>xSemaphoreGive( xSemaphoreHandle xSemaphore )</pre>
- *
- * <i>Macro</i> to release a semaphore.  The semaphore must have previously been
- * created with a call to vSemaphoreCreateBinary(), xSemaphoreCreateMutex() or
- * xSemaphoreCreateCounting(). and obtained using sSemaphoreTake().
- *
- * This macro must not be used from an ISR.  See xSemaphoreGiveFromISR () for
- * an alternative which can be used from an ISR.
- *
- * This macro must also not be used on semaphores created using 
- * xSemaphoreCreateRecursiveMutex().
- *
- * @param xSemaphore A handle to the semaphore being released.  This is the
- * handle returned when the semaphore was created.
- *
- * @return pdTRUE if the semaphore was released.  pdFALSE if an error occurred.
- * Semaphores are implemented using queues.  An error can occur if there is
- * no space on the queue to post a message - indicating that the 
- * semaphore was not first obtained correctly.
- *
- * Example usage:
- <pre>
- xSemaphoreHandle xSemaphore = NULL;
-
- void vATask( void * pvParameters )
- {
-    // Create the semaphore to guard a shared resource.
-    vSemaphoreCreateBinary( xSemaphore );
-
-    if( xSemaphore != NULL )
-    {
-        if( xSemaphoreGive( xSemaphore ) != pdTRUE )
-        {
-            // We would expect this call to fail because we cannot give
-            // a semaphore without first "taking" it!
-        }
-
-        // Obtain the semaphore - don't block if the semaphore is not
-        // immediately available.
-        if( xSemaphoreTake( xSemaphore, ( portTickType ) 0 ) )
-        {
-            // We now have the semaphore and can access the shared resource.
-
-            // ...
-
-            // We have finished accessing the shared resource so can free the
-            // semaphore.
-            if( xSemaphoreGive( xSemaphore ) != pdTRUE )
-            {
-                // We would not expect this call to fail because we must have
-                // obtained the semaphore to get here.
-            }
-        }
-    }
- }
- </pre>
- * \defgroup xSemaphoreGive xSemaphoreGive
- * \ingroup Semaphores
- */
-#define xSemaphoreGive( xSemaphore )		xQueueGenericSend( ( xQueueHandle ) ( xSemaphore ), NULL, semGIVE_BLOCK_TIME, queueSEND_TO_BACK )
-
-/**
- * semphr. h
- * <pre>xSemaphoreGiveRecursive( xSemaphoreHandle xMutex )</pre>
- *
- * <i>Macro</i> to recursively release, or 'give', a mutex type semaphore.
- * The mutex must have previously been created using a call to 
- * xSemaphoreCreateRecursiveMutex();
- * 
- * configUSE_RECURSIVE_MUTEXES must be set to 1 in FreeRTOSConfig.h for this
- * macro to be available.
- *
- * This macro must not be used on mutexes created using xSemaphoreCreateMutex().
- * 
- * A mutex used recursively can be 'taken' repeatedly by the owner. The mutex 
- * doesn't become available again until the owner has called 
- * xSemaphoreGiveRecursive() for each successful 'take' request.  For example, 
- * if a task successfully 'takes' the same mutex 5 times then the mutex will 
- * not be available to any other task until it has also  'given' the mutex back
- * exactly five times.
- *
- * @param xMutex A handle to the mutex being released, or 'given'.  This is the
- * handle returned by xSemaphoreCreateMutex();
- *
- * @return pdTRUE if the semaphore was given.
- *
- * Example usage:
- <pre>
- xSemaphoreHandle xMutex = NULL;
-
- // A task that creates a mutex.
- void vATask( void * pvParameters )
- {
-    // Create the mutex to guard a shared resource.
-    xMutex = xSemaphoreCreateRecursiveMutex();
- }
-
- // A task that uses the mutex.
- void vAnotherTask( void * pvParameters )
- {
-    // ... Do other things.
-
-    if( xMutex != NULL )
-    {
-        // See if we can obtain the mutex.  If the mutex is not available
-        // wait 10 ticks to see if it becomes free.	
-        if( xSemaphoreTakeRecursive( xMutex, ( portTickType ) 10 ) == pdTRUE )
-        {
-            // We were able to obtain the mutex and can now access the
-            // shared resource.
-
-            // ...
-            // For some reason due to the nature of the code further calls to 
-			// xSemaphoreTakeRecursive() are made on the same mutex.  In real
-			// code these would not be just sequential calls as this would make
-			// no sense.  Instead the calls are likely to be buried inside
-			// a more complex call structure.
-            xSemaphoreTakeRecursive( xMutex, ( portTickType ) 10 );
-            xSemaphoreTakeRecursive( xMutex, ( portTickType ) 10 );
-
-            // The mutex has now been 'taken' three times, so will not be 
-			// available to another task until it has also been given back
-			// three times.  Again it is unlikely that real code would have
-			// these calls sequentially, it would be more likely that the calls
-			// to xSemaphoreGiveRecursive() would be called as a call stack
-			// unwound.  This is just for demonstrative purposes.
-            xSemaphoreGiveRecursive( xMutex );
-			xSemaphoreGiveRecursive( xMutex );
-			xSemaphoreGiveRecursive( xMutex );
-
-			// Now the mutex can be taken by other tasks.
-        }
-        else
-        {
-            // We could not obtain the mutex and can therefore not access
-            // the shared resource safely.
-        }
-    }
- }
- </pre>
- * \defgroup xSemaphoreGiveRecursive xSemaphoreGiveRecursive
- * \ingroup Semaphores
- */
-#define xSemaphoreGiveRecursive( xMutex )	xQueueGiveMutexRecursive( ( xMutex ) )
-
-/* 
- * xSemaphoreAltGive() is an alternative version of xSemaphoreGive().
- *
- * The source code that implements the alternative (Alt) API is much 
- * simpler	because it executes everything from within a critical section.  
- * This is	the approach taken by many other RTOSes, but FreeRTOS.org has the 
- * preferred fully featured API too.  The fully featured API has more 
- * complex	code that takes longer to execute, but makes much less use of 
- * critical sections.  Therefore the alternative API sacrifices interrupt 
- * responsiveness to gain execution speed, whereas the fully featured API
- * sacrifices execution speed to ensure better interrupt responsiveness.
- */
-#define xSemaphoreAltGive( xSemaphore )		xQueueAltGenericSend( ( xQueueHandle ) ( xSemaphore ), NULL, semGIVE_BLOCK_TIME, queueSEND_TO_BACK )
-
-/**
- * semphr. h
- * <pre>
- xSemaphoreGiveFromISR( 
-                          xSemaphoreHandle xSemaphore, 
-                          signed portBASE_TYPE *pxHigherPriorityTaskWoken
-                      )</pre>
- *
- * <i>Macro</i> to  release a semaphore.  The semaphore must have previously been
- * created with a call to vSemaphoreCreateBinary() or xSemaphoreCreateCounting().
- *
- * Mutex type semaphores (those created using a call to xSemaphoreCreateMutex())
- * must not be used with this macro.
- *
- * This macro can be used from an ISR.
- *
- * @param xSemaphore A handle to the semaphore being released.  This is the
- * handle returned when the semaphore was created.
- *
- * @param pxHigherPriorityTaskWoken xSemaphoreGiveFromISR() will set
- * *pxHigherPriorityTaskWoken to pdTRUE if giving the semaphore caused a task
- * to unblock, and the unblocked task has a priority higher than the currently
- * running task.  If xSemaphoreGiveFromISR() sets this value to pdTRUE then
- * a context switch should be requested before the interrupt is exited.
- *
- * @return pdTRUE if the semaphore was successfully given, otherwise errQUEUE_FULL.
- *
- * Example usage:
- <pre>
- \#define LONG_TIME 0xffff
- \#define TICKS_TO_WAIT	10
- xSemaphoreHandle xSemaphore = NULL;
-
- // Repetitive task.
- void vATask( void * pvParameters )
- {
-    for( ;; )
-    {
-        // We want this task to run every 10 ticks of a timer.  The semaphore 
-        // was created before this task was started.
-
-        // Block waiting for the semaphore to become available.
-        if( xSemaphoreTake( xSemaphore, LONG_TIME ) == pdTRUE )
-        {
-            // It is time to execute.
-
-            // ...
-
-            // We have finished our task.  Return to the top of the loop where
-            // we will block on the semaphore until it is time to execute 
-            // again.  Note when using the semaphore for synchronisation with an
-			// ISR in this manner there is no need to 'give' the semaphore back.
-        }
-    }
- }
-
- // Timer ISR
- void vTimerISR( void * pvParameters )
- {
- static unsigned char ucLocalTickCount = 0;
- static signed portBASE_TYPE xHigherPriorityTaskWoken;
-
-    // A timer tick has occurred.
-
-    // ... Do other time functions.
-
-    // Is it time for vATask () to run?
-	xHigherPriorityTaskWoken = pdFALSE;
-    ucLocalTickCount++;
-    if( ucLocalTickCount >= TICKS_TO_WAIT )
-    {
-        // Unblock the task by releasing the semaphore.
-        xSemaphoreGiveFromISR( xSemaphore, &xHigherPriorityTaskWoken );
-
-        // Reset the count so we release the semaphore again in 10 ticks time.
-        ucLocalTickCount = 0;
-    }
-
-    if( xHigherPriorityTaskWoken != pdFALSE )
-    {
-        // We can force a context switch here.  Context switching from an
-        // ISR uses port specific syntax.  Check the demo task for your port
-        // to find the syntax required.
-    }
- }
- </pre>
- * \defgroup xSemaphoreGiveFromISR xSemaphoreGiveFromISR
- * \ingroup Semaphores
- */
-#define xSemaphoreGiveFromISR( xSemaphore, pxHigherPriorityTaskWoken )			xQueueGenericSendFromISR( ( xQueueHandle ) ( xSemaphore ), NULL, ( pxHigherPriorityTaskWoken ), queueSEND_TO_BACK )
-
-/**
- * semphr. h
- * <pre>
- xSemaphoreTakeFromISR( 
-                          xSemaphoreHandle xSemaphore, 
-                          signed portBASE_TYPE *pxHigherPriorityTaskWoken
-                      )</pre>
- *
- * <i>Macro</i> to  take a semaphore from an ISR.  The semaphore must have 
- * previously been created with a call to vSemaphoreCreateBinary() or 
- * xSemaphoreCreateCounting().
- *
- * Mutex type semaphores (those created using a call to xSemaphoreCreateMutex())
- * must not be used with this macro.
- *
- * This macro can be used from an ISR, however taking a semaphore from an ISR
- * is not a common operation.  It is likely to only be useful when taking a
- * counting semaphore when an interrupt is obtaining an object from a resource
- * pool (when the semaphore count indicates the number of resources available).
- *
- * @param xSemaphore A handle to the semaphore being taken.  This is the
- * handle returned when the semaphore was created.
- *
- * @param pxHigherPriorityTaskWoken xSemaphoreTakeFromISR() will set
- * *pxHigherPriorityTaskWoken to pdTRUE if taking the semaphore caused a task
- * to unblock, and the unblocked task has a priority higher than the currently
- * running task.  If xSemaphoreTakeFromISR() sets this value to pdTRUE then
- * a context switch should be requested before the interrupt is exited.
- *
- * @return pdTRUE if the semaphore was successfully taken, otherwise 
- * pdFALSE
- */
-#define xSemaphoreTakeFromISR( xSemaphore, pxHigherPriorityTaskWoken )			xQueueReceiveFromISR( ( xQueueHandle ) ( xSemaphore ), NULL, ( pxHigherPriorityTaskWoken ) )
-
-/**
- * semphr. h
- * <pre>xSemaphoreHandle xSemaphoreCreateMutex( void )</pre>
- *
- * <i>Macro</i> that implements a mutex semaphore by using the existing queue 
- * mechanism.
- *
- * Mutexes created using this macro can be accessed using the xSemaphoreTake()
- * and xSemaphoreGive() macros.  The xSemaphoreTakeRecursive() and 
- * xSemaphoreGiveRecursive() macros should not be used.
- * 
- * This type of semaphore uses a priority inheritance mechanism so a task 
- * 'taking' a semaphore MUST ALWAYS 'give' the semaphore back once the 
- * semaphore it is no longer required.  
- *
- * Mutex type semaphores cannot be used from within interrupt service routines.  
- *
- * See vSemaphoreCreateBinary() for an alternative implementation that can be 
- * used for pure synchronisation (where one task or interrupt always 'gives' the 
- * semaphore and another always 'takes' the semaphore) and from within interrupt 
- * service routines.
- *
- * @return xSemaphore Handle to the created mutex semaphore.  Should be of type 
- *		xSemaphoreHandle.
- *
- * Example usage:
- <pre>
- xSemaphoreHandle xSemaphore;
-
- void vATask( void * pvParameters )
- {
-    // Semaphore cannot be used before a call to xSemaphoreCreateMutex().
-    // This is a macro so pass the variable in directly.
-    xSemaphore = xSemaphoreCreateMutex();
-
-    if( xSemaphore != NULL )
-    {
-        // The semaphore was created successfully.
-        // The semaphore can now be used.  
-    }
- }
- </pre>
- * \defgroup vSemaphoreCreateMutex vSemaphoreCreateMutex
- * \ingroup Semaphores
- */
-#define xSemaphoreCreateMutex() xQueueCreateMutex( queueQUEUE_TYPE_MUTEX )
-
-
-/**
- * semphr. h
- * <pre>xSemaphoreHandle xSemaphoreCreateRecursiveMutex( void )</pre>
- *
- * <i>Macro</i> that implements a recursive mutex by using the existing queue 
- * mechanism.
- *
- * Mutexes created using this macro can be accessed using the 
- * xSemaphoreTakeRecursive() and xSemaphoreGiveRecursive() macros.  The 
- * xSemaphoreTake() and xSemaphoreGive() macros should not be used.
- *
- * A mutex used recursively can be 'taken' repeatedly by the owner. The mutex 
- * doesn't become available again until the owner has called 
- * xSemaphoreGiveRecursive() for each successful 'take' request.  For example, 
- * if a task successfully 'takes' the same mutex 5 times then the mutex will 
- * not be available to any other task until it has also  'given' the mutex back
- * exactly five times.
- * 
- * This type of semaphore uses a priority inheritance mechanism so a task 
- * 'taking' a semaphore MUST ALWAYS 'give' the semaphore back once the 
- * semaphore it is no longer required.  
- *
- * Mutex type semaphores cannot be used from within interrupt service routines.  
- *
- * See vSemaphoreCreateBinary() for an alternative implementation that can be 
- * used for pure synchronisation (where one task or interrupt always 'gives' the 
- * semaphore and another always 'takes' the semaphore) and from within interrupt 
- * service routines.
- *
- * @return xSemaphore Handle to the created mutex semaphore.  Should be of type 
- *		xSemaphoreHandle.
- *
- * Example usage:
- <pre>
- xSemaphoreHandle xSemaphore;
-
- void vATask( void * pvParameters )
- {
-    // Semaphore cannot be used before a call to xSemaphoreCreateMutex().
-    // This is a macro so pass the variable in directly.
-    xSemaphore = xSemaphoreCreateRecursiveMutex();
-
-    if( xSemaphore != NULL )
-    {
-        // The semaphore was created successfully.
-        // The semaphore can now be used.  
-    }
- }
- </pre>
- * \defgroup vSemaphoreCreateMutex vSemaphoreCreateMutex
- * \ingroup Semaphores
- */
-#define xSemaphoreCreateRecursiveMutex() xQueueCreateMutex( queueQUEUE_TYPE_RECURSIVE_MUTEX )
-
-/**
- * semphr. h
- * <pre>xSemaphoreHandle xSemaphoreCreateCounting( unsigned portBASE_TYPE uxMaxCount, unsigned portBASE_TYPE uxInitialCount )</pre>
- *
- * <i>Macro</i> that creates a counting semaphore by using the existing 
- * queue mechanism.  
- *
- * Counting semaphores are typically used for two things:
- *
- * 1) Counting events.  
- *
- *    In this usage scenario an event handler will 'give' a semaphore each time
- *    an event occurs (incrementing the semaphore count value), and a handler 
- *    task will 'take' a semaphore each time it processes an event 
- *    (decrementing the semaphore count value).  The count value is therefore 
- *    the difference between the number of events that have occurred and the 
- *    number that have been processed.  In this case it is desirable for the 
- *    initial count value to be zero.
- *
- * 2) Resource management.
- *
- *    In this usage scenario the count value indicates the number of resources
- *    available.  To obtain control of a resource a task must first obtain a 
- *    semaphore - decrementing the semaphore count value.  When the count value
- *    reaches zero there are no free resources.  When a task finishes with the
- *    resource it 'gives' the semaphore back - incrementing the semaphore count
- *    value.  In this case it is desirable for the initial count value to be
- *    equal to the maximum count value, indicating that all resources are free.
- *
- * @param uxMaxCount The maximum count value that can be reached.  When the 
- *        semaphore reaches this value it can no longer be 'given'.
- *
- * @param uxInitialCount The count value assigned to the semaphore when it is
- *        created.
- *
- * @return Handle to the created semaphore.  Null if the semaphore could not be
- *         created.
- * 
- * Example usage:
- <pre>
- xSemaphoreHandle xSemaphore;
-
- void vATask( void * pvParameters )
- {
- xSemaphoreHandle xSemaphore = NULL;
-
-    // Semaphore cannot be used before a call to xSemaphoreCreateCounting().
-    // The max value to which the semaphore can count should be 10, and the
-    // initial value assigned to the count should be 0.
-    xSemaphore = xSemaphoreCreateCounting( 10, 0 );
-
-    if( xSemaphore != NULL )
-    {
-        // The semaphore was created successfully.
-        // The semaphore can now be used.  
-    }
- }
- </pre>
- * \defgroup xSemaphoreCreateCounting xSemaphoreCreateCounting
- * \ingroup Semaphores
- */
-#define xSemaphoreCreateCounting( uxMaxCount, uxInitialCount ) xQueueCreateCountingSemaphore( ( uxMaxCount ), ( uxInitialCount ) )
-
-/**
- * semphr. h
- * <pre>void vSemaphoreDelete( xSemaphoreHandle xSemaphore );</pre>
- *
- * Delete a semaphore.  This function must be used with care.  For example,
- * do not delete a mutex type semaphore if the mutex is held by a task.
- *
- * @param xSemaphore A handle to the semaphore to be deleted.
- *
- * \page vSemaphoreDelete vSemaphoreDelete
- * \ingroup Semaphores
- */
-#define vSemaphoreDelete( xSemaphore ) vQueueDelete( ( xQueueHandle ) ( xSemaphore ) )
-
-/**
- * semphr.h
- * <pre>xTaskHandle xSemaphoreGetMutexHolder( xSemaphoreHandle xMutex );</pre>
- *
- * If xMutex is indeed a mutex type semaphore, return the current mutex holder.
- * If xMutex is not a mutex type semaphore, or the mutex is available (not held
- * by a task), return NULL.
- *
- * Note: This Is is a good way of determining if the calling task is the mutex 
- * holder, but not a good way of determining the identity of the mutex holder as
- * the holder may change between the function exiting and the returned value
- * being tested.
- */
-#define xSemaphoreGetMutexHolder( xSemaphore ) xQueueGetMutexHolder( ( xSemaphore ) )
-
-#endif /* SEMAPHORE_H */
-
-
->>>>>>> 61be4811
