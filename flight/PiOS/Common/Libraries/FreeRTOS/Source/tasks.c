<<<<<<< HEAD
/*
    FreeRTOS V7.2.0 - Copyright (C) 2012 Real Time Engineers Ltd.
	

    ***************************************************************************
     *                                                                       *
     *    FreeRTOS tutorial books are available in pdf and paperback.        *
     *    Complete, revised, and edited pdf reference manuals are also       *
     *    available.                                                         *
     *                                                                       *
     *    Purchasing FreeRTOS documentation will not only help you, by       *
     *    ensuring you get running as quickly as possible and with an        *
     *    in-depth knowledge of how to use FreeRTOS, it will also help       *
     *    the FreeRTOS project to continue with its mission of providing     *
     *    professional grade, cross platform, de facto standard solutions    *
     *    for microcontrollers - completely free of charge!                  *
     *                                                                       *
     *    >>> See http://www.FreeRTOS.org/Documentation for details. <<<     *
     *                                                                       *
     *    Thank you for using FreeRTOS, and thank you for your support!      *
     *                                                                       *
    ***************************************************************************


    This file is part of the FreeRTOS distribution.

    FreeRTOS is free software; you can redistribute it and/or modify it under
    the terms of the GNU General Public License (version 2) as published by the
    Free Software Foundation AND MODIFIED BY the FreeRTOS exception.
    >>>NOTE<<< The modification to the GPL is included to allow you to
    distribute a combined work that includes FreeRTOS without being obliged to
    provide the source code for proprietary components outside of the FreeRTOS
    kernel.  FreeRTOS is distributed in the hope that it will be useful, but
    WITHOUT ANY WARRANTY; without even the implied warranty of MERCHANTABILITY
    or FITNESS FOR A PARTICULAR PURPOSE.  See the GNU General Public License for
    more details. You should have received a copy of the GNU General Public
    License and the FreeRTOS license exception along with FreeRTOS; if not it
    can be viewed here: http://www.freertos.org/a00114.html and also obtained
    by writing to Richard Barry, contact details for whom are available on the
    FreeRTOS WEB site.

    1 tab == 4 spaces!
    
    ***************************************************************************
     *                                                                       *
     *    Having a problem?  Start by reading the FAQ "My application does   *
     *    not run, what could be wrong?                                      *
     *                                                                       *
     *    http://www.FreeRTOS.org/FAQHelp.html                               *
     *                                                                       *
    ***************************************************************************

    
    http://www.FreeRTOS.org - Documentation, training, latest information, 
    license and contact details.
    
    http://www.FreeRTOS.org/plus - A selection of FreeRTOS ecosystem products,
    including FreeRTOS+Trace - an indispensable productivity tool.

    Real Time Engineers ltd license FreeRTOS to High Integrity Systems, who sell 
    the code with commercial support, indemnification, and middleware, under 
    the OpenRTOS brand: http://www.OpenRTOS.com.  High Integrity Systems also
    provide a safety engineered and independently SIL3 certified version under 
    the SafeRTOS brand: http://www.SafeRTOS.com.
*/


#include <stdio.h>
#include <stdlib.h>
#include <string.h>

/* Defining MPU_WRAPPERS_INCLUDED_FROM_API_FILE prevents task.h from redefining
all the API functions to use the MPU wrappers.  That should only be done when
task.h is included from an application file. */
#define MPU_WRAPPERS_INCLUDED_FROM_API_FILE

#include "FreeRTOS.h"
#include "task.h"
#include "timers.h"
#include "StackMacros.h"

#undef MPU_WRAPPERS_INCLUDED_FROM_API_FILE

/*
 * Macro to define the amount of stack available to the idle task.
 */
#define tskIDLE_STACK_SIZE	configMINIMAL_STACK_SIZE

/*
 * Task control block.  A task control block (TCB) is allocated to each task,
 * and stores the context of the task.
 */
typedef struct tskTaskControlBlock
{
	volatile portSTACK_TYPE	*pxTopOfStack;		/*< Points to the location of the last item placed on the tasks stack.  THIS MUST BE THE FIRST MEMBER OF THE STRUCT. */

	#if ( portUSING_MPU_WRAPPERS == 1 )
		xMPU_SETTINGS xMPUSettings;				/*< The MPU settings are defined as part of the port layer.  THIS MUST BE THE SECOND MEMBER OF THE STRUCT. */
	#endif	
	
	xListItem				xGenericListItem;	/*< List item used to place the TCB in ready and blocked queues. */
	xListItem				xEventListItem;		/*< List item used to place the TCB in event lists. */
	unsigned portBASE_TYPE	uxPriority;			/*< The priority of the task where 0 is the lowest priority. */
	portSTACK_TYPE			*pxStack;			/*< Points to the start of the stack. */
	signed char				pcTaskName[ configMAX_TASK_NAME_LEN ];/*< Descriptive name given to the task when created.  Facilitates debugging only. */

	#if ( portSTACK_GROWTH > 0 )
		portSTACK_TYPE *pxEndOfStack;			/*< Used for stack overflow checking on architectures where the stack grows up from low memory. */
	#endif

	#if ( portCRITICAL_NESTING_IN_TCB == 1 )
		unsigned portBASE_TYPE uxCriticalNesting;
	#endif

	#if ( configUSE_TRACE_FACILITY == 1 )
		unsigned portBASE_TYPE	uxTCBNumber;	/*< This stores a number that increments each time a TCB is created.  It allows debuggers to determine when a task has been deleted and then recreated. */
		unsigned portBASE_TYPE  uxTaskNumber;	/*< This stores a number specifically for use by third party trace code. */
	#endif

	#if ( configUSE_MUTEXES == 1 )
		unsigned portBASE_TYPE uxBasePriority;	/*< The priority last assigned to the task - used by the priority inheritance mechanism. */
	#endif

	#if ( configUSE_APPLICATION_TASK_TAG == 1 )
		pdTASK_HOOK_CODE pxTaskTag;
	#endif

	#if ( configGENERATE_RUN_TIME_STATS == 1 )
		unsigned long ulRunTimeCounter;		/*< Used for calculating how much CPU time each task is utilising. */
	#endif

} tskTCB;


/*
 * Some kernel aware debuggers require data to be viewed to be global, rather
 * than file scope.
 */
#ifdef portREMOVE_STATIC_QUALIFIER
	#define static
#endif

/*lint -e956 */
PRIVILEGED_DATA tskTCB * volatile pxCurrentTCB = NULL;

/* Lists for ready and blocked tasks. --------------------*/

PRIVILEGED_DATA static xList pxReadyTasksLists[ configMAX_PRIORITIES ];	/*< Prioritised ready tasks. */
PRIVILEGED_DATA static xList xDelayedTaskList1;							/*< Delayed tasks. */
PRIVILEGED_DATA static xList xDelayedTaskList2;							/*< Delayed tasks (two lists are used - one for delays that have overflowed the current tick count. */
PRIVILEGED_DATA static xList * volatile pxDelayedTaskList ;				/*< Points to the delayed task list currently being used. */
PRIVILEGED_DATA static xList * volatile pxOverflowDelayedTaskList;		/*< Points to the delayed task list currently being used to hold tasks that have overflowed the current tick count. */
PRIVILEGED_DATA static xList xPendingReadyList;							/*< Tasks that have been readied while the scheduler was suspended.  They will be moved to the ready queue when the scheduler is resumed. */

#if ( INCLUDE_vTaskDelete == 1 )

	PRIVILEGED_DATA static xList xTasksWaitingTermination;				/*< Tasks that have been deleted - but the their memory not yet freed. */
	PRIVILEGED_DATA static volatile unsigned portBASE_TYPE uxTasksDeleted = ( unsigned portBASE_TYPE ) 0U;

#endif

#if ( INCLUDE_vTaskSuspend == 1 )

	PRIVILEGED_DATA static xList xSuspendedTaskList;					/*< Tasks that are currently suspended. */

#endif

#if ( INCLUDE_xTaskGetIdleTaskHandle == 1 )
	
	PRIVILEGED_DATA static xTaskHandle xIdleTaskHandle = NULL;
	
#endif

/* File private variables. --------------------------------*/
PRIVILEGED_DATA static volatile unsigned portBASE_TYPE uxCurrentNumberOfTasks 	= ( unsigned portBASE_TYPE ) 0U;
PRIVILEGED_DATA static volatile portTickType xTickCount 						= ( portTickType ) 0U;
PRIVILEGED_DATA static unsigned portBASE_TYPE uxTopUsedPriority	 				= tskIDLE_PRIORITY;
PRIVILEGED_DATA static volatile unsigned portBASE_TYPE uxTopReadyPriority 		= tskIDLE_PRIORITY;
PRIVILEGED_DATA static volatile signed portBASE_TYPE xSchedulerRunning 			= pdFALSE;
PRIVILEGED_DATA static volatile unsigned portBASE_TYPE uxSchedulerSuspended	 	= ( unsigned portBASE_TYPE ) pdFALSE;
PRIVILEGED_DATA static volatile unsigned portBASE_TYPE uxMissedTicks 			= ( unsigned portBASE_TYPE ) 0U;
PRIVILEGED_DATA static volatile portBASE_TYPE xMissedYield 						= ( portBASE_TYPE ) pdFALSE;
PRIVILEGED_DATA static volatile portBASE_TYPE xNumOfOverflows 					= ( portBASE_TYPE ) 0;
PRIVILEGED_DATA static unsigned portBASE_TYPE uxTaskNumber 						= ( unsigned portBASE_TYPE ) 0U;
PRIVILEGED_DATA static portTickType xNextTaskUnblockTime						= ( portTickType ) portMAX_DELAY;

#if ( configGENERATE_RUN_TIME_STATS == 1 )

	PRIVILEGED_DATA static char pcStatsString[ 50 ] ;
	PRIVILEGED_DATA static unsigned long ulTaskSwitchedInTime = 0UL;	/*< Holds the value of a timer/counter the last time a task was switched in. */
	static void prvGenerateRunTimeStatsForTasksInList( const signed char *pcWriteBuffer, xList *pxList, unsigned long ulTotalRunTime ) PRIVILEGED_FUNCTION;

#endif

/* Debugging and trace facilities private variables and macros. ------------*/

/*
 * The value used to fill the stack of a task when the task is created.  This
 * is used purely for checking the high water mark for tasks.
 */
#define tskSTACK_FILL_BYTE	( 0xa5U )

/*
 * Macros used by vListTask to indicate which state a task is in.
 */
#define tskBLOCKED_CHAR		( ( signed char ) 'B' )
#define tskREADY_CHAR		( ( signed char ) 'R' )
#define tskDELETED_CHAR		( ( signed char ) 'D' )
#define tskSUSPENDED_CHAR	( ( signed char ) 'S' )

/*-----------------------------------------------------------*/

/*
 * Place the task represented by pxTCB into the appropriate ready queue for
 * the task.  It is inserted at the end of the list.  One quirk of this is
 * that if the task being inserted is at the same priority as the currently
 * executing task, then it will only be rescheduled after the currently
 * executing task has been rescheduled.
 */
#define prvAddTaskToReadyQueue( pxTCB )																					\
	traceMOVED_TASK_TO_READY_STATE( pxTCB )																				\
	if( ( pxTCB )->uxPriority > uxTopReadyPriority )																	\
	{																													\
		uxTopReadyPriority = ( pxTCB )->uxPriority;																		\
	}																													\
	vListInsertEnd( ( xList * ) &( pxReadyTasksLists[ ( pxTCB )->uxPriority ] ), &( ( pxTCB )->xGenericListItem ) )
/*-----------------------------------------------------------*/

/*
 * Macro that looks at the list of tasks that are currently delayed to see if
 * any require waking.
 *
 * Tasks are stored in the queue in the order of their wake time - meaning
 * once one tasks has been found whose timer has not expired we need not look
 * any further down the list.
 */
#define prvCheckDelayedTasks()															\
{																						\
portTickType xItemValue;																\
																						\
	/* Is the tick count greater than or equal to the wake time of the first			\
	task referenced from the delayed tasks list? */										\
	if( xTickCount >= xNextTaskUnblockTime )											\
	{																					\
		for( ;; )																		\
		{																				\
			if( listLIST_IS_EMPTY( pxDelayedTaskList ) != pdFALSE )						\
			{																			\
				/* The delayed list is empty.  Set xNextTaskUnblockTime to the			\
				maximum possible value so it is extremely unlikely that the				\
				if( xTickCount >= xNextTaskUnblockTime ) test will pass next			\
				time through. */														\
				xNextTaskUnblockTime = portMAX_DELAY;									\
				break;																	\
			}																			\
			else																		\
			{																			\
				/* The delayed list is not empty, get the value of the item at			\
				the head of the delayed list.  This is the time at which the			\
				task at the head of the delayed list should be removed from				\
				the Blocked state. */													\
				pxTCB = ( tskTCB * ) listGET_OWNER_OF_HEAD_ENTRY( pxDelayedTaskList );	\
				xItemValue = listGET_LIST_ITEM_VALUE( &( pxTCB->xGenericListItem ) );	\
																						\
				if( xTickCount < xItemValue )											\
				{																		\
					/* It is not time to unblock this item yet, but the item			\
					value is the time at which the task at the head of the				\
					blocked list should be removed from the Blocked state -				\
					so record the item value in xNextTaskUnblockTime. */				\
					xNextTaskUnblockTime = xItemValue;									\
					break;																\
				}																		\
																						\
				/* It is time to remove the item from the Blocked state. */				\
				vListRemove( &( pxTCB->xGenericListItem ) );							\
																						\
				/* Is the task waiting on an event also? */								\
				if( pxTCB->xEventListItem.pvContainer != NULL )							\
				{																		\
					vListRemove( &( pxTCB->xEventListItem ) );							\
				}																		\
				prvAddTaskToReadyQueue( pxTCB );										\
			}																			\
		}																				\
	}																					\
}
/*-----------------------------------------------------------*/

/*
 * Several functions take an xTaskHandle parameter that can optionally be NULL,
 * where NULL is used to indicate that the handle of the currently executing
 * task should be used in place of the parameter.  This macro simply checks to
 * see if the parameter is NULL and returns a pointer to the appropriate TCB.
 */
#define prvGetTCBFromHandle( pxHandle ) ( ( ( pxHandle ) == NULL ) ? ( tskTCB * ) pxCurrentTCB : ( tskTCB * ) ( pxHandle ) )

/* Callback function prototypes. --------------------------*/
extern void vApplicationStackOverflowHook( xTaskHandle pxTask, signed char *pcTaskName );
extern void vApplicationTickHook( void );
		
/* File private functions. --------------------------------*/

/*
 * Utility to ready a TCB for a given task.  Mainly just copies the parameters
 * into the TCB structure.
 */
static void prvInitialiseTCBVariables( tskTCB *pxTCB, const signed char * const pcName, unsigned portBASE_TYPE uxPriority, const xMemoryRegion * const xRegions, unsigned short usStackDepth ) PRIVILEGED_FUNCTION;

/*
 * Utility to ready all the lists used by the scheduler.  This is called
 * automatically upon the creation of the first task.
 */
static void prvInitialiseTaskLists( void ) PRIVILEGED_FUNCTION;

/*
 * The idle task, which as all tasks is implemented as a never ending loop.
 * The idle task is automatically created and added to the ready lists upon
 * creation of the first user task.
 *
 * The portTASK_FUNCTION_PROTO() macro is used to allow port/compiler specific
 * language extensions.  The equivalent prototype for this function is:
 *
 * void prvIdleTask( void *pvParameters );
 *
 */
static portTASK_FUNCTION_PROTO( prvIdleTask, pvParameters );

/*
 * Utility to free all memory allocated by the scheduler to hold a TCB,
 * including the stack pointed to by the TCB.
 *
 * This does not free memory allocated by the task itself (i.e. memory
 * allocated by calls to pvPortMalloc from within the tasks application code).
 */
#if ( INCLUDE_vTaskDelete == 1 )

	static void prvDeleteTCB( tskTCB *pxTCB ) PRIVILEGED_FUNCTION;

#endif

/*
 * Used only by the idle task.  This checks to see if anything has been placed
 * in the list of tasks waiting to be deleted.  If so the task is cleaned up
 * and its TCB deleted.
 */
static void prvCheckTasksWaitingTermination( void ) PRIVILEGED_FUNCTION;

/*
 * The currently executing task is entering the Blocked state.  Add the task to
 * either the current or the overflow delayed task list.
 */
static void prvAddCurrentTaskToDelayedList( portTickType xTimeToWake ) PRIVILEGED_FUNCTION;

/*
 * Allocates memory from the heap for a TCB and associated stack.  Checks the
 * allocation was successful.
 */
static tskTCB *prvAllocateTCBAndStack( unsigned short usStackDepth, portSTACK_TYPE *puxStackBuffer ) PRIVILEGED_FUNCTION;

/*
 * Called from vTaskList.  vListTasks details all the tasks currently under
 * control of the scheduler.  The tasks may be in one of a number of lists.
 * prvListTaskWithinSingleList accepts a list and details the tasks from
 * within just that list.
 *
 * THIS FUNCTION IS INTENDED FOR DEBUGGING ONLY, AND SHOULD NOT BE CALLED FROM
 * NORMAL APPLICATION CODE.
 */
#if ( configUSE_TRACE_FACILITY == 1 )

	static void prvListTaskWithinSingleList( const signed char *pcWriteBuffer, xList *pxList, signed char cStatus ) PRIVILEGED_FUNCTION;

#endif

/*
 * When a task is created, the stack of the task is filled with a known value.
 * This function determines the 'high water mark' of the task stack by
 * determining how much of the stack remains at the original preset value.
 */
#if ( ( configUSE_TRACE_FACILITY == 1 ) || ( INCLUDE_uxTaskGetStackHighWaterMark == 1 ) )

	static unsigned short usTaskCheckFreeStackSpace( const unsigned char * pucStackByte ) PRIVILEGED_FUNCTION;

#endif


/*lint +e956 */



/*-----------------------------------------------------------
 * TASK CREATION API documented in task.h
 *----------------------------------------------------------*/

signed portBASE_TYPE xTaskGenericCreate( pdTASK_CODE pxTaskCode, const signed char * const pcName, unsigned short usStackDepth, void *pvParameters, unsigned portBASE_TYPE uxPriority, xTaskHandle *pxCreatedTask, portSTACK_TYPE *puxStackBuffer, const xMemoryRegion * const xRegions )
{
signed portBASE_TYPE xReturn;
tskTCB * pxNewTCB;

	configASSERT( pxTaskCode );
	configASSERT( ( ( uxPriority & ( ~portPRIVILEGE_BIT ) ) < configMAX_PRIORITIES ) );

	/* Allocate the memory required by the TCB and stack for the new task,
	checking that the allocation was successful. */
	pxNewTCB = prvAllocateTCBAndStack( usStackDepth, puxStackBuffer );

	if( pxNewTCB != NULL )
	{
		portSTACK_TYPE *pxTopOfStack;

		#if( portUSING_MPU_WRAPPERS == 1 )
			/* Should the task be created in privileged mode? */
			portBASE_TYPE xRunPrivileged;
			if( ( uxPriority & portPRIVILEGE_BIT ) != 0U )
			{
				xRunPrivileged = pdTRUE;
			}
			else
			{
				xRunPrivileged = pdFALSE;
			}
			uxPriority &= ~portPRIVILEGE_BIT;
		#endif /* portUSING_MPU_WRAPPERS == 1 */

		/* Calculate the top of stack address.  This depends on whether the
		stack grows from high memory to low (as per the 80x86) or visa versa.
		portSTACK_GROWTH is used to make the result positive or negative as
		required by the port. */
		#if( portSTACK_GROWTH < 0 )
		{
			pxTopOfStack = pxNewTCB->pxStack + ( usStackDepth - ( unsigned short ) 1 );
			pxTopOfStack = ( portSTACK_TYPE * ) ( ( ( portPOINTER_SIZE_TYPE ) pxTopOfStack ) & ( ( portPOINTER_SIZE_TYPE ) ~portBYTE_ALIGNMENT_MASK  ) );

			/* Check the alignment of the calculated top of stack is correct. */
			configASSERT( ( ( ( unsigned long ) pxTopOfStack & ( unsigned long ) portBYTE_ALIGNMENT_MASK ) == 0UL ) );
		}
		#else
		{
			pxTopOfStack = pxNewTCB->pxStack;
			
			/* Check the alignment of the stack buffer is correct. */
			configASSERT( ( ( ( unsigned long ) pxNewTCB->pxStack & ( unsigned long ) portBYTE_ALIGNMENT_MASK ) == 0UL ) );

			/* If we want to use stack checking on architectures that use
			a positive stack growth direction then we also need to store the
			other extreme of the stack space. */
			pxNewTCB->pxEndOfStack = pxNewTCB->pxStack + ( usStackDepth - 1 );
		}
		#endif

		/* Setup the newly allocated TCB with the initial state of the task. */
		prvInitialiseTCBVariables( pxNewTCB, pcName, uxPriority, xRegions, usStackDepth );

		/* Initialize the TCB stack to look as if the task was already running,
		but had been interrupted by the scheduler.  The return address is set
		to the start of the task function. Once the stack has been initialised
		the	top of stack variable is updated. */
		#if( portUSING_MPU_WRAPPERS == 1 )
		{
			pxNewTCB->pxTopOfStack = pxPortInitialiseStack( pxTopOfStack, pxTaskCode, pvParameters, xRunPrivileged );
		}
		#else
		{
			pxNewTCB->pxTopOfStack = pxPortInitialiseStack( pxTopOfStack, pxTaskCode, pvParameters );
		}
		#endif

		/* Check the alignment of the initialised stack. */
		portALIGNMENT_ASSERT_pxCurrentTCB( ( ( ( unsigned long ) pxNewTCB->pxTopOfStack & ( unsigned long ) portBYTE_ALIGNMENT_MASK ) == 0UL ) );

		if( ( void * ) pxCreatedTask != NULL )
		{
			/* Pass the TCB out - in an anonymous way.  The calling function/
			task can use this as a handle to delete the task later if
			required.*/
			*pxCreatedTask = ( xTaskHandle ) pxNewTCB;
		}
		
		/* We are going to manipulate the task queues to add this task to a
		ready list, so must make sure no interrupts occur. */
		taskENTER_CRITICAL();
		{
			uxCurrentNumberOfTasks++;
			if( pxCurrentTCB == NULL )
			{
				/* There are no other tasks, or all the other tasks are in
				the suspended state - make this the current task. */
				pxCurrentTCB =  pxNewTCB;

				if( uxCurrentNumberOfTasks == ( unsigned portBASE_TYPE ) 1 )
				{
					/* This is the first task to be created so do the preliminary
					initialisation required.  We will not recover if this call
					fails, but we will report the failure. */
					prvInitialiseTaskLists();
				}
			}
			else
			{
				/* If the scheduler is not already running, make this task the
				current task if it is the highest priority task to be created
				so far. */
				if( xSchedulerRunning == pdFALSE )
				{
					if( pxCurrentTCB->uxPriority <= uxPriority )
					{
						pxCurrentTCB = pxNewTCB;
					}
				}
			}

			/* Remember the top priority to make context switching faster.  Use
			the priority in pxNewTCB as this has been capped to a valid value. */
			if( pxNewTCB->uxPriority > uxTopUsedPriority )
			{
				uxTopUsedPriority = pxNewTCB->uxPriority;
			}

			#if ( configUSE_TRACE_FACILITY == 1 )
			{
				/* Add a counter into the TCB for tracing only. */
				pxNewTCB->uxTCBNumber = uxTaskNumber;
			}
			#endif
			uxTaskNumber++;

			prvAddTaskToReadyQueue( pxNewTCB );

			xReturn = pdPASS;
			portSETUP_TCB( pxNewTCB );
			traceTASK_CREATE( pxNewTCB );
		}
		taskEXIT_CRITICAL();
	}
	else
	{
		xReturn = errCOULD_NOT_ALLOCATE_REQUIRED_MEMORY;
		traceTASK_CREATE_FAILED();
	}

	if( xReturn == pdPASS )
	{
		if( xSchedulerRunning != pdFALSE )
		{
			/* If the created task is of a higher priority than the current task
			then it should run now. */
			if( pxCurrentTCB->uxPriority < uxPriority )
			{
				portYIELD_WITHIN_API();
			}
		}
	}

	return xReturn;
}
/*-----------------------------------------------------------*/

#if ( INCLUDE_vTaskDelete == 1 )

	void vTaskDelete( xTaskHandle pxTaskToDelete )
	{
	tskTCB *pxTCB;

		taskENTER_CRITICAL();
		{
			/* Ensure a yield is performed if the current task is being
			deleted. */
			if( pxTaskToDelete == pxCurrentTCB )
			{
				pxTaskToDelete = NULL;
			}

			/* If null is passed in here then we are deleting ourselves. */
			pxTCB = prvGetTCBFromHandle( pxTaskToDelete );

			/* Remove task from the ready list and place in the	termination list.
			This will stop the task from be scheduled.  The idle task will check
			the termination list and free up any memory allocated by the
			scheduler for the TCB and stack. */
			vListRemove( &( pxTCB->xGenericListItem ) );

			/* Is the task waiting on an event also? */
			if( pxTCB->xEventListItem.pvContainer != NULL )
			{
				vListRemove( &( pxTCB->xEventListItem ) );
			}

			vListInsertEnd( ( xList * ) &xTasksWaitingTermination, &( pxTCB->xGenericListItem ) );

			/* Increment the ucTasksDeleted variable so the idle task knows
			there is a task that has been deleted and that it should therefore
			check the xTasksWaitingTermination list. */
			++uxTasksDeleted;

			/* Increment the uxTaskNumberVariable also so kernel aware debuggers
			can detect that the task lists need re-generating. */
			uxTaskNumber++;

			traceTASK_DELETE( pxTCB );
		}
		taskEXIT_CRITICAL();

		/* Force a reschedule if we have just deleted the current task. */
		if( xSchedulerRunning != pdFALSE )
		{
			if( ( void * ) pxTaskToDelete == NULL )
			{
				portYIELD_WITHIN_API();
			}
		}
	}

#endif






/*-----------------------------------------------------------
 * TASK CONTROL API documented in task.h
 *----------------------------------------------------------*/

#if ( INCLUDE_vTaskDelayUntil == 1 )

	void vTaskDelayUntil( portTickType * const pxPreviousWakeTime, portTickType xTimeIncrement )
	{
	portTickType xTimeToWake;
	portBASE_TYPE xAlreadyYielded, xShouldDelay = pdFALSE;

		configASSERT( pxPreviousWakeTime );
		configASSERT( ( xTimeIncrement > 0U ) );

		vTaskSuspendAll();
		{
			/* Generate the tick time at which the task wants to wake. */
			xTimeToWake = *pxPreviousWakeTime + xTimeIncrement;

			if( xTickCount < *pxPreviousWakeTime )
			{
				/* The tick count has overflowed since this function was
				lasted called.  In this case the only time we should ever
				actually delay is if the wake time has also	overflowed,
				and the wake time is greater than the tick time.  When this
				is the case it is as if neither time had overflowed. */
				if( ( xTimeToWake < *pxPreviousWakeTime ) && ( xTimeToWake > xTickCount ) )
				{
					xShouldDelay = pdTRUE;
				}
			}
			else
			{
				/* The tick time has not overflowed.  In this case we will
				delay if either the wake time has overflowed, and/or the
				tick time is less than the wake time. */
				if( ( xTimeToWake < *pxPreviousWakeTime ) || ( xTimeToWake > xTickCount ) )
				{
					xShouldDelay = pdTRUE;
				}
			}

			/* Update the wake time ready for the next call. */
			*pxPreviousWakeTime = xTimeToWake;

			if( xShouldDelay != pdFALSE )
			{
				traceTASK_DELAY_UNTIL();

				/* We must remove ourselves from the ready list before adding
				ourselves to the blocked list as the same list item is used for
				both lists. */
				vListRemove( ( xListItem * ) &( pxCurrentTCB->xGenericListItem ) );
				prvAddCurrentTaskToDelayedList( xTimeToWake );
			}
		}
		xAlreadyYielded = xTaskResumeAll();

		/* Force a reschedule if xTaskResumeAll has not already done so, we may
		have put ourselves to sleep. */
		if( xAlreadyYielded == pdFALSE )
		{
			portYIELD_WITHIN_API();
		}
	}

#endif
/*-----------------------------------------------------------*/

#if ( INCLUDE_vTaskDelay == 1 )

	void vTaskDelay( portTickType xTicksToDelay )
	{
	portTickType xTimeToWake;
	signed portBASE_TYPE xAlreadyYielded = pdFALSE;

		/* A delay time of zero just forces a reschedule. */
		if( xTicksToDelay > ( portTickType ) 0U )
		{
			vTaskSuspendAll();
			{
				traceTASK_DELAY();

				/* A task that is removed from the event list while the
				scheduler is suspended will not get placed in the ready
				list or removed from the blocked list until the scheduler
				is resumed.

				This task cannot be in an event list as it is the currently
				executing task. */

				/* Calculate the time to wake - this may overflow but this is
				not a problem. */
				xTimeToWake = xTickCount + xTicksToDelay;

				/* We must remove ourselves from the ready list before adding
				ourselves to the blocked list as the same list item is used for
				both lists. */
				vListRemove( ( xListItem * ) &( pxCurrentTCB->xGenericListItem ) );
				prvAddCurrentTaskToDelayedList( xTimeToWake );
			}
			xAlreadyYielded = xTaskResumeAll();
		}

		/* Force a reschedule if xTaskResumeAll has not already done so, we may
		have put ourselves to sleep. */
		if( xAlreadyYielded == pdFALSE )
		{
			portYIELD_WITHIN_API();
		}
	}

#endif
/*-----------------------------------------------------------*/

#if ( INCLUDE_uxTaskPriorityGet == 1 )

	unsigned portBASE_TYPE uxTaskPriorityGet( xTaskHandle pxTask )
	{
	tskTCB *pxTCB;
	unsigned portBASE_TYPE uxReturn;

		taskENTER_CRITICAL();
		{
			/* If null is passed in here then we are changing the
			priority of the calling function. */
			pxTCB = prvGetTCBFromHandle( pxTask );
			uxReturn = pxTCB->uxPriority;
		}
		taskEXIT_CRITICAL();

		return uxReturn;
	}

#endif
/*-----------------------------------------------------------*/

#if ( INCLUDE_vTaskPrioritySet == 1 )

	void vTaskPrioritySet( xTaskHandle pxTask, unsigned portBASE_TYPE uxNewPriority )
	{
	tskTCB *pxTCB;
	unsigned portBASE_TYPE uxCurrentPriority;
	portBASE_TYPE xYieldRequired = pdFALSE;

		configASSERT( ( uxNewPriority < configMAX_PRIORITIES ) );

		/* Ensure the new priority is valid. */
		if( uxNewPriority >= configMAX_PRIORITIES )
		{
			uxNewPriority = configMAX_PRIORITIES - ( unsigned portBASE_TYPE ) 1U;
		}

		taskENTER_CRITICAL();
		{
			if( pxTask == pxCurrentTCB )
			{
				pxTask = NULL;
			}

			/* If null is passed in here then we are changing the
			priority of the calling function. */
			pxTCB = prvGetTCBFromHandle( pxTask );

			traceTASK_PRIORITY_SET( pxTCB, uxNewPriority );

			#if ( configUSE_MUTEXES == 1 )
			{
				uxCurrentPriority = pxTCB->uxBasePriority;
			}
			#else
			{
				uxCurrentPriority = pxTCB->uxPriority;
			}
			#endif

			if( uxCurrentPriority != uxNewPriority )
			{
				/* The priority change may have readied a task of higher
				priority than the calling task. */
				if( uxNewPriority > uxCurrentPriority )
				{
					if( pxTask != NULL )
					{
						/* The priority of another task is being raised.  If we
						were raising the priority of the currently running task
						there would be no need to switch as it must have already
						been the highest priority task. */
						xYieldRequired = pdTRUE;
					}
				}
				else if( pxTask == NULL )
				{
					/* Setting our own priority down means there may now be another
					task of higher priority that is ready to execute. */
					xYieldRequired = pdTRUE;
				}



				#if ( configUSE_MUTEXES == 1 )
				{
					/* Only change the priority being used if the task is not
					currently using an inherited priority. */
					if( pxTCB->uxBasePriority == pxTCB->uxPriority )
					{
						pxTCB->uxPriority = uxNewPriority;
					}

					/* The base priority gets set whatever. */
					pxTCB->uxBasePriority = uxNewPriority;
				}
				#else
				{
					pxTCB->uxPriority = uxNewPriority;
				}
				#endif

				listSET_LIST_ITEM_VALUE( &( pxTCB->xEventListItem ), ( configMAX_PRIORITIES - ( portTickType ) uxNewPriority ) );

				/* If the task is in the blocked or suspended list we need do
				nothing more than change it's priority variable. However, if
				the task is in a ready list it needs to be removed and placed
				in the queue appropriate to its new priority. */
				if( listIS_CONTAINED_WITHIN( &( pxReadyTasksLists[ uxCurrentPriority ] ), &( pxTCB->xGenericListItem ) ) )
				{
					/* The task is currently in its ready list - remove before adding
					it to it's new ready list.  As we are in a critical section we
					can do this even if the scheduler is suspended. */
					vListRemove( &( pxTCB->xGenericListItem ) );
					prvAddTaskToReadyQueue( pxTCB );
				}

				if( xYieldRequired == pdTRUE )
				{
					portYIELD_WITHIN_API();
				}
			}
		}
		taskEXIT_CRITICAL();
	}

#endif
/*-----------------------------------------------------------*/

#if ( INCLUDE_vTaskSuspend == 1 )

	void vTaskSuspend( xTaskHandle pxTaskToSuspend )
	{
	tskTCB *pxTCB;

		taskENTER_CRITICAL();
		{
			/* Ensure a yield is performed if the current task is being
			suspended. */
			if( pxTaskToSuspend == pxCurrentTCB )
			{
				pxTaskToSuspend = NULL;
			}

			/* If null is passed in here then we are suspending ourselves. */
			pxTCB = prvGetTCBFromHandle( pxTaskToSuspend );

			traceTASK_SUSPEND( pxTCB );

			/* Remove task from the ready/delayed list and place in the	suspended list. */
			vListRemove( &( pxTCB->xGenericListItem ) );

			/* Is the task waiting on an event also? */
			if( pxTCB->xEventListItem.pvContainer != NULL )
			{
				vListRemove( &( pxTCB->xEventListItem ) );
			}

			vListInsertEnd( ( xList * ) &xSuspendedTaskList, &( pxTCB->xGenericListItem ) );
		}
		taskEXIT_CRITICAL();

		if( ( void * ) pxTaskToSuspend == NULL )
		{
			if( xSchedulerRunning != pdFALSE )
			{
				/* We have just suspended the current task. */
				portYIELD_WITHIN_API();
			}
			else
			{
				/* The scheduler is not running, but the task that was pointed
				to by pxCurrentTCB has just been suspended and pxCurrentTCB
				must be adjusted to point to a different task. */
				if( listCURRENT_LIST_LENGTH( &xSuspendedTaskList ) == uxCurrentNumberOfTasks )
				{
					/* No other tasks are ready, so set pxCurrentTCB back to
					NULL so when the next task is created pxCurrentTCB will
					be set to point to it no matter what its relative priority
					is. */
					pxCurrentTCB = NULL;
				}
				else
				{
					vTaskSwitchContext();
				}
			}
		}
	}

#endif
/*-----------------------------------------------------------*/

#if ( INCLUDE_vTaskSuspend == 1 )

	signed portBASE_TYPE xTaskIsTaskSuspended( xTaskHandle xTask )
	{
	portBASE_TYPE xReturn = pdFALSE;
	const tskTCB * const pxTCB = ( tskTCB * ) xTask;

		/* It does not make sense to check if the calling task is suspended. */
		configASSERT( xTask );

		/* Is the task we are attempting to resume actually in the
		suspended list? */
		if( listIS_CONTAINED_WITHIN( &xSuspendedTaskList, &( pxTCB->xGenericListItem ) ) != pdFALSE )
		{
			/* Has the task already been resumed from within an ISR? */
			if( listIS_CONTAINED_WITHIN( &xPendingReadyList, &( pxTCB->xEventListItem ) ) != pdTRUE )
			{
				/* Is it in the suspended list because it is in the
				Suspended state?  It is possible to be in the suspended
				list because it is blocked on a task with no timeout
				specified. */
				if( listIS_CONTAINED_WITHIN( NULL, &( pxTCB->xEventListItem ) ) == pdTRUE )
				{
					xReturn = pdTRUE;
				}
			}
		}

		return xReturn;
	}

#endif
/*-----------------------------------------------------------*/

#if ( INCLUDE_vTaskSuspend == 1 )

	void vTaskResume( xTaskHandle pxTaskToResume )
	{
	tskTCB *pxTCB;

		/* It does not make sense to resume the calling task. */
		configASSERT( pxTaskToResume );

		/* Remove the task from whichever list it is currently in, and place
		it in the ready list. */
		pxTCB = ( tskTCB * ) pxTaskToResume;

		/* The parameter cannot be NULL as it is impossible to resume the
		currently executing task. */
		if( ( pxTCB != NULL ) && ( pxTCB != pxCurrentTCB ) )
		{
			taskENTER_CRITICAL();
			{
				if( xTaskIsTaskSuspended( pxTCB ) == pdTRUE )
				{
					traceTASK_RESUME( pxTCB );

					/* As we are in a critical section we can access the ready
					lists even if the scheduler is suspended. */
					vListRemove(  &( pxTCB->xGenericListItem ) );
					prvAddTaskToReadyQueue( pxTCB );

					/* We may have just resumed a higher priority task. */
					if( pxTCB->uxPriority >= pxCurrentTCB->uxPriority )
					{
						/* This yield may not cause the task just resumed to run, but
						will leave the lists in the correct state for the next yield. */
						portYIELD_WITHIN_API();
					}
				}
			}
			taskEXIT_CRITICAL();
		}
	}

#endif

/*-----------------------------------------------------------*/

#if ( ( INCLUDE_xTaskResumeFromISR == 1 ) && ( INCLUDE_vTaskSuspend == 1 ) )

	portBASE_TYPE xTaskResumeFromISR( xTaskHandle pxTaskToResume )
	{
	portBASE_TYPE xYieldRequired = pdFALSE;
	tskTCB *pxTCB;
	unsigned portBASE_TYPE uxSavedInterruptStatus;

		configASSERT( pxTaskToResume );

		pxTCB = ( tskTCB * ) pxTaskToResume;

		uxSavedInterruptStatus = portSET_INTERRUPT_MASK_FROM_ISR();
		{
			if( xTaskIsTaskSuspended( pxTCB ) == pdTRUE )
			{
				traceTASK_RESUME_FROM_ISR( pxTCB );

				if( uxSchedulerSuspended == ( unsigned portBASE_TYPE ) pdFALSE )
				{
					xYieldRequired = ( pxTCB->uxPriority >= pxCurrentTCB->uxPriority );
					vListRemove(  &( pxTCB->xGenericListItem ) );
					prvAddTaskToReadyQueue( pxTCB );
				}
				else
				{
					/* We cannot access the delayed or ready lists, so will hold this
					task pending until the scheduler is resumed, at which point a
					yield will be performed if necessary. */
					vListInsertEnd( ( xList * ) &( xPendingReadyList ), &( pxTCB->xEventListItem ) );
				}
			}
		}
		portCLEAR_INTERRUPT_MASK_FROM_ISR( uxSavedInterruptStatus );

		return xYieldRequired;
	}

#endif




/*-----------------------------------------------------------
 * PUBLIC SCHEDULER CONTROL documented in task.h
 *----------------------------------------------------------*/


void vTaskStartScheduler( void )
{
portBASE_TYPE xReturn;

	/* Add the idle task at the lowest priority. */
	#if ( INCLUDE_xTaskGetIdleTaskHandle == 1 )
	{
		/* Create the idle task, storing its handle in xIdleTaskHandle so it can
		be returned by the xTaskGetIdleTaskHandle() function. */
		xReturn = xTaskCreate( prvIdleTask, ( signed char * ) "IDLE", tskIDLE_STACK_SIZE, ( void * ) NULL, ( tskIDLE_PRIORITY | portPRIVILEGE_BIT ), &xIdleTaskHandle );
	}
	#else
	{
		/* Create the idle task without storing its handle. */
		xReturn = xTaskCreate( prvIdleTask, ( signed char * ) "IDLE", tskIDLE_STACK_SIZE, ( void * ) NULL, ( tskIDLE_PRIORITY | portPRIVILEGE_BIT ), NULL );
	}
	#endif

	#if ( configUSE_TIMERS == 1 )
	{
		if( xReturn == pdPASS )
		{
			xReturn = xTimerCreateTimerTask();
		}
	}
	#endif

	if( xReturn == pdPASS )
	{
		/* Interrupts are turned off here, to ensure a tick does not occur
		before or during the call to xPortStartScheduler().  The stacks of
		the created tasks contain a status word with interrupts switched on
		so interrupts will automatically get re-enabled when the first task
		starts to run.

		STEPPING THROUGH HERE USING A DEBUGGER CAN CAUSE BIG PROBLEMS IF THE
		DEBUGGER ALLOWS INTERRUPTS TO BE PROCESSED. */
		portDISABLE_INTERRUPTS();

		xSchedulerRunning = pdTRUE;
		xTickCount = ( portTickType ) 0U;

		/* If configGENERATE_RUN_TIME_STATS is defined then the following
		macro must be defined to configure the timer/counter used to generate
		the run time counter time base. */
		portCONFIGURE_TIMER_FOR_RUN_TIME_STATS();
		
		/* Setting up the timer tick is hardware specific and thus in the
		portable interface. */
		if( xPortStartScheduler() != pdFALSE )
		{
			/* Should not reach here as if the scheduler is running the
			function will not return. */
		}
		else
		{
			/* Should only reach here if a task calls xTaskEndScheduler(). */
		}
	}

	/* This line will only be reached if the kernel could not be started. */
	configASSERT( xReturn );
}
/*-----------------------------------------------------------*/

void vTaskEndScheduler( void )
{
	/* Stop the scheduler interrupts and call the portable scheduler end
	routine so the original ISRs can be restored if necessary.  The port
	layer must ensure interrupts enable	bit is left in the correct state. */
	portDISABLE_INTERRUPTS();
	xSchedulerRunning = pdFALSE;
	vPortEndScheduler();
}
/*----------------------------------------------------------*/

void vTaskSuspendAll( void )
{
	/* A critical section is not required as the variable is of type
	portBASE_TYPE. */
	++uxSchedulerSuspended;
}
/*----------------------------------------------------------*/

signed portBASE_TYPE xTaskResumeAll( void )
{
register tskTCB *pxTCB;
signed portBASE_TYPE xAlreadyYielded = pdFALSE;

	/* If uxSchedulerSuspended is zero then this function does not match a
	previous call to vTaskSuspendAll(). */
	configASSERT( uxSchedulerSuspended );

	/* It is possible that an ISR caused a task to be removed from an event
	list while the scheduler was suspended.  If this was the case then the
	removed task will have been added to the xPendingReadyList.  Once the
	scheduler has been resumed it is safe to move all the pending ready
	tasks from this list into their appropriate ready list. */
	taskENTER_CRITICAL();
	{
		--uxSchedulerSuspended;

		if( uxSchedulerSuspended == ( unsigned portBASE_TYPE ) pdFALSE )
		{
			if( uxCurrentNumberOfTasks > ( unsigned portBASE_TYPE ) 0U )
			{
				portBASE_TYPE xYieldRequired = pdFALSE;

				/* Move any readied tasks from the pending list into the
				appropriate ready list. */
				while( listLIST_IS_EMPTY( ( xList * ) &xPendingReadyList ) == pdFALSE )
				{
					pxTCB = ( tskTCB * ) listGET_OWNER_OF_HEAD_ENTRY(  ( ( xList * ) &xPendingReadyList ) );
					vListRemove( &( pxTCB->xEventListItem ) );
					vListRemove( &( pxTCB->xGenericListItem ) );
					prvAddTaskToReadyQueue( pxTCB );

					/* If we have moved a task that has a priority higher than
					the current task then we should yield. */
					if( pxTCB->uxPriority >= pxCurrentTCB->uxPriority )
					{
						xYieldRequired = pdTRUE;
					}
				}

				/* If any ticks occurred while the scheduler was suspended then
				they should be processed now.  This ensures the tick count does not
				slip, and that any delayed tasks are resumed at the correct time. */
				if( uxMissedTicks > ( unsigned portBASE_TYPE ) 0U )
				{
					while( uxMissedTicks > ( unsigned portBASE_TYPE ) 0U )
					{
						vTaskIncrementTick();
						--uxMissedTicks;
					}

					/* As we have processed some ticks it is appropriate to yield
					to ensure the highest priority task that is ready to run is
					the task actually running. */
					#if configUSE_PREEMPTION == 1
					{
						xYieldRequired = pdTRUE;
					}
					#endif
				}

				if( ( xYieldRequired == pdTRUE ) || ( xMissedYield == pdTRUE ) )
				{
					xAlreadyYielded = pdTRUE;
					xMissedYield = pdFALSE;
					portYIELD_WITHIN_API();
				}
			}
		}
	}
	taskEXIT_CRITICAL();

	return xAlreadyYielded;
}






/*-----------------------------------------------------------
 * PUBLIC TASK UTILITIES documented in task.h
 *----------------------------------------------------------*/



portTickType xTaskGetTickCount( void )
{
portTickType xTicks;

	/* Critical section required if running on a 16 bit processor. */
	taskENTER_CRITICAL();
	{
		xTicks = xTickCount;
	}
	taskEXIT_CRITICAL();

	return xTicks;
}
/*-----------------------------------------------------------*/

portTickType xTaskGetTickCountFromISR( void )
{
portTickType xReturn;
unsigned portBASE_TYPE uxSavedInterruptStatus;

	uxSavedInterruptStatus = portSET_INTERRUPT_MASK_FROM_ISR();
	xReturn = xTickCount;
	portCLEAR_INTERRUPT_MASK_FROM_ISR( uxSavedInterruptStatus );

	return xReturn;
}
/*-----------------------------------------------------------*/

unsigned portBASE_TYPE uxTaskGetNumberOfTasks( void )
{
	/* A critical section is not required because the variables are of type
	portBASE_TYPE. */
	return uxCurrentNumberOfTasks;
}
/*-----------------------------------------------------------*/

#if ( INCLUDE_pcTaskGetTaskName == 1 )

	signed char *pcTaskGetTaskName( xTaskHandle xTaskToQuery )
	{
	tskTCB *pxTCB;

		/* If null is passed in here then the name of the calling task is being queried. */
		pxTCB = prvGetTCBFromHandle( xTaskToQuery );
		configASSERT( pxTCB );
		return &( pxTCB->pcTaskName[ 0 ] );
	}

#endif
/*-----------------------------------------------------------*/

#if ( configUSE_TRACE_FACILITY == 1 )

	void vTaskList( signed char *pcWriteBuffer )
	{
	unsigned portBASE_TYPE uxQueue;

		/* This is a VERY costly function that should be used for debug only.
		It leaves interrupts disabled for a LONG time. */

		vTaskSuspendAll();
		{
			/* Run through all the lists that could potentially contain a TCB and
			report the task name, state and stack high water mark. */

			*pcWriteBuffer = ( signed char ) 0x00;
			strcat( ( char * ) pcWriteBuffer, ( const char * ) "\r\n" );

			uxQueue = uxTopUsedPriority + ( unsigned portBASE_TYPE ) 1U;

			do
			{
				uxQueue--;

				if( listLIST_IS_EMPTY( &( pxReadyTasksLists[ uxQueue ] ) ) == pdFALSE )
				{
					prvListTaskWithinSingleList( pcWriteBuffer, ( xList * ) &( pxReadyTasksLists[ uxQueue ] ), tskREADY_CHAR );
				}
			}while( uxQueue > ( unsigned short ) tskIDLE_PRIORITY );

			if( listLIST_IS_EMPTY( pxDelayedTaskList ) == pdFALSE )
			{
				prvListTaskWithinSingleList( pcWriteBuffer, ( xList * ) pxDelayedTaskList, tskBLOCKED_CHAR );
			}

			if( listLIST_IS_EMPTY( pxOverflowDelayedTaskList ) == pdFALSE )
			{
				prvListTaskWithinSingleList( pcWriteBuffer, ( xList * ) pxOverflowDelayedTaskList, tskBLOCKED_CHAR );
			}

			#if( INCLUDE_vTaskDelete == 1 )
			{
				if( listLIST_IS_EMPTY( &xTasksWaitingTermination ) == pdFALSE )
				{
					prvListTaskWithinSingleList( pcWriteBuffer, &xTasksWaitingTermination, tskDELETED_CHAR );
				}
			}
			#endif

			#if ( INCLUDE_vTaskSuspend == 1 )
			{
				if( listLIST_IS_EMPTY( &xSuspendedTaskList ) == pdFALSE )
				{
					prvListTaskWithinSingleList( pcWriteBuffer, &xSuspendedTaskList, tskSUSPENDED_CHAR );
				}
			}
			#endif
		}
		xTaskResumeAll();
	}

#endif
/*----------------------------------------------------------*/

#if ( configGENERATE_RUN_TIME_STATS == 1 )

	void vTaskGetRunTimeStats( signed char *pcWriteBuffer )
	{
	unsigned portBASE_TYPE uxQueue;
	unsigned long ulTotalRunTime;

		/* This is a VERY costly function that should be used for debug only.
		It leaves interrupts disabled for a LONG time. */

		vTaskSuspendAll();
		{
			#ifdef portALT_GET_RUN_TIME_COUNTER_VALUE
				portALT_GET_RUN_TIME_COUNTER_VALUE( ulTotalRunTime );
			#else
				ulTotalRunTime = portGET_RUN_TIME_COUNTER_VALUE();
			#endif

			/* Divide ulTotalRunTime by 100 to make the percentage caluclations
			simpler in the prvGenerateRunTimeStatsForTasksInList() function. */
			ulTotalRunTime /= 100UL;
			
			/* Run through all the lists that could potentially contain a TCB,
			generating a table of run timer percentages in the provided
			buffer. */

			*pcWriteBuffer = ( signed char ) 0x00;
			strcat( ( char * ) pcWriteBuffer, ( const char * ) "\r\n" );

			uxQueue = uxTopUsedPriority + ( unsigned portBASE_TYPE ) 1U;

			do
			{
				uxQueue--;

				if( listLIST_IS_EMPTY( &( pxReadyTasksLists[ uxQueue ] ) ) == pdFALSE )
				{
					prvGenerateRunTimeStatsForTasksInList( pcWriteBuffer, ( xList * ) &( pxReadyTasksLists[ uxQueue ] ), ulTotalRunTime );
				}
			}while( uxQueue > ( unsigned short ) tskIDLE_PRIORITY );

			if( listLIST_IS_EMPTY( pxDelayedTaskList ) == pdFALSE )
			{
				prvGenerateRunTimeStatsForTasksInList( pcWriteBuffer, ( xList * ) pxDelayedTaskList, ulTotalRunTime );
			}

			if( listLIST_IS_EMPTY( pxOverflowDelayedTaskList ) == pdFALSE )
			{
				prvGenerateRunTimeStatsForTasksInList( pcWriteBuffer, ( xList * ) pxOverflowDelayedTaskList, ulTotalRunTime );
			}

			#if ( INCLUDE_vTaskDelete == 1 )
			{
				if( listLIST_IS_EMPTY( &xTasksWaitingTermination ) == pdFALSE )
				{
					prvGenerateRunTimeStatsForTasksInList( pcWriteBuffer, &xTasksWaitingTermination, ulTotalRunTime );
				}
			}
			#endif

			#if ( INCLUDE_vTaskSuspend == 1 )
			{
				if( listLIST_IS_EMPTY( &xSuspendedTaskList ) == pdFALSE )
				{
					prvGenerateRunTimeStatsForTasksInList( pcWriteBuffer, &xSuspendedTaskList, ulTotalRunTime );
				}
			}
			#endif
		}
		xTaskResumeAll();
	}

#endif
/*----------------------------------------------------------*/

#if ( INCLUDE_xTaskGetIdleTaskHandle == 1 )

	xTaskHandle xTaskGetIdleTaskHandle( void )
	{
		/* If xTaskGetIdleTaskHandle() is called before the scheduler has been
		started, then xIdleTaskHandle will be NULL. */
		configASSERT( ( xIdleTaskHandle != NULL ) );
		return xIdleTaskHandle;
	}
	
#endif

/*-----------------------------------------------------------
 * SCHEDULER INTERNALS AVAILABLE FOR PORTING PURPOSES
 * documented in task.h
 *----------------------------------------------------------*/

void vTaskIncrementTick( void )
{
tskTCB * pxTCB;

	/* Called by the portable layer each time a tick interrupt occurs.
	Increments the tick then checks to see if the new tick value will cause any
	tasks to be unblocked. */
	if( uxSchedulerSuspended == ( unsigned portBASE_TYPE ) pdFALSE )
	{
		++xTickCount;
		if( xTickCount == ( portTickType ) 0U )
		{
			xList *pxTemp;

			/* Tick count has overflowed so we need to swap the delay lists.
			If there are any items in pxDelayedTaskList here then there is
			an error! */
			configASSERT( ( listLIST_IS_EMPTY( pxDelayedTaskList ) ) );
			
			pxTemp = pxDelayedTaskList;
			pxDelayedTaskList = pxOverflowDelayedTaskList;
			pxOverflowDelayedTaskList = pxTemp;
			xNumOfOverflows++;
	
			if( listLIST_IS_EMPTY( pxDelayedTaskList ) != pdFALSE )
			{
				/* The new current delayed list is empty.  Set
				xNextTaskUnblockTime to the maximum possible value so it is
				extremely unlikely that the	
				if( xTickCount >= xNextTaskUnblockTime ) test will pass until
				there is an item in the delayed list. */
				xNextTaskUnblockTime = portMAX_DELAY;
			}
			else
			{
				/* The new current delayed list is not empty, get the value of
				the item at the head of the delayed list.  This is the time at
				which the task at the head of the delayed list should be removed
				from the Blocked state. */
				pxTCB = ( tskTCB * ) listGET_OWNER_OF_HEAD_ENTRY( pxDelayedTaskList );
				xNextTaskUnblockTime = listGET_LIST_ITEM_VALUE( &( pxTCB->xGenericListItem ) );
			}
		}

		/* See if this tick has made a timeout expire. */
		prvCheckDelayedTasks();
	}
	else
	{
		++uxMissedTicks;

		/* The tick hook gets called at regular intervals, even if the
		scheduler is locked. */
		#if ( configUSE_TICK_HOOK == 1 )
		{
			vApplicationTickHook();
		}
		#endif
	}

	#if ( configUSE_TICK_HOOK == 1 )
	{
		/* Guard against the tick hook being called when the missed tick
		count is being unwound (when the scheduler is being unlocked. */
		if( uxMissedTicks == ( unsigned portBASE_TYPE ) 0U )
		{
			vApplicationTickHook();
		}
	}
	#endif

	traceTASK_INCREMENT_TICK( xTickCount );
}
/*-----------------------------------------------------------*/

#if ( configUSE_APPLICATION_TASK_TAG == 1 )

	void vTaskSetApplicationTaskTag( xTaskHandle xTask, pdTASK_HOOK_CODE pxHookFunction )
	{
	tskTCB *xTCB;

		/* If xTask is NULL then we are setting our own task hook. */
		if( xTask == NULL )
		{
			xTCB = ( tskTCB * ) pxCurrentTCB;
		}
		else
		{
			xTCB = ( tskTCB * ) xTask;
		}

		/* Save the hook function in the TCB.  A critical section is required as
		the value can be accessed from an interrupt. */
		taskENTER_CRITICAL();
			xTCB->pxTaskTag = pxHookFunction;
		taskEXIT_CRITICAL();
	}

#endif
/*-----------------------------------------------------------*/

#if ( configUSE_APPLICATION_TASK_TAG == 1 )

	pdTASK_HOOK_CODE xTaskGetApplicationTaskTag( xTaskHandle xTask )
	{
	tskTCB *xTCB;
	pdTASK_HOOK_CODE xReturn;

		/* If xTask is NULL then we are setting our own task hook. */
		if( xTask == NULL )
		{
			xTCB = ( tskTCB * ) pxCurrentTCB;
		}
		else
		{
			xTCB = ( tskTCB * ) xTask;
		}

		/* Save the hook function in the TCB.  A critical section is required as
		the value can be accessed from an interrupt. */
		taskENTER_CRITICAL();
			xReturn = xTCB->pxTaskTag;
		taskEXIT_CRITICAL();

		return xReturn;
	}

#endif
/*-----------------------------------------------------------*/

#if ( configUSE_APPLICATION_TASK_TAG == 1 )

	portBASE_TYPE xTaskCallApplicationTaskHook( xTaskHandle xTask, void *pvParameter )
	{
	tskTCB *xTCB;
	portBASE_TYPE xReturn;

		/* If xTask is NULL then we are calling our own task hook. */
		if( xTask == NULL )
		{
			xTCB = ( tskTCB * ) pxCurrentTCB;
		}
		else
		{
			xTCB = ( tskTCB * ) xTask;
		}

		if( xTCB->pxTaskTag != NULL )
		{
			xReturn = xTCB->pxTaskTag( pvParameter );
		}
		else
		{
			xReturn = pdFAIL;
		}

		return xReturn;
	}

#endif
/*-----------------------------------------------------------*/

void vTaskSwitchContext( void )
{
	if( uxSchedulerSuspended != ( unsigned portBASE_TYPE ) pdFALSE )
	{
		/* The scheduler is currently suspended - do not allow a context
		switch. */
		xMissedYield = pdTRUE;
	}
	else
	{
		traceTASK_SWITCHED_OUT();
	
		#if ( configGENERATE_RUN_TIME_STATS == 1 )
		{
			unsigned long ulTempCounter;
			
				#ifdef portALT_GET_RUN_TIME_COUNTER_VALUE
					portALT_GET_RUN_TIME_COUNTER_VALUE( ulTempCounter );
				#else
					ulTempCounter = portGET_RUN_TIME_COUNTER_VALUE();
				#endif
	
				/* Add the amount of time the task has been running to the accumulated
				time so far.  The time the task started running was stored in
				ulTaskSwitchedInTime.  Note that there is no overflow protection here
				so count values are only valid until the timer overflows.  Generally
				this will be about 1 hour assuming a 1uS timer increment. */
				pxCurrentTCB->ulRunTimeCounter += ( ulTempCounter - ulTaskSwitchedInTime );
				ulTaskSwitchedInTime = ulTempCounter;
		}
		#endif
	
		taskFIRST_CHECK_FOR_STACK_OVERFLOW();
		taskSECOND_CHECK_FOR_STACK_OVERFLOW();
	
		/* Find the highest priority queue that contains ready tasks. */
		while( listLIST_IS_EMPTY( &( pxReadyTasksLists[ uxTopReadyPriority ] ) ) )
		{
			configASSERT( uxTopReadyPriority );
			--uxTopReadyPriority;
		}
	
		/* listGET_OWNER_OF_NEXT_ENTRY walks through the list, so the tasks of the
		same priority get an equal share of the processor time. */
		listGET_OWNER_OF_NEXT_ENTRY( pxCurrentTCB, &( pxReadyTasksLists[ uxTopReadyPriority ] ) );
	
		traceTASK_SWITCHED_IN();
	}
}
/*-----------------------------------------------------------*/

void vTaskPlaceOnEventList( const xList * const pxEventList, portTickType xTicksToWait )
{
portTickType xTimeToWake;

	configASSERT( pxEventList );

	/* THIS FUNCTION MUST BE CALLED WITH INTERRUPTS DISABLED OR THE
	SCHEDULER SUSPENDED. */

	/* Place the event list item of the TCB in the appropriate event list.
	This is placed in the list in priority order so the highest priority task
	is the first to be woken by the event. */
	vListInsert( ( xList * ) pxEventList, ( xListItem * ) &( pxCurrentTCB->xEventListItem ) );

	/* We must remove ourselves from the ready list before adding ourselves
	to the blocked list as the same list item is used for both lists.  We have
	exclusive access to the ready lists as the scheduler is locked. */
	vListRemove( ( xListItem * ) &( pxCurrentTCB->xGenericListItem ) );


	#if ( INCLUDE_vTaskSuspend == 1 )
	{
		if( xTicksToWait == portMAX_DELAY )
		{
			/* Add ourselves to the suspended task list instead of a delayed task
			list to ensure we are not woken by a timing event.  We will block
			indefinitely. */
			vListInsertEnd( ( xList * ) &xSuspendedTaskList, ( xListItem * ) &( pxCurrentTCB->xGenericListItem ) );
		}
		else
		{
			/* Calculate the time at which the task should be woken if the event does
			not occur.  This may overflow but this doesn't matter. */
			xTimeToWake = xTickCount + xTicksToWait;
			prvAddCurrentTaskToDelayedList( xTimeToWake );
		}
	}
	#else
	{
			/* Calculate the time at which the task should be woken if the event does
			not occur.  This may overflow but this doesn't matter. */
			xTimeToWake = xTickCount + xTicksToWait;
			prvAddCurrentTaskToDelayedList( xTimeToWake );
	}
	#endif
}
/*-----------------------------------------------------------*/

#if configUSE_TIMERS == 1

	void vTaskPlaceOnEventListRestricted( const xList * const pxEventList, portTickType xTicksToWait )
	{
	portTickType xTimeToWake;

		configASSERT( pxEventList );

		/* This function should not be called by application code hence the
		'Restricted' in its name.  It is not part of the public API.  It is
		designed for use by kernel code, and has special calling requirements -
		it should be called from a critical section. */

	
		/* Place the event list item of the TCB in the appropriate event list.
		In this case it is assume that this is the only task that is going to
		be waiting on this event list, so the faster vListInsertEnd() function
		can be used in place of vListInsert. */
		vListInsertEnd( ( xList * ) pxEventList, ( xListItem * ) &( pxCurrentTCB->xEventListItem ) );

		/* We must remove this task from the ready list before adding it to the
		blocked list as the same list item is used for both lists.  This
		function is called form a critical section. */
		vListRemove( ( xListItem * ) &( pxCurrentTCB->xGenericListItem ) );

		/* Calculate the time at which the task should be woken if the event does
		not occur.  This may overflow but this doesn't matter. */
		xTimeToWake = xTickCount + xTicksToWait;
		prvAddCurrentTaskToDelayedList( xTimeToWake );
	}
	
#endif /* configUSE_TIMERS */
/*-----------------------------------------------------------*/

signed portBASE_TYPE xTaskRemoveFromEventList( const xList * const pxEventList )
{
tskTCB *pxUnblockedTCB;
portBASE_TYPE xReturn;

	/* THIS FUNCTION MUST BE CALLED WITH INTERRUPTS DISABLED OR THE
	SCHEDULER SUSPENDED.  It can also be called from within an ISR. */

	/* The event list is sorted in priority order, so we can remove the
	first in the list, remove the TCB from the delayed list, and add
	it to the ready list.

	If an event is for a queue that is locked then this function will never
	get called - the lock count on the queue will get modified instead.  This
	means we can always expect exclusive access to the event list here.
	
	This function assumes that a check has already been made to ensure that
	pxEventList is not empty. */
	pxUnblockedTCB = ( tskTCB * ) listGET_OWNER_OF_HEAD_ENTRY( pxEventList );
	configASSERT( pxUnblockedTCB );
	vListRemove( &( pxUnblockedTCB->xEventListItem ) );

	if( uxSchedulerSuspended == ( unsigned portBASE_TYPE ) pdFALSE )
	{
		vListRemove( &( pxUnblockedTCB->xGenericListItem ) );
		prvAddTaskToReadyQueue( pxUnblockedTCB );
	}
	else
	{
		/* We cannot access the delayed or ready lists, so will hold this
		task pending until the scheduler is resumed. */
		vListInsertEnd( ( xList * ) &( xPendingReadyList ), &( pxUnblockedTCB->xEventListItem ) );
	}

	if( pxUnblockedTCB->uxPriority >= pxCurrentTCB->uxPriority )
	{
		/* Return true if the task removed from the event list has
		a higher priority than the calling task.  This allows
		the calling task to know if it should force a context
		switch now. */
		xReturn = pdTRUE;
	}
	else
	{
		xReturn = pdFALSE;
	}

	return xReturn;
}
/*-----------------------------------------------------------*/

void vTaskSetTimeOutState( xTimeOutType * const pxTimeOut )
{
	configASSERT( pxTimeOut );
	pxTimeOut->xOverflowCount = xNumOfOverflows;
	pxTimeOut->xTimeOnEntering = xTickCount;
}
/*-----------------------------------------------------------*/

portBASE_TYPE xTaskCheckForTimeOut( xTimeOutType * const pxTimeOut, portTickType * const pxTicksToWait )
{
portBASE_TYPE xReturn;

	configASSERT( pxTimeOut );
	configASSERT( pxTicksToWait );

	taskENTER_CRITICAL();
	{
		#if ( INCLUDE_vTaskSuspend == 1 )
			/* If INCLUDE_vTaskSuspend is set to 1 and the block time specified is
			the maximum block time then the task should block indefinitely, and
			therefore never time out. */
			if( *pxTicksToWait == portMAX_DELAY )
			{
				xReturn = pdFALSE;
			}
			else /* We are not blocking indefinitely, perform the checks below. */
		#endif

		if( ( xNumOfOverflows != pxTimeOut->xOverflowCount ) && ( ( portTickType ) xTickCount >= ( portTickType ) pxTimeOut->xTimeOnEntering ) )
		{
			/* The tick count is greater than the time at which vTaskSetTimeout()
			was called, but has also overflowed since vTaskSetTimeOut() was called.
			It must have wrapped all the way around and gone past us again. This
			passed since vTaskSetTimeout() was called. */
			xReturn = pdTRUE;
		}
		else if( ( ( portTickType ) ( ( portTickType ) xTickCount - ( portTickType ) pxTimeOut->xTimeOnEntering ) ) < ( portTickType ) *pxTicksToWait )
		{
			/* Not a genuine timeout. Adjust parameters for time remaining. */
			*pxTicksToWait -= ( ( portTickType ) xTickCount - ( portTickType ) pxTimeOut->xTimeOnEntering );
			vTaskSetTimeOutState( pxTimeOut );
			xReturn = pdFALSE;
		}
		else
		{
			xReturn = pdTRUE;
		}
	}
	taskEXIT_CRITICAL();

	return xReturn;
}
/*-----------------------------------------------------------*/

void vTaskMissedYield( void )
{
	xMissedYield = pdTRUE;
}
/*-----------------------------------------------------------*/

#if ( configUSE_TRACE_FACILITY == 1 )
	unsigned portBASE_TYPE uxTaskGetTaskNumber( xTaskHandle xTask )
	{
	unsigned portBASE_TYPE uxReturn;
	tskTCB *pxTCB;
	
		if( xTask != NULL )
		{
			pxTCB = ( tskTCB * ) xTask;
			uxReturn = pxTCB->uxTaskNumber;
		}
		else
		{
			uxReturn = 0U;
		}
		
		return uxReturn;
	}
#endif
/*-----------------------------------------------------------*/

#if ( configUSE_TRACE_FACILITY == 1 )
	void vTaskSetTaskNumber( xTaskHandle xTask, unsigned portBASE_TYPE uxHandle )
	{
	tskTCB *pxTCB;
	
		if( xTask != NULL )
		{
			pxTCB = ( tskTCB * ) xTask;
			pxTCB->uxTaskNumber = uxHandle;
		}
	}
#endif


/*
 * -----------------------------------------------------------
 * The Idle task.
 * ----------------------------------------------------------
 *
 * The portTASK_FUNCTION() macro is used to allow port/compiler specific
 * language extensions.  The equivalent prototype for this function is:
 *
 * void prvIdleTask( void *pvParameters );
 *
 */
static portTASK_FUNCTION( prvIdleTask, pvParameters )
{
	/* Stop warnings. */
	( void ) pvParameters;

	for( ;; )
	{
		/* See if any tasks have been deleted. */
		prvCheckTasksWaitingTermination();

		#if ( configUSE_PREEMPTION == 0 )
		{
			/* If we are not using preemption we keep forcing a task switch to
			see if any other task has become available.  If we are using
			preemption we don't need to do this as any task becoming available
			will automatically get the processor anyway. */
			taskYIELD();
		}
		#endif

		#if ( ( configUSE_PREEMPTION == 1 ) && ( configIDLE_SHOULD_YIELD == 1 ) )
		{
			/* When using preemption tasks of equal priority will be
			timesliced.  If a task that is sharing the idle priority is ready
			to run then the idle task should yield before the end of the
			timeslice.

			A critical region is not required here as we are just reading from
			the list, and an occasional incorrect value will not matter.  If
			the ready list at the idle priority contains more than one task
			then a task other than the idle task is ready to execute. */
			if( listCURRENT_LIST_LENGTH( &( pxReadyTasksLists[ tskIDLE_PRIORITY ] ) ) > ( unsigned portBASE_TYPE ) 1 )
			{
				taskYIELD();
			}
		}
		#endif

		#if ( configUSE_IDLE_HOOK == 1 )
		{
			extern void vApplicationIdleHook( void );

			/* Call the user defined function from within the idle task.  This
			allows the application designer to add background functionality
			without the overhead of a separate task.
			NOTE: vApplicationIdleHook() MUST NOT, UNDER ANY CIRCUMSTANCES,
			CALL A FUNCTION THAT MIGHT BLOCK. */
			vApplicationIdleHook();
		}
		#endif
	}
} /*lint !e715 pvParameters is not accessed but all task functions require the same prototype. */







/*-----------------------------------------------------------
 * File private functions documented at the top of the file.
 *----------------------------------------------------------*/



static void prvInitialiseTCBVariables( tskTCB *pxTCB, const signed char * const pcName, unsigned portBASE_TYPE uxPriority, const xMemoryRegion * const xRegions, unsigned short usStackDepth )
{
	/* Store the function name in the TCB. */
	#if configMAX_TASK_NAME_LEN > 1
	{
		/* Don't bring strncpy into the build unnecessarily. */
		strncpy( ( char * ) pxTCB->pcTaskName, ( const char * ) pcName, ( unsigned short ) configMAX_TASK_NAME_LEN );
	}
	#endif
	pxTCB->pcTaskName[ ( unsigned short ) configMAX_TASK_NAME_LEN - ( unsigned short ) 1 ] = ( signed char ) '\0';

	/* This is used as an array index so must ensure it's not too large.  First
	remove the privilege bit if one is present. */
	if( uxPriority >= configMAX_PRIORITIES )
	{
		uxPriority = configMAX_PRIORITIES - ( unsigned portBASE_TYPE ) 1U;
	}

	pxTCB->uxPriority = uxPriority;
	#if ( configUSE_MUTEXES == 1 )
	{
		pxTCB->uxBasePriority = uxPriority;
	}
	#endif

	vListInitialiseItem( &( pxTCB->xGenericListItem ) );
	vListInitialiseItem( &( pxTCB->xEventListItem ) );

	/* Set the pxTCB as a link back from the xListItem.  This is so we can get
	back to	the containing TCB from a generic item in a list. */
	listSET_LIST_ITEM_OWNER( &( pxTCB->xGenericListItem ), pxTCB );

	/* Event lists are always in priority order. */
	listSET_LIST_ITEM_VALUE( &( pxTCB->xEventListItem ), configMAX_PRIORITIES - ( portTickType ) uxPriority );
	listSET_LIST_ITEM_OWNER( &( pxTCB->xEventListItem ), pxTCB );

	#if ( portCRITICAL_NESTING_IN_TCB == 1 )
	{
		pxTCB->uxCriticalNesting = ( unsigned portBASE_TYPE ) 0U;
	}
	#endif

	#if ( configUSE_APPLICATION_TASK_TAG == 1 )
	{
		pxTCB->pxTaskTag = NULL;
	}
	#endif

	#if ( configGENERATE_RUN_TIME_STATS == 1 )
	{
		pxTCB->ulRunTimeCounter = 0UL;
	}
	#endif

	#if ( portUSING_MPU_WRAPPERS == 1 )
	{
		vPortStoreTaskMPUSettings( &( pxTCB->xMPUSettings ), xRegions, pxTCB->pxStack, usStackDepth );
	}
	#else
	{
		( void ) xRegions;
		( void ) usStackDepth;
	}
	#endif
}
/*-----------------------------------------------------------*/

#if ( portUSING_MPU_WRAPPERS == 1 )

	void vTaskAllocateMPURegions( xTaskHandle xTaskToModify, const xMemoryRegion * const xRegions )
	{
	tskTCB *pxTCB;
	
		if( xTaskToModify == pxCurrentTCB )
		{
			xTaskToModify = NULL;
		}

		/* If null is passed in here then we are deleting ourselves. */
		pxTCB = prvGetTCBFromHandle( xTaskToModify );

        vPortStoreTaskMPUSettings( &( pxTCB->xMPUSettings ), xRegions, NULL, 0 );
	}
	/*-----------------------------------------------------------*/
#endif

static void prvInitialiseTaskLists( void )
{
unsigned portBASE_TYPE uxPriority;

	for( uxPriority = ( unsigned portBASE_TYPE ) 0U; uxPriority < configMAX_PRIORITIES; uxPriority++ )
	{
		vListInitialise( ( xList * ) &( pxReadyTasksLists[ uxPriority ] ) );
	}

	vListInitialise( ( xList * ) &xDelayedTaskList1 );
	vListInitialise( ( xList * ) &xDelayedTaskList2 );
	vListInitialise( ( xList * ) &xPendingReadyList );

	#if ( INCLUDE_vTaskDelete == 1 )
	{
		vListInitialise( ( xList * ) &xTasksWaitingTermination );
	}
	#endif

	#if ( INCLUDE_vTaskSuspend == 1 )
	{
		vListInitialise( ( xList * ) &xSuspendedTaskList );
	}
	#endif

	/* Start with pxDelayedTaskList using list1 and the pxOverflowDelayedTaskList
	using list2. */
	pxDelayedTaskList = &xDelayedTaskList1;
	pxOverflowDelayedTaskList = &xDelayedTaskList2;
}
/*-----------------------------------------------------------*/

static void prvCheckTasksWaitingTermination( void )
{
	#if ( INCLUDE_vTaskDelete == 1 )
	{
		portBASE_TYPE xListIsEmpty;

		/* ucTasksDeleted is used to prevent vTaskSuspendAll() being called
		too often in the idle task. */
		if( uxTasksDeleted > ( unsigned portBASE_TYPE ) 0U )
		{
			vTaskSuspendAll();
				xListIsEmpty = listLIST_IS_EMPTY( &xTasksWaitingTermination );
			xTaskResumeAll();

			if( xListIsEmpty == pdFALSE )
			{
				tskTCB *pxTCB;

				taskENTER_CRITICAL();
				{
					pxTCB = ( tskTCB * ) listGET_OWNER_OF_HEAD_ENTRY( ( ( xList * ) &xTasksWaitingTermination ) );
					vListRemove( &( pxTCB->xGenericListItem ) );
					--uxCurrentNumberOfTasks;
					--uxTasksDeleted;
				}
				taskEXIT_CRITICAL();

				prvDeleteTCB( pxTCB );
			}
		}
	}
	#endif
}
/*-----------------------------------------------------------*/

static void prvAddCurrentTaskToDelayedList( portTickType xTimeToWake )
{
	/* The list item will be inserted in wake time order. */
	listSET_LIST_ITEM_VALUE( &( pxCurrentTCB->xGenericListItem ), xTimeToWake );

	if( xTimeToWake < xTickCount )
	{
		/* Wake time has overflowed.  Place this item in the overflow list. */
		vListInsert( ( xList * ) pxOverflowDelayedTaskList, ( xListItem * ) &( pxCurrentTCB->xGenericListItem ) );
	}
	else
	{
		/* The wake time has not overflowed, so we can use the current block list. */
		vListInsert( ( xList * ) pxDelayedTaskList, ( xListItem * ) &( pxCurrentTCB->xGenericListItem ) );

		/* If the task entering the blocked state was placed at the head of the
		list of blocked tasks then xNextTaskUnblockTime needs to be updated
		too. */
		if( xTimeToWake < xNextTaskUnblockTime )
		{
			xNextTaskUnblockTime = xTimeToWake;
		}
	}
}
/*-----------------------------------------------------------*/

static tskTCB *prvAllocateTCBAndStack( unsigned short usStackDepth, portSTACK_TYPE *puxStackBuffer )
{
tskTCB *pxNewTCB;

	/* Allocate space for the TCB.  Where the memory comes from depends on
	the implementation of the port malloc function. */
	pxNewTCB = ( tskTCB * ) pvPortMalloc( sizeof( tskTCB ) );

	if( pxNewTCB != NULL )
	{
		/* Allocate space for the stack used by the task being created.
		The base of the stack memory stored in the TCB so the task can
		be deleted later if required. */
		pxNewTCB->pxStack = ( portSTACK_TYPE * ) pvPortMallocAligned( ( ( ( size_t )usStackDepth ) * sizeof( portSTACK_TYPE ) ), puxStackBuffer );

		if( pxNewTCB->pxStack == NULL )
		{
			/* Could not allocate the stack.  Delete the allocated TCB. */
			vPortFree( pxNewTCB );
			pxNewTCB = NULL;
		}
		else
		{
			/* Just to help debugging. */
			memset( pxNewTCB->pxStack, ( int ) tskSTACK_FILL_BYTE, ( size_t ) usStackDepth * sizeof( portSTACK_TYPE ) );
		}
	}

	return pxNewTCB;
}
/*-----------------------------------------------------------*/

#if ( configUSE_TRACE_FACILITY == 1 )

	static void prvListTaskWithinSingleList( const signed char *pcWriteBuffer, xList *pxList, signed char cStatus )
	{
	volatile tskTCB *pxNextTCB, *pxFirstTCB;
	unsigned short usStackRemaining;
	PRIVILEGED_DATA static char pcStatusString[ configMAX_TASK_NAME_LEN + 30 ];

		/* Write the details of all the TCB's in pxList into the buffer. */
		listGET_OWNER_OF_NEXT_ENTRY( pxFirstTCB, pxList );
		do
		{
			listGET_OWNER_OF_NEXT_ENTRY( pxNextTCB, pxList );
			#if ( portSTACK_GROWTH > 0 )
			{
				usStackRemaining = usTaskCheckFreeStackSpace( ( unsigned char * ) pxNextTCB->pxEndOfStack );
			}
			#else
			{
				usStackRemaining = usTaskCheckFreeStackSpace( ( unsigned char * ) pxNextTCB->pxStack );
			}
			#endif			
			
			sprintf( pcStatusString, ( char * ) "%s\t\t%c\t%u\t%u\t%u\r\n", pxNextTCB->pcTaskName, cStatus, ( unsigned int ) pxNextTCB->uxPriority, usStackRemaining, ( unsigned int ) pxNextTCB->uxTCBNumber );
			strcat( ( char * ) pcWriteBuffer, ( char * ) pcStatusString );

		} while( pxNextTCB != pxFirstTCB );
	}

#endif
/*-----------------------------------------------------------*/

#if ( configGENERATE_RUN_TIME_STATS == 1 )

	static void prvGenerateRunTimeStatsForTasksInList( const signed char *pcWriteBuffer, xList *pxList, unsigned long ulTotalRunTime )
	{
	volatile tskTCB *pxNextTCB, *pxFirstTCB;
	unsigned long ulStatsAsPercentage;

		/* Write the run time stats of all the TCB's in pxList into the buffer. */
		listGET_OWNER_OF_NEXT_ENTRY( pxFirstTCB, pxList );
		do
		{
			/* Get next TCB in from the list. */
			listGET_OWNER_OF_NEXT_ENTRY( pxNextTCB, pxList );

			/* Divide by zero check. */
			if( ulTotalRunTime > 0UL )
			{
				/* Has the task run at all? */
				if( pxNextTCB->ulRunTimeCounter == 0UL )
				{
					/* The task has used no CPU time at all. */
					sprintf( pcStatsString, ( char * ) "%s\t\t0\t\t0%%\r\n", pxNextTCB->pcTaskName );
				}
				else
				{
					/* What percentage of the total run time has the task used?
					This will always be rounded down to the nearest integer.
					ulTotalRunTime has already been divided by 100. */
					ulStatsAsPercentage = pxNextTCB->ulRunTimeCounter / ulTotalRunTime;

					if( ulStatsAsPercentage > 0UL )
					{
						#ifdef portLU_PRINTF_SPECIFIER_REQUIRED
						{
							sprintf( pcStatsString, ( char * ) "%s\t\t%lu\t\t%lu%%\r\n", pxNextTCB->pcTaskName, pxNextTCB->ulRunTimeCounter, ulStatsAsPercentage );							
						}
						#else
						{
							/* sizeof( int ) == sizeof( long ) so a smaller
							printf() library can be used. */
							sprintf( pcStatsString, ( char * ) "%s\t\t%u\t\t%u%%\r\n", pxNextTCB->pcTaskName, ( unsigned int ) pxNextTCB->ulRunTimeCounter, ( unsigned int ) ulStatsAsPercentage );
						}
						#endif
					}
					else
					{
						/* If the percentage is zero here then the task has
						consumed less than 1% of the total run time. */
						#ifdef portLU_PRINTF_SPECIFIER_REQUIRED
						{
							sprintf( pcStatsString, ( char * ) "%s\t\t%lu\t\t<1%%\r\n", pxNextTCB->pcTaskName, pxNextTCB->ulRunTimeCounter );							
						}
						#else
						{
							/* sizeof( int ) == sizeof( long ) so a smaller
							printf() library can be used. */
							sprintf( pcStatsString, ( char * ) "%s\t\t%u\t\t<1%%\r\n", pxNextTCB->pcTaskName, ( unsigned int ) pxNextTCB->ulRunTimeCounter );
						}
						#endif
					}
				}

				strcat( ( char * ) pcWriteBuffer, ( char * ) pcStatsString );
			}

		} while( pxNextTCB != pxFirstTCB );
	}

#endif
/*-----------------------------------------------------------*/

#if ( ( configUSE_TRACE_FACILITY == 1 ) || ( INCLUDE_uxTaskGetStackHighWaterMark == 1 ) )

	static unsigned short usTaskCheckFreeStackSpace( const unsigned char * pucStackByte )
	{
	register unsigned short usCount = 0U;

		while( *pucStackByte == tskSTACK_FILL_BYTE )
		{
			pucStackByte -= portSTACK_GROWTH;
			usCount++;
		}

		usCount /= sizeof( portSTACK_TYPE );

		return usCount;
	}

#endif
/*-----------------------------------------------------------*/

#if ( INCLUDE_uxTaskGetRunTime == 1 )

	unsigned portBASE_TYPE uxTaskGetRunTime( xTaskHandle xTask )
	{
		unsigned long runTime;

		tskTCB *pxTCB;
		pxTCB = prvGetTCBFromHandle( xTask );
		runTime = pxTCB->ulRunTimeCounter;
		pxTCB->ulRunTimeCounter = 0;
		return runTime;
	}

#endif
/*-----------------------------------------------------------*/

#if ( INCLUDE_uxTaskGetStackHighWaterMark == 1 )

	unsigned portBASE_TYPE uxTaskGetStackHighWaterMark( xTaskHandle xTask )
	{
	tskTCB *pxTCB;
	unsigned char *pcEndOfStack;
	unsigned portBASE_TYPE uxReturn;

		pxTCB = prvGetTCBFromHandle( xTask );

		#if portSTACK_GROWTH < 0
		{
			pcEndOfStack = ( unsigned char * ) pxTCB->pxStack;
		}
		#else
		{
			pcEndOfStack = ( unsigned char * ) pxTCB->pxEndOfStack;
		}
		#endif

		uxReturn = ( unsigned portBASE_TYPE ) usTaskCheckFreeStackSpace( pcEndOfStack );

		return uxReturn;
	}

#endif
/*-----------------------------------------------------------*/

#if ( INCLUDE_vTaskDelete == 1 )

	static void prvDeleteTCB( tskTCB *pxTCB )
	{
		/* This call is required specifically for the TriCore port.  It must be
		above the vPortFree() calls.  The call is also used by ports/demos that
		want to allocate and clean RAM statically. */
		portCLEAN_UP_TCB( pxTCB );

		/* Free up the memory allocated by the scheduler for the task.  It is up to
		the task to free any memory allocated at the application level. */
		vPortFreeAligned( pxTCB->pxStack );
		vPortFree( pxTCB );
	}

#endif


/*-----------------------------------------------------------*/

#if ( ( INCLUDE_xTaskGetCurrentTaskHandle == 1 ) || ( configUSE_MUTEXES == 1 ) )

	xTaskHandle xTaskGetCurrentTaskHandle( void )
	{
	xTaskHandle xReturn;

		/* A critical section is not required as this is not called from
		an interrupt and the current TCB will always be the same for any
		individual execution thread. */
		xReturn = pxCurrentTCB;

		return xReturn;
	}

#endif

/*-----------------------------------------------------------*/

#if ( ( INCLUDE_xTaskGetSchedulerState == 1 ) || ( configUSE_TIMERS == 1 ) )

	portBASE_TYPE xTaskGetSchedulerState( void )
	{
	portBASE_TYPE xReturn;

		if( xSchedulerRunning == pdFALSE )
		{
			xReturn = taskSCHEDULER_NOT_STARTED;
		}
		else
		{
			if( uxSchedulerSuspended == ( unsigned portBASE_TYPE ) pdFALSE )
			{
				xReturn = taskSCHEDULER_RUNNING;
			}
			else
			{
				xReturn = taskSCHEDULER_SUSPENDED;
			}
		}

		return xReturn;
	}

#endif
/*-----------------------------------------------------------*/

#if ( configUSE_MUTEXES == 1 )

	void vTaskPriorityInherit( xTaskHandle * const pxMutexHolder )
	{
	tskTCB * const pxTCB = ( tskTCB * ) pxMutexHolder;

		configASSERT( pxMutexHolder );

		if( pxTCB->uxPriority < pxCurrentTCB->uxPriority )
		{
			/* Adjust the mutex holder state to account for its new priority. */
			listSET_LIST_ITEM_VALUE( &( pxTCB->xEventListItem ), configMAX_PRIORITIES - ( portTickType ) pxCurrentTCB->uxPriority );

			/* If the task being modified is in the ready state it will need to
			be moved in to a new list. */
			if( listIS_CONTAINED_WITHIN( &( pxReadyTasksLists[ pxTCB->uxPriority ] ), &( pxTCB->xGenericListItem ) ) != pdFALSE )
			{
				vListRemove( &( pxTCB->xGenericListItem ) );

				/* Inherit the priority before being moved into the new list. */
				pxTCB->uxPriority = pxCurrentTCB->uxPriority;
				prvAddTaskToReadyQueue( pxTCB );
			}
			else
			{
				/* Just inherit the priority. */
				pxTCB->uxPriority = pxCurrentTCB->uxPriority;
			}

			traceTASK_PRIORITY_INHERIT( pxTCB, pxCurrentTCB->uxPriority );
		}
	}

#endif
/*-----------------------------------------------------------*/

#if ( configUSE_MUTEXES == 1 )

	void vTaskPriorityDisinherit( xTaskHandle * const pxMutexHolder )
	{
	tskTCB * const pxTCB = ( tskTCB * ) pxMutexHolder;

		if( pxMutexHolder != NULL )
		{
			if( pxTCB->uxPriority != pxTCB->uxBasePriority )
			{
				/* We must be the running task to be able to give the mutex back.
				Remove ourselves from the ready list we currently appear in. */
				vListRemove( &( pxTCB->xGenericListItem ) );

				/* Disinherit the priority before adding the task into the new
				ready list. */
				traceTASK_PRIORITY_DISINHERIT( pxTCB, pxTCB->uxBasePriority );
				pxTCB->uxPriority = pxTCB->uxBasePriority;
				listSET_LIST_ITEM_VALUE( &( pxTCB->xEventListItem ), configMAX_PRIORITIES - ( portTickType ) pxTCB->uxPriority );
				prvAddTaskToReadyQueue( pxTCB );
			}
		}
	}

#endif
/*-----------------------------------------------------------*/

#if ( portCRITICAL_NESTING_IN_TCB == 1 )

	void vTaskEnterCritical( void )
	{
		portDISABLE_INTERRUPTS();

		if( xSchedulerRunning != pdFALSE )
		{
			( pxCurrentTCB->uxCriticalNesting )++;
		}
	}

#endif
/*-----------------------------------------------------------*/

#if ( portCRITICAL_NESTING_IN_TCB == 1 )

void vTaskExitCritical( void )
{
	if( xSchedulerRunning != pdFALSE )
	{
		if( pxCurrentTCB->uxCriticalNesting > 0U )
		{
			( pxCurrentTCB->uxCriticalNesting )--;

			if( pxCurrentTCB->uxCriticalNesting == 0U )
			{
				portENABLE_INTERRUPTS();
			}
		}
	}
}

#endif
/*-----------------------------------------------------------*/



=======
/*
    FreeRTOS V7.4.0 - Copyright (C) 2013 Real Time Engineers Ltd.

    FEATURES AND PORTS ARE ADDED TO FREERTOS ALL THE TIME.  PLEASE VISIT
    http://www.FreeRTOS.org TO ENSURE YOU ARE USING THE LATEST VERSION.

    ***************************************************************************
     *                                                                       *
     *    FreeRTOS tutorial books are available in pdf and paperback.        *
     *    Complete, revised, and edited pdf reference manuals are also       *
     *    available.                                                         *
     *                                                                       *
     *    Purchasing FreeRTOS documentation will not only help you, by       *
     *    ensuring you get running as quickly as possible and with an        *
     *    in-depth knowledge of how to use FreeRTOS, it will also help       *
     *    the FreeRTOS project to continue with its mission of providing     *
     *    professional grade, cross platform, de facto standard solutions    *
     *    for microcontrollers - completely free of charge!                  *
     *                                                                       *
     *    >>> See http://www.FreeRTOS.org/Documentation for details. <<<     *
     *                                                                       *
     *    Thank you for using FreeRTOS, and thank you for your support!      *
     *                                                                       *
    ***************************************************************************


    This file is part of the FreeRTOS distribution.

    FreeRTOS is free software; you can redistribute it and/or modify it under
    the terms of the GNU General Public License (version 2) as published by the
    Free Software Foundation AND MODIFIED BY the FreeRTOS exception.

    >>>>>>NOTE<<<<<< The modification to the GPL is included to allow you to
    distribute a combined work that includes FreeRTOS without being obliged to
    provide the source code for proprietary components outside of the FreeRTOS
    kernel.

    FreeRTOS is distributed in the hope that it will be useful, but WITHOUT ANY
    WARRANTY; without even the implied warranty of MERCHANTABILITY or FITNESS
    FOR A PARTICULAR PURPOSE.  See the GNU General Public License for more
    details. You should have received a copy of the GNU General Public License
    and the FreeRTOS license exception along with FreeRTOS; if not itcan be
    viewed here: http://www.freertos.org/a00114.html and also obtained by
    writing to Real Time Engineers Ltd., contact details for whom are available
    on the FreeRTOS WEB site.

    1 tab == 4 spaces!

    ***************************************************************************
     *                                                                       *
     *    Having a problem?  Start by reading the FAQ "My application does   *
     *    not run, what could be wrong?"                                     *
     *                                                                       *
     *    http://www.FreeRTOS.org/FAQHelp.html                               *
     *                                                                       *
    ***************************************************************************


    http://www.FreeRTOS.org - Documentation, books, training, latest versions, 
    license and Real Time Engineers Ltd. contact details.

    http://www.FreeRTOS.org/plus - A selection of FreeRTOS ecosystem products,
    including FreeRTOS+Trace - an indispensable productivity tool, and our new
    fully thread aware and reentrant UDP/IP stack.

    http://www.OpenRTOS.com - Real Time Engineers ltd license FreeRTOS to High 
    Integrity Systems, who sell the code with commercial support, 
    indemnification and middleware, under the OpenRTOS brand.
    
    http://www.SafeRTOS.com - High Integrity Systems also provide a safety 
    engineered and independently SIL3 certified version for use in safety and 
    mission critical applications that require provable dependability.
*/

/* Standard includes. */
#include <stdio.h>
#include <stdlib.h>
#include <string.h>

/* Defining MPU_WRAPPERS_INCLUDED_FROM_API_FILE prevents task.h from redefining
all the API functions to use the MPU wrappers.  That should only be done when
task.h is included from an application file. */
#define MPU_WRAPPERS_INCLUDED_FROM_API_FILE

/* FreeRTOS includes. */
#include "FreeRTOS.h"
#include "task.h"
#include "timers.h"
#include "StackMacros.h"

#undef MPU_WRAPPERS_INCLUDED_FROM_API_FILE

/* Sanity check the configuration. */
#if configUSE_TICKLESS_IDLE != 0
	#if INCLUDE_vTaskSuspend != 1
		#error INCLUDE_vTaskSuspend must be set to 1 if configUSE_TICKLESS_IDLE is not set to 0
	#endif /* INCLUDE_vTaskSuspend */
#endif /* configUSE_TICKLESS_IDLE */

/*
 * Defines the size, in words, of the stack allocated to the idle task.
 */
#define tskIDLE_STACK_SIZE	configMINIMAL_STACK_SIZE

/*
 * Task control block.  A task control block (TCB) is allocated for each task,
 * and stores task state information, including a pointer to the task's context
 * (the task's run time environment, including register values)
 */
typedef struct tskTaskControlBlock
{
	volatile portSTACK_TYPE	*pxTopOfStack;		/*< Points to the location of the last item placed on the tasks stack.  THIS MUST BE THE FIRST MEMBER OF THE TCB STRUCT. */

	#if ( portUSING_MPU_WRAPPERS == 1 )
		xMPU_SETTINGS xMPUSettings;				/*< The MPU settings are defined as part of the port layer.  THIS MUST BE THE SECOND MEMBER OF THE TCB STRUCT. */
	#endif

	xListItem				xGenericListItem;		/*< The list that the state list item of a task is reference from denotes the state of that task (Ready, Blocked, Suspended ). */
	xListItem				xEventListItem;		/*< Used to reference a task from an event list. */
	unsigned portBASE_TYPE	uxPriority;			/*< The priority of the task.  0 is the lowest priority. */
	portSTACK_TYPE			*pxStack;			/*< Points to the start of the stack. */
	signed char				pcTaskName[ configMAX_TASK_NAME_LEN ];/*< Descriptive name given to the task when created.  Facilitates debugging only. */

	#if ( portSTACK_GROWTH > 0 )
		portSTACK_TYPE *pxEndOfStack;			/*< Points to the end of the stack on architectures where the stack grows up from low memory. */
	#endif

	#if ( portCRITICAL_NESTING_IN_TCB == 1 )
		unsigned portBASE_TYPE uxCriticalNesting; /*< Holds the critical section nesting depth for ports that do not maintain their own count in the port layer. */
	#endif

	#if ( configUSE_TRACE_FACILITY == 1 )
		unsigned portBASE_TYPE	uxTCBNumber;	/*< Stores a number that increments each time a TCB is created.  It allows debuggers to determine when a task has been deleted and then recreated. */
		unsigned portBASE_TYPE  uxTaskNumber;	/*< Stores a number specifically for use by third party trace code. */
	#endif

	#if ( configUSE_MUTEXES == 1 )
		unsigned portBASE_TYPE uxBasePriority;	/*< The priority last assigned to the task - used by the priority inheritance mechanism. */
	#endif

	#if ( configUSE_APPLICATION_TASK_TAG == 1 )
		pdTASK_HOOK_CODE pxTaskTag;
	#endif

	#if ( configGENERATE_RUN_TIME_STATS == 1 )
		unsigned long ulRunTimeCounter;			/*< Stores the amount of time the task has spent in the Running state. */
	#endif

} tskTCB;


/*
 * Some kernel aware debuggers require the data the debugger needs access to to
 * be global, rather than file scope.
 */
#ifdef portREMOVE_STATIC_QUALIFIER
	#define static
#endif

/*lint -e956 */
PRIVILEGED_DATA tskTCB * volatile pxCurrentTCB = NULL;

/* Lists for ready and blocked tasks. --------------------*/
PRIVILEGED_DATA static xList pxReadyTasksLists[ configMAX_PRIORITIES ];	/*< Prioritised ready tasks. */
PRIVILEGED_DATA static xList xDelayedTaskList1;							/*< Delayed tasks. */
PRIVILEGED_DATA static xList xDelayedTaskList2;							/*< Delayed tasks (two lists are used - one for delays that have overflowed the current tick count. */
PRIVILEGED_DATA static xList * volatile pxDelayedTaskList ;				/*< Points to the delayed task list currently being used. */
PRIVILEGED_DATA static xList * volatile pxOverflowDelayedTaskList;		/*< Points to the delayed task list currently being used to hold tasks that have overflowed the current tick count. */
PRIVILEGED_DATA static xList xPendingReadyList;							/*< Tasks that have been readied while the scheduler was suspended.  They will be moved to the ready queue when the scheduler is resumed. */

#if ( INCLUDE_vTaskDelete == 1 )

	PRIVILEGED_DATA static xList xTasksWaitingTermination;				/*< Tasks that have been deleted - but the their memory not yet freed. */
	PRIVILEGED_DATA static volatile unsigned portBASE_TYPE uxTasksDeleted = ( unsigned portBASE_TYPE ) 0U;

#endif

#if ( INCLUDE_vTaskSuspend == 1 )

	PRIVILEGED_DATA static xList xSuspendedTaskList;					/*< Tasks that are currently suspended. */

#endif

#if ( INCLUDE_xTaskGetIdleTaskHandle == 1 )

	PRIVILEGED_DATA static xTaskHandle xIdleTaskHandle = NULL;			/*< Holds the handle of the idle task.  The idle task is created automatically when the scheduler is started. */

#endif

/* File private variables. --------------------------------*/
PRIVILEGED_DATA static volatile unsigned portBASE_TYPE uxCurrentNumberOfTasks 	= ( unsigned portBASE_TYPE ) 0U;
PRIVILEGED_DATA static volatile portTickType xTickCount 						= ( portTickType ) 0U;
PRIVILEGED_DATA static unsigned portBASE_TYPE uxTopUsedPriority	 				= tskIDLE_PRIORITY;
PRIVILEGED_DATA static volatile unsigned portBASE_TYPE uxTopReadyPriority 		= tskIDLE_PRIORITY;
PRIVILEGED_DATA static volatile signed portBASE_TYPE xSchedulerRunning 			= pdFALSE;
PRIVILEGED_DATA static volatile unsigned portBASE_TYPE uxSchedulerSuspended	 	= ( unsigned portBASE_TYPE ) pdFALSE;
PRIVILEGED_DATA static volatile unsigned portBASE_TYPE uxMissedTicks 			= ( unsigned portBASE_TYPE ) 0U;
PRIVILEGED_DATA static volatile portBASE_TYPE xMissedYield 						= ( portBASE_TYPE ) pdFALSE;
PRIVILEGED_DATA static volatile portBASE_TYPE xNumOfOverflows 					= ( portBASE_TYPE ) 0;
PRIVILEGED_DATA static unsigned portBASE_TYPE uxTaskNumber 						= ( unsigned portBASE_TYPE ) 0U;
PRIVILEGED_DATA static volatile portTickType xNextTaskUnblockTime				= ( portTickType ) portMAX_DELAY;

#if ( configGENERATE_RUN_TIME_STATS == 1 )

	PRIVILEGED_DATA static char pcStatsString[ 50 ] ;
	PRIVILEGED_DATA static unsigned long ulTaskSwitchedInTime = 0UL;	/*< Holds the value of a timer/counter the last time a task was switched in. */
	PRIVILEGED_DATA static unsigned long ulTotalRunTime;				/*< Holds the total amount of execution time as defined by the run time counter clock. */
	static void prvGenerateRunTimeStatsForTasksInList( const signed char *pcWriteBuffer, xList *pxList, unsigned long ulTotalRunTimeDiv100 ) PRIVILEGED_FUNCTION;

#endif

/* Debugging and trace facilities private variables and macros. ------------*/

/*
 * The value used to fill the stack of a task when the task is created.  This
 * is used purely for checking the high water mark for tasks.
 */
#define tskSTACK_FILL_BYTE	( 0xa5U )

/*
 * Macros used by vListTask to indicate which state a task is in.
 */
#define tskBLOCKED_CHAR		( ( signed char ) 'B' )
#define tskREADY_CHAR		( ( signed char ) 'R' )
#define tskDELETED_CHAR		( ( signed char ) 'D' )
#define tskSUSPENDED_CHAR	( ( signed char ) 'S' )

/*-----------------------------------------------------------*/

#if ( configUSE_PORT_OPTIMISED_TASK_SELECTION == 0 )

	/* If configUSE_PORT_OPTIMISED_TASK_SELECTION is 0 then task selection is
	performed in a generic way that is not optimised to any particular
	microcontroller architecture. */

	/* uxTopReadyPriority holds the priority of the highest priority ready
	state task. */
	#define taskRECORD_READY_PRIORITY( uxPriority )																		\
	{																													\
		if( ( uxPriority ) > uxTopReadyPriority )																		\
		{																												\
			uxTopReadyPriority = ( uxPriority );																		\
		}																												\
	} /* taskRECORD_READY_PRIORITY */

	/*-----------------------------------------------------------*/

	#define taskSELECT_HIGHEST_PRIORITY_TASK()																			\
	{																													\
		/* Find the highest priority queue that contains ready tasks. */												\
		while( listLIST_IS_EMPTY( &( pxReadyTasksLists[ uxTopReadyPriority ] ) ) )										\
		{																												\
			configASSERT( uxTopReadyPriority );																			\
			--uxTopReadyPriority;																						\
		}																												\
																														\
		/* listGET_OWNER_OF_NEXT_ENTRY indexes through the list, so the tasks of										\
		the	same priority get an equal share of the processor time. */													\
		listGET_OWNER_OF_NEXT_ENTRY( pxCurrentTCB, &( pxReadyTasksLists[ uxTopReadyPriority ] ) );						\
	} /* taskSELECT_HIGHEST_PRIORITY_TASK */

	/*-----------------------------------------------------------*/

	/* Define away taskRESET_READY_PRIORITY() and portRESET_READY_PRIORITY() as
	they are only required when a port optimised method of task selection is
	being used. */
	#define taskRESET_READY_PRIORITY( uxPriority )
	#define portRESET_READY_PRIORITY( uxPriority, uxTopReadyPriority )

#else /* configUSE_PORT_OPTIMISED_TASK_SELECTION */

	/* If configUSE_PORT_OPTIMISED_TASK_SELECTION is 1 then task selection is
	performed in a way that is tailored to the particular microcontroller
	architecture being used. */

	/* A port optimised version is provided.  Call the port defined macros. */
	#define taskRECORD_READY_PRIORITY( uxPriority )	portRECORD_READY_PRIORITY( uxPriority, uxTopReadyPriority )

	/*-----------------------------------------------------------*/

	#define taskSELECT_HIGHEST_PRIORITY_TASK()														\
	{																								\
	unsigned portBASE_TYPE uxTopPriority;															\
																									\
		/* Find the highest priority queue that contains ready tasks. */							\
		portGET_HIGHEST_PRIORITY( uxTopPriority, uxTopReadyPriority );								\
		configASSERT( listCURRENT_LIST_LENGTH( &( pxReadyTasksLists[ uxTopPriority ] ) ) > 0 );		\
		listGET_OWNER_OF_NEXT_ENTRY( pxCurrentTCB, &( pxReadyTasksLists[ uxTopPriority ] ) );		\
	} /* taskSELECT_HIGHEST_PRIORITY_TASK() */

	/*-----------------------------------------------------------*/

	/* A port optimised version is provided, call it only if the TCB being reset
	is being referenced from a ready list.  If it is referenced from a delayed
	or suspended list then it won't be in a ready list. */
	#define taskRESET_READY_PRIORITY( uxPriority )													\
	{																								\
		if( listCURRENT_LIST_LENGTH( &( pxReadyTasksLists[ ( uxPriority ) ] ) ) == 0 )				\
		{																							\
			portRESET_READY_PRIORITY( ( uxPriority ), ( uxTopReadyPriority ) );						\
		}																							\
	}

#endif /* configUSE_PORT_OPTIMISED_TASK_SELECTION */

/*
 * Place the task represented by pxTCB into the appropriate ready queue for
 * the task.  It is inserted at the end of the list.  One quirk of this is
 * that if the task being inserted is at the same priority as the currently
 * executing task, then it will only be rescheduled after the currently
 * executing task has been rescheduled.
 */
#define prvAddTaskToReadyQueue( pxTCB )																				\
	traceMOVED_TASK_TO_READY_STATE( pxTCB )																			\
	taskRECORD_READY_PRIORITY( ( pxTCB )->uxPriority );																\
	vListInsertEnd( ( xList * ) &( pxReadyTasksLists[ ( pxTCB )->uxPriority ] ), &( ( pxTCB )->xGenericListItem ) )
/*-----------------------------------------------------------*/

/*
 * Macro that looks at the list of tasks that are currently delayed to see if
 * any require waking.
 *
 * Tasks are stored in the queue in the order of their wake time - meaning
 * once one tasks has been found whose timer has not expired we need not look
 * any further down the list.
 */
#define prvCheckDelayedTasks()															\
{																						\
portTickType xItemValue;																\
																						\
	/* Is the tick count greater than or equal to the wake time of the first			\
	task referenced from the delayed tasks list? */										\
	if( xTickCount >= xNextTaskUnblockTime )											\
	{																					\
		for( ;; )																		\
		{																				\
			if( listLIST_IS_EMPTY( pxDelayedTaskList ) != pdFALSE )						\
			{																			\
				/* The delayed list is empty.  Set xNextTaskUnblockTime to the			\
				maximum possible value so it is extremely unlikely that the				\
				if( xTickCount >= xNextTaskUnblockTime ) test will pass next			\
				time through. */														\
				xNextTaskUnblockTime = portMAX_DELAY;									\
				break;																	\
			}																			\
			else																		\
			{																			\
				/* The delayed list is not empty, get the value of the item at			\
				the head of the delayed list.  This is the time at which the			\
				task at the head of the delayed list should be removed from				\
				the Blocked state. */													\
				pxTCB = ( tskTCB * ) listGET_OWNER_OF_HEAD_ENTRY( pxDelayedTaskList );	\
				xItemValue = listGET_LIST_ITEM_VALUE( &( pxTCB->xGenericListItem ) );	\
																						\
				if( xTickCount < xItemValue )											\
				{																		\
					/* It is not time to unblock this item yet, but the item			\
					value is the time at which the task at the head of the				\
					blocked list should be removed from the Blocked state -				\
					so record the item value in xNextTaskUnblockTime. */				\
					xNextTaskUnblockTime = xItemValue;									\
					break;																\
				}																		\
																						\
				/* It is time to remove the item from the Blocked state. */				\
				uxListRemove( &( pxTCB->xGenericListItem ) );							\
																						\
				/* Is the task waiting on an event also? */								\
				if( pxTCB->xEventListItem.pvContainer != NULL )							\
				{																		\
					uxListRemove( &( pxTCB->xEventListItem ) );							\
				}																		\
				prvAddTaskToReadyQueue( pxTCB );										\
			}																			\
		}																				\
	}																					\
}
/*-----------------------------------------------------------*/

/*
 * Several functions take an xTaskHandle parameter that can optionally be NULL,
 * where NULL is used to indicate that the handle of the currently executing
 * task should be used in place of the parameter.  This macro simply checks to
 * see if the parameter is NULL and returns a pointer to the appropriate TCB.
 */
#define prvGetTCBFromHandle( pxHandle ) ( ( ( pxHandle ) == NULL ) ? ( tskTCB * ) pxCurrentTCB : ( tskTCB * ) ( pxHandle ) )

/* Callback function prototypes. --------------------------*/
extern void vApplicationStackOverflowHook( xTaskHandle xTask, signed char *pcTaskName );
extern void vApplicationTickHook( void );

/* File private functions. --------------------------------*/

/*
 * Utility to ready a TCB for a given task.  Mainly just copies the parameters
 * into the TCB structure.
 */
static void prvInitialiseTCBVariables( tskTCB *pxTCB, const signed char * const pcName, unsigned portBASE_TYPE uxPriority, const xMemoryRegion * const xRegions, unsigned short usStackDepth ) PRIVILEGED_FUNCTION;

/*
 * Utility to ready all the lists used by the scheduler.  This is called
 * automatically upon the creation of the first task.
 */
static void prvInitialiseTaskLists( void ) PRIVILEGED_FUNCTION;

/*
 * The idle task, which as all tasks is implemented as a never ending loop.
 * The idle task is automatically created and added to the ready lists upon
 * creation of the first user task.
 *
 * The portTASK_FUNCTION_PROTO() macro is used to allow port/compiler specific
 * language extensions.  The equivalent prototype for this function is:
 *
 * void prvIdleTask( void *pvParameters );
 *
 */
static portTASK_FUNCTION_PROTO( prvIdleTask, pvParameters );

/*
 * Utility to free all memory allocated by the scheduler to hold a TCB,
 * including the stack pointed to by the TCB.
 *
 * This does not free memory allocated by the task itself (i.e. memory
 * allocated by calls to pvPortMalloc from within the tasks application code).
 */
#if ( INCLUDE_vTaskDelete == 1 )

	static void prvDeleteTCB( tskTCB *pxTCB ) PRIVILEGED_FUNCTION;

#endif

/*
 * Used only by the idle task.  This checks to see if anything has been placed
 * in the list of tasks waiting to be deleted.  If so the task is cleaned up
 * and its TCB deleted.
 */
static void prvCheckTasksWaitingTermination( void ) PRIVILEGED_FUNCTION;

/*
 * The currently executing task is entering the Blocked state.  Add the task to
 * either the current or the overflow delayed task list.
 */
static void prvAddCurrentTaskToDelayedList( portTickType xTimeToWake ) PRIVILEGED_FUNCTION;

/*
 * Allocates memory from the heap for a TCB and associated stack.  Checks the
 * allocation was successful.
 */
static tskTCB *prvAllocateTCBAndStack( unsigned short usStackDepth, portSTACK_TYPE *puxStackBuffer ) PRIVILEGED_FUNCTION;

/*
 * Called from vTaskList.  vListTasks details all the tasks currently under
 * control of the scheduler.  The tasks may be in one of a number of lists.
 * prvListTaskWithinSingleList accepts a list and details the tasks from
 * within just that list.
 *
 * THIS FUNCTION IS INTENDED FOR DEBUGGING ONLY, AND SHOULD NOT BE CALLED FROM
 * NORMAL APPLICATION CODE.
 */
#if ( configUSE_TRACE_FACILITY == 1 )

	static void prvListTaskWithinSingleList( const signed char *pcWriteBuffer, xList *pxList, signed char cStatus ) PRIVILEGED_FUNCTION;

#endif

/*
 * When a task is created, the stack of the task is filled with a known value.
 * This function determines the 'high water mark' of the task stack by
 * determining how much of the stack remains at the original preset value.
 */
#if ( ( configUSE_TRACE_FACILITY == 1 ) || ( INCLUDE_uxTaskGetStackHighWaterMark == 1 ) )

	static unsigned short usTaskCheckFreeStackSpace( const unsigned char * pucStackByte ) PRIVILEGED_FUNCTION;

#endif

/*
 * Return the amount of time, in ticks, that will pass before the kernel will
 * next move a task from the Blocked state to the Running state.
 *
 * This conditional compilation should use inequality to 0, not equality to 1.
 * This is to ensure portSUPPRESS_TICKS_AND_SLEEP() can be called when user
 * defined low power mode implementations require configUSE_TICKLESS_IDLE to be
 * set to a value other than 1.
 */
#if ( configUSE_TICKLESS_IDLE != 0 )

	static portTickType prvGetExpectedIdleTime( void ) PRIVILEGED_FUNCTION;

#endif

/*lint +e956 */

signed portBASE_TYPE xTaskGenericCreate( pdTASK_CODE pxTaskCode, const signed char * const pcName, unsigned short usStackDepth, void *pvParameters, unsigned portBASE_TYPE uxPriority, xTaskHandle *pxCreatedTask, portSTACK_TYPE *puxStackBuffer, const xMemoryRegion * const xRegions )
{
signed portBASE_TYPE xReturn;
tskTCB * pxNewTCB;

	configASSERT( pxTaskCode );
	configASSERT( ( ( uxPriority & ( ~portPRIVILEGE_BIT ) ) < configMAX_PRIORITIES ) );

	/* Allocate the memory required by the TCB and stack for the new task,
	checking that the allocation was successful. */
	pxNewTCB = prvAllocateTCBAndStack( usStackDepth, puxStackBuffer );

	if( pxNewTCB != NULL )
	{
		portSTACK_TYPE *pxTopOfStack;

		#if( portUSING_MPU_WRAPPERS == 1 )
			/* Should the task be created in privileged mode? */
			portBASE_TYPE xRunPrivileged;
			if( ( uxPriority & portPRIVILEGE_BIT ) != 0U )
			{
				xRunPrivileged = pdTRUE;
			}
			else
			{
				xRunPrivileged = pdFALSE;
			}
			uxPriority &= ~portPRIVILEGE_BIT;
		#endif /* portUSING_MPU_WRAPPERS == 1 */

		/* Calculate the top of stack address.  This depends on whether the
		stack grows from high memory to low (as per the 80x86) or visa versa.
		portSTACK_GROWTH is used to make the result positive or negative as
		required by the port. */
		#if( portSTACK_GROWTH < 0 )
		{
			pxTopOfStack = pxNewTCB->pxStack + ( usStackDepth - ( unsigned short ) 1 );
			pxTopOfStack = ( portSTACK_TYPE * ) ( ( ( portPOINTER_SIZE_TYPE ) pxTopOfStack ) & ( ( portPOINTER_SIZE_TYPE ) ~portBYTE_ALIGNMENT_MASK  ) );

			/* Check the alignment of the calculated top of stack is correct. */
			configASSERT( ( ( ( unsigned long ) pxTopOfStack & ( unsigned long ) portBYTE_ALIGNMENT_MASK ) == 0UL ) );
		}
		#else /* portSTACK_GROWTH */
		{
			pxTopOfStack = pxNewTCB->pxStack;

			/* Check the alignment of the stack buffer is correct. */
			configASSERT( ( ( ( unsigned long ) pxNewTCB->pxStack & ( unsigned long ) portBYTE_ALIGNMENT_MASK ) == 0UL ) );

			/* If we want to use stack checking on architectures that use
			a positive stack growth direction then we also need to store the
			other extreme of the stack space. */
			pxNewTCB->pxEndOfStack = pxNewTCB->pxStack + ( usStackDepth - 1 );
		}
		#endif /* portSTACK_GROWTH */

		/* Setup the newly allocated TCB with the initial state of the task. */
		prvInitialiseTCBVariables( pxNewTCB, pcName, uxPriority, xRegions, usStackDepth );

		/* Initialize the TCB stack to look as if the task was already running,
		but had been interrupted by the scheduler.  The return address is set
		to the start of the task function. Once the stack has been initialised
		the	top of stack variable is updated. */
		#if( portUSING_MPU_WRAPPERS == 1 )
		{
			pxNewTCB->pxTopOfStack = pxPortInitialiseStack( pxTopOfStack, pxTaskCode, pvParameters, xRunPrivileged );
		}
		#else /* portUSING_MPU_WRAPPERS */
		{
			pxNewTCB->pxTopOfStack = pxPortInitialiseStack( pxTopOfStack, pxTaskCode, pvParameters );
		}
		#endif /* portUSING_MPU_WRAPPERS */

		/* Check the alignment of the initialised stack. */
		portALIGNMENT_ASSERT_pxCurrentTCB( ( ( ( unsigned long ) pxNewTCB->pxTopOfStack & ( unsigned long ) portBYTE_ALIGNMENT_MASK ) == 0UL ) );

		if( ( void * ) pxCreatedTask != NULL )
		{
			/* Pass the TCB out - in an anonymous way.  The calling function/
			task can use this as a handle to delete the task later if
			required.*/
			*pxCreatedTask = ( xTaskHandle ) pxNewTCB;
		}

		/* We are going to manipulate the task queues to add this task to a
		ready list, so must make sure no interrupts occur. */
		taskENTER_CRITICAL();
		{
			uxCurrentNumberOfTasks++;
			if( pxCurrentTCB == NULL )
			{
				/* There are no other tasks, or all the other tasks are in
				the suspended state - make this the current task. */
				pxCurrentTCB =  pxNewTCB;

				if( uxCurrentNumberOfTasks == ( unsigned portBASE_TYPE ) 1 )
				{
					/* This is the first task to be created so do the preliminary
					initialisation required.  We will not recover if this call
					fails, but we will report the failure. */
					prvInitialiseTaskLists();
				}
			}
			else
			{
				/* If the scheduler is not already running, make this task the
				current task if it is the highest priority task to be created
				so far. */
				if( xSchedulerRunning == pdFALSE )
				{
					if( pxCurrentTCB->uxPriority <= uxPriority )
					{
						pxCurrentTCB = pxNewTCB;
					}
				}
			}

			/* Remember the top priority to make context switching faster.  Use
			the priority in pxNewTCB as this has been capped to a valid value. */
			if( pxNewTCB->uxPriority > uxTopUsedPriority )
			{
				uxTopUsedPriority = pxNewTCB->uxPriority;
			}

			uxTaskNumber++;

			#if ( configUSE_TRACE_FACILITY == 1 )
			{
				/* Add a counter into the TCB for tracing only. */
				pxNewTCB->uxTCBNumber = uxTaskNumber;
			}
			#endif /* configUSE_TRACE_FACILITY */
			traceTASK_CREATE( pxNewTCB );

			prvAddTaskToReadyQueue( pxNewTCB );

			xReturn = pdPASS;
			portSETUP_TCB( pxNewTCB );
		}
		taskEXIT_CRITICAL();
	}
	else
	{
		xReturn = errCOULD_NOT_ALLOCATE_REQUIRED_MEMORY;
		traceTASK_CREATE_FAILED();
	}

	if( xReturn == pdPASS )
	{
		if( xSchedulerRunning != pdFALSE )
		{
			/* If the created task is of a higher priority than the current task
			then it should run now. */
			if( pxCurrentTCB->uxPriority < uxPriority )
			{
				portYIELD_WITHIN_API();
			}
		}
	}

	return xReturn;
}
/*-----------------------------------------------------------*/

#if ( INCLUDE_vTaskDelete == 1 )

	void vTaskDelete( xTaskHandle xTaskToDelete )
	{
	tskTCB *pxTCB;

		taskENTER_CRITICAL();
		{
			/* Ensure a yield is performed if the current task is being
			deleted. */
			if( xTaskToDelete == pxCurrentTCB )
			{
				xTaskToDelete = NULL;
			}

			/* If null is passed in here then we are deleting ourselves. */
			pxTCB = prvGetTCBFromHandle( xTaskToDelete );

			/* Remove task from the ready list and place in the	termination list.
			This will stop the task from be scheduled.  The idle task will check
			the termination list and free up any memory allocated by the
			scheduler for the TCB and stack. */
			if( uxListRemove( ( xListItem * ) &( pxTCB->xGenericListItem ) ) == 0 )
			{
				taskRESET_READY_PRIORITY( pxTCB->uxPriority );
			}

			/* Is the task waiting on an event also? */
			if( pxTCB->xEventListItem.pvContainer != NULL )
			{
				uxListRemove( &( pxTCB->xEventListItem ) );
			}

			vListInsertEnd( ( xList * ) &xTasksWaitingTermination, &( pxTCB->xGenericListItem ) );

			/* Increment the ucTasksDeleted variable so the idle task knows
			there is a task that has been deleted and that it should therefore
			check the xTasksWaitingTermination list. */
			++uxTasksDeleted;

			/* Increment the uxTaskNumberVariable also so kernel aware debuggers
			can detect that the task lists need re-generating. */
			uxTaskNumber++;

			traceTASK_DELETE( pxTCB );
		}
		taskEXIT_CRITICAL();

		/* Force a reschedule if we have just deleted the current task. */
		if( xSchedulerRunning != pdFALSE )
		{
			if( ( void * ) xTaskToDelete == NULL )
			{
				portYIELD_WITHIN_API();
			}
		}
	}

#endif /* INCLUDE_vTaskDelete */
/*-----------------------------------------------------------*/

#if ( INCLUDE_vTaskDelayUntil == 1 )

	void vTaskDelayUntil( portTickType * const pxPreviousWakeTime, portTickType xTimeIncrement )
	{
	portTickType xTimeToWake;
	portBASE_TYPE xAlreadyYielded, xShouldDelay = pdFALSE;

		configASSERT( pxPreviousWakeTime );
		configASSERT( ( xTimeIncrement > 0U ) );

		vTaskSuspendAll();
		{
			/* Generate the tick time at which the task wants to wake. */
			xTimeToWake = *pxPreviousWakeTime + xTimeIncrement;

			if( xTickCount < *pxPreviousWakeTime )
			{
				/* The tick count has overflowed since this function was
				lasted called.  In this case the only time we should ever
				actually delay is if the wake time has also	overflowed,
				and the wake time is greater than the tick time.  When this
				is the case it is as if neither time had overflowed. */
				if( ( xTimeToWake < *pxPreviousWakeTime ) && ( xTimeToWake > xTickCount ) )
				{
					xShouldDelay = pdTRUE;
				}
			}
			else
			{
				/* The tick time has not overflowed.  In this case we will
				delay if either the wake time has overflowed, and/or the
				tick time is less than the wake time. */
				if( ( xTimeToWake < *pxPreviousWakeTime ) || ( xTimeToWake > xTickCount ) )
				{
					xShouldDelay = pdTRUE;
				}
			}

			/* Update the wake time ready for the next call. */
			*pxPreviousWakeTime = xTimeToWake;

			if( xShouldDelay != pdFALSE )
			{
				traceTASK_DELAY_UNTIL();

				/* We must remove ourselves from the ready list before adding
				ourselves to the blocked list as the same list item is used for
				both lists. */
				if( uxListRemove( ( xListItem * ) &( pxCurrentTCB->xGenericListItem ) ) == 0 )
				{
					/* The current task must be in a ready list, so there is
					no need to check, and the port reset macro can be called
					directly. */
					portRESET_READY_PRIORITY( pxCurrentTCB->uxPriority, uxTopReadyPriority );
				}

				prvAddCurrentTaskToDelayedList( xTimeToWake );
			}
		}
		xAlreadyYielded = xTaskResumeAll();

		/* Force a reschedule if xTaskResumeAll has not already done so, we may
		have put ourselves to sleep. */
		if( xAlreadyYielded == pdFALSE )
		{
			portYIELD_WITHIN_API();
		}
	}

#endif /* INCLUDE_vTaskDelayUntil */
/*-----------------------------------------------------------*/

#if ( INCLUDE_vTaskDelay == 1 )

	void vTaskDelay( portTickType xTicksToDelay )
	{
	portTickType xTimeToWake;
	signed portBASE_TYPE xAlreadyYielded = pdFALSE;

		/* A delay time of zero just forces a reschedule. */
		if( xTicksToDelay > ( portTickType ) 0U )
		{
			vTaskSuspendAll();
			{
				traceTASK_DELAY();

				/* A task that is removed from the event list while the
				scheduler is suspended will not get placed in the ready
				list or removed from the blocked list until the scheduler
				is resumed.

				This task cannot be in an event list as it is the currently
				executing task. */

				/* Calculate the time to wake - this may overflow but this is
				not a problem. */
				xTimeToWake = xTickCount + xTicksToDelay;

				/* We must remove ourselves from the ready list before adding
				ourselves to the blocked list as the same list item is used for
				both lists. */
				if( uxListRemove( ( xListItem * ) &( pxCurrentTCB->xGenericListItem ) ) == 0 )
				{
					/* The current task must be in a ready list, so there is
					no need to check, and the port reset macro can be called
					directly. */
					portRESET_READY_PRIORITY( pxCurrentTCB->uxPriority, uxTopReadyPriority );
				}
				prvAddCurrentTaskToDelayedList( xTimeToWake );
			}
			xAlreadyYielded = xTaskResumeAll();
		}

		/* Force a reschedule if xTaskResumeAll has not already done so, we may
		have put ourselves to sleep. */
		if( xAlreadyYielded == pdFALSE )
		{
			portYIELD_WITHIN_API();
		}
	}

#endif /* INCLUDE_vTaskDelay */
/*-----------------------------------------------------------*/

#if ( INCLUDE_eTaskGetState == 1 )

	eTaskState eTaskGetState( xTaskHandle xTask )
	{
	eTaskState eReturn;
	xList *pxStateList;
	tskTCB *pxTCB;

		pxTCB = ( tskTCB * ) xTask;

		if( pxTCB == pxCurrentTCB )
		{
			/* The task calling this function is querying its own state. */
			eReturn = eRunning;
		}
		else
		{
			taskENTER_CRITICAL();
			{
				pxStateList = ( xList * ) listLIST_ITEM_CONTAINER( &( pxTCB->xGenericListItem ) );
			}
			taskEXIT_CRITICAL();

			if( ( pxStateList == pxDelayedTaskList ) || ( pxStateList == pxOverflowDelayedTaskList ) )
			{
				/* The task being queried is referenced from one of the Blocked
				lists. */
				eReturn = eBlocked;
			}

			#if ( INCLUDE_vTaskSuspend == 1 )
				else if( pxStateList == &xSuspendedTaskList )
				{
					/* The task being queried is referenced from the suspended
					list. */
					eReturn = eSuspended;
				}
			#endif

			#if ( INCLUDE_vTaskDelete == 1 )
				else if( pxStateList == &xTasksWaitingTermination )
				{
					/* The task being queried is referenced from the deleted
					tasks list. */
					eReturn = eDeleted;
				}
			#endif

			else
			{
				/* If the task is not in any other state, it must be in the
				Ready (including pending ready) state. */
				eReturn = eReady;
			}
		}

		return eReturn;
	}

#endif /* INCLUDE_eTaskGetState */
/*-----------------------------------------------------------*/

#if ( INCLUDE_uxTaskPriorityGet == 1 )

	unsigned portBASE_TYPE uxTaskPriorityGet( xTaskHandle xTask )
	{
	tskTCB *pxTCB;
	unsigned portBASE_TYPE uxReturn;

		taskENTER_CRITICAL();
		{
			/* If null is passed in here then we are changing the
			priority of the calling function. */
			pxTCB = prvGetTCBFromHandle( xTask );
			uxReturn = pxTCB->uxPriority;
		}
		taskEXIT_CRITICAL();

		return uxReturn;
	}

#endif /* INCLUDE_uxTaskPriorityGet */
/*-----------------------------------------------------------*/

#if ( INCLUDE_vTaskPrioritySet == 1 )

	void vTaskPrioritySet( xTaskHandle xTask, unsigned portBASE_TYPE uxNewPriority )
	{
	tskTCB *pxTCB;
	unsigned portBASE_TYPE uxCurrentPriority, uxPriorityUsedOnEntry;
	portBASE_TYPE xYieldRequired = pdFALSE;

		configASSERT( ( uxNewPriority < configMAX_PRIORITIES ) );

		/* Ensure the new priority is valid. */
		if( uxNewPriority >= configMAX_PRIORITIES )
		{
			uxNewPriority = configMAX_PRIORITIES - ( unsigned portBASE_TYPE ) 1U;
		}

		taskENTER_CRITICAL();
		{
			if( xTask == ( xTaskHandle ) pxCurrentTCB )
			{
				xTask = NULL;
			}

			/* If null is passed in here then we are changing the
			priority of the calling function. */
			pxTCB = prvGetTCBFromHandle( xTask );

			traceTASK_PRIORITY_SET( pxTCB, uxNewPriority );

			#if ( configUSE_MUTEXES == 1 )
			{
				uxCurrentPriority = pxTCB->uxBasePriority;
			}
			#else
			{
				uxCurrentPriority = pxTCB->uxPriority;
			}
			#endif

			if( uxCurrentPriority != uxNewPriority )
			{
				/* The priority change may have readied a task of higher
				priority than the calling task. */
				if( uxNewPriority > uxCurrentPriority )
				{
					if( xTask != NULL )
					{
						/* The priority of another task is being raised.  If we
						were raising the priority of the currently running task
						there would be no need to switch as it must have already
						been the highest priority task. */
						xYieldRequired = pdTRUE;
					}
				}
				else if( xTask == NULL )
				{
					/* Setting our own priority down means there may now be another
					task of higher priority that is ready to execute. */
					xYieldRequired = pdTRUE;
				}

				/* Remember the ready list the task might be referenced from
				before its uxPriority member is changed so the
				taskRESET_READY_PRIORITY() macro can function correctly. */
				uxPriorityUsedOnEntry = pxTCB->uxPriority;

				#if ( configUSE_MUTEXES == 1 )
				{
					/* Only change the priority being used if the task is not
					currently using an inherited priority. */
					if( pxTCB->uxBasePriority == pxTCB->uxPriority )
					{
						pxTCB->uxPriority = uxNewPriority;
					}

					/* The base priority gets set whatever. */
					pxTCB->uxBasePriority = uxNewPriority;
				}
				#else
				{
					pxTCB->uxPriority = uxNewPriority;
				}
				#endif

				listSET_LIST_ITEM_VALUE( &( pxTCB->xEventListItem ), ( configMAX_PRIORITIES - ( portTickType ) uxNewPriority ) );

				/* If the task is in the blocked or suspended list we need do
				nothing more than change it's priority variable. However, if
				the task is in a ready list it needs to be removed and placed
				in the queue appropriate to its new priority. */
				if( listIS_CONTAINED_WITHIN( &( pxReadyTasksLists[ uxCurrentPriority ] ), &( pxTCB->xGenericListItem ) ) )
				{
					/* The task is currently in its ready list - remove before adding
					it to it's new ready list.  As we are in a critical section we
					can do this even if the scheduler is suspended. */
					if( uxListRemove( ( xListItem * ) &( pxTCB->xGenericListItem ) ) == 0 )
					{
						taskRESET_READY_PRIORITY( uxPriorityUsedOnEntry );
					}
					prvAddTaskToReadyQueue( pxTCB );
				}

				if( xYieldRequired == pdTRUE )
				{
					portYIELD_WITHIN_API();
				}
			}
		}
		taskEXIT_CRITICAL();

		/* Remove compiler warning about unused parameter when the port
		optimised task selection is not being used. */
		( void ) uxPriorityUsedOnEntry;
	}

#endif /* INCLUDE_vTaskPrioritySet */
/*-----------------------------------------------------------*/

#if ( INCLUDE_vTaskSuspend == 1 )

	void vTaskSuspend( xTaskHandle xTaskToSuspend )
	{
	tskTCB *pxTCB;

		taskENTER_CRITICAL();
		{
			/* Ensure a yield is performed if the current task is being
			suspended. */
			if( xTaskToSuspend == ( xTaskHandle ) pxCurrentTCB )
			{
				xTaskToSuspend = NULL;
			}

			/* If null is passed in here then we are suspending ourselves. */
			pxTCB = prvGetTCBFromHandle( xTaskToSuspend );

			traceTASK_SUSPEND( pxTCB );

			/* Remove task from the ready/delayed list and place in the	suspended list. */
			if( uxListRemove( ( xListItem * ) &( pxTCB->xGenericListItem ) ) == 0 )
			{
				taskRESET_READY_PRIORITY( pxTCB->uxPriority );
			}

			/* Is the task waiting on an event also? */
			if( pxTCB->xEventListItem.pvContainer != NULL )
			{
				uxListRemove( &( pxTCB->xEventListItem ) );
			}

			vListInsertEnd( ( xList * ) &xSuspendedTaskList, &( pxTCB->xGenericListItem ) );
		}
		taskEXIT_CRITICAL();

		if( ( void * ) xTaskToSuspend == NULL )
		{
			if( xSchedulerRunning != pdFALSE )
			{
				/* We have just suspended the current task. */
				portYIELD_WITHIN_API();
			}
			else
			{
				/* The scheduler is not running, but the task that was pointed
				to by pxCurrentTCB has just been suspended and pxCurrentTCB
				must be adjusted to point to a different task. */
				if( listCURRENT_LIST_LENGTH( &xSuspendedTaskList ) == uxCurrentNumberOfTasks )
				{
					/* No other tasks are ready, so set pxCurrentTCB back to
					NULL so when the next task is created pxCurrentTCB will
					be set to point to it no matter what its relative priority
					is. */
					pxCurrentTCB = NULL;
				}
				else
				{
					vTaskSwitchContext();
				}
			}
		}
	}

#endif /* INCLUDE_vTaskSuspend */
/*-----------------------------------------------------------*/

#if ( INCLUDE_vTaskSuspend == 1 )

	signed portBASE_TYPE xTaskIsTaskSuspended( xTaskHandle xTask )
	{
	portBASE_TYPE xReturn = pdFALSE;
	const tskTCB * const pxTCB = ( tskTCB * ) xTask;

		/* It does not make sense to check if the calling task is suspended. */
		configASSERT( xTask );

		/* Is the task we are attempting to resume actually in the
		suspended list? */
		if( listIS_CONTAINED_WITHIN( &xSuspendedTaskList, &( pxTCB->xGenericListItem ) ) != pdFALSE )
		{
			/* Has the task already been resumed from within an ISR? */
			if( listIS_CONTAINED_WITHIN( &xPendingReadyList, &( pxTCB->xEventListItem ) ) != pdTRUE )
			{
				/* Is it in the suspended list because it is in the
				Suspended state?  It is possible to be in the suspended
				list because it is blocked on a task with no timeout
				specified. */
				if( listIS_CONTAINED_WITHIN( NULL, &( pxTCB->xEventListItem ) ) == pdTRUE )
				{
					xReturn = pdTRUE;
				}
			}
		}

		return xReturn;
	}

#endif /* INCLUDE_vTaskSuspend */
/*-----------------------------------------------------------*/

#if ( INCLUDE_vTaskSuspend == 1 )

	void vTaskResume( xTaskHandle xTaskToResume )
	{
	tskTCB *pxTCB;

		/* It does not make sense to resume the calling task. */
		configASSERT( xTaskToResume );

		/* Remove the task from whichever list it is currently in, and place
		it in the ready list. */
		pxTCB = ( tskTCB * ) xTaskToResume;

		/* The parameter cannot be NULL as it is impossible to resume the
		currently executing task. */
		if( ( pxTCB != NULL ) && ( pxTCB != pxCurrentTCB ) )
		{
			taskENTER_CRITICAL();
			{
				if( xTaskIsTaskSuspended( pxTCB ) == pdTRUE )
				{
					traceTASK_RESUME( pxTCB );

					/* As we are in a critical section we can access the ready
					lists even if the scheduler is suspended. */
					uxListRemove(  &( pxTCB->xGenericListItem ) );
					prvAddTaskToReadyQueue( pxTCB );

					/* We may have just resumed a higher priority task. */
					if( pxTCB->uxPriority >= pxCurrentTCB->uxPriority )
					{
						/* This yield may not cause the task just resumed to run, but
						will leave the lists in the correct state for the next yield. */
						portYIELD_WITHIN_API();
					}
				}
			}
			taskEXIT_CRITICAL();
		}
	}

#endif /* INCLUDE_vTaskSuspend */

/*-----------------------------------------------------------*/

#if ( ( INCLUDE_xTaskResumeFromISR == 1 ) && ( INCLUDE_vTaskSuspend == 1 ) )

	portBASE_TYPE xTaskResumeFromISR( xTaskHandle xTaskToResume )
	{
	portBASE_TYPE xYieldRequired = pdFALSE;
	tskTCB *pxTCB;
	unsigned portBASE_TYPE uxSavedInterruptStatus;

		configASSERT( xTaskToResume );

		pxTCB = ( tskTCB * ) xTaskToResume;

		uxSavedInterruptStatus = portSET_INTERRUPT_MASK_FROM_ISR();
		{
			if( xTaskIsTaskSuspended( pxTCB ) == pdTRUE )
			{
				traceTASK_RESUME_FROM_ISR( pxTCB );

				if( uxSchedulerSuspended == ( unsigned portBASE_TYPE ) pdFALSE )
				{
					xYieldRequired = ( pxTCB->uxPriority >= pxCurrentTCB->uxPriority );
					uxListRemove(  &( pxTCB->xGenericListItem ) );
					prvAddTaskToReadyQueue( pxTCB );
				}
				else
				{
					/* We cannot access the delayed or ready lists, so will hold this
					task pending until the scheduler is resumed, at which point a
					yield will be performed if necessary. */
					vListInsertEnd( ( xList * ) &( xPendingReadyList ), &( pxTCB->xEventListItem ) );
				}
			}
		}
		portCLEAR_INTERRUPT_MASK_FROM_ISR( uxSavedInterruptStatus );

		return xYieldRequired;
	}

#endif /* ( ( INCLUDE_xTaskResumeFromISR == 1 ) && ( INCLUDE_vTaskSuspend == 1 ) ) */
/*-----------------------------------------------------------*/

void vTaskStartScheduler( void )
{
portBASE_TYPE xReturn;

	/* Add the idle task at the lowest priority. */
	#if ( INCLUDE_xTaskGetIdleTaskHandle == 1 )
	{
		/* Create the idle task, storing its handle in xIdleTaskHandle so it can
		be returned by the xTaskGetIdleTaskHandle() function. */
		xReturn = xTaskCreate( prvIdleTask, ( signed char * ) "IDLE", tskIDLE_STACK_SIZE, ( void * ) NULL, ( tskIDLE_PRIORITY | portPRIVILEGE_BIT ), &xIdleTaskHandle );
	}
	#else
	{
		/* Create the idle task without storing its handle. */
		xReturn = xTaskCreate( prvIdleTask, ( signed char * ) "IDLE", tskIDLE_STACK_SIZE, ( void * ) NULL, ( tskIDLE_PRIORITY | portPRIVILEGE_BIT ), NULL );
	}
	#endif /* INCLUDE_xTaskGetIdleTaskHandle */

	#if ( configUSE_TIMERS == 1 )
	{
		if( xReturn == pdPASS )
		{
			xReturn = xTimerCreateTimerTask();
		}
	}
	#endif /* configUSE_TIMERS */

	if( xReturn == pdPASS )
	{
		/* Interrupts are turned off here, to ensure a tick does not occur
		before or during the call to xPortStartScheduler().  The stacks of
		the created tasks contain a status word with interrupts switched on
		so interrupts will automatically get re-enabled when the first task
		starts to run.

		STEPPING THROUGH HERE USING A DEBUGGER CAN CAUSE BIG PROBLEMS IF THE
		DEBUGGER ALLOWS INTERRUPTS TO BE PROCESSED. */
		portDISABLE_INTERRUPTS();

		xSchedulerRunning = pdTRUE;
		xTickCount = ( portTickType ) 0U;

		/* If configGENERATE_RUN_TIME_STATS is defined then the following
		macro must be defined to configure the timer/counter used to generate
		the run time counter time base. */
		portCONFIGURE_TIMER_FOR_RUN_TIME_STATS();

		/* Setting up the timer tick is hardware specific and thus in the
		portable interface. */
		if( xPortStartScheduler() != pdFALSE )
		{
			/* Should not reach here as if the scheduler is running the
			function will not return. */
		}
		else
		{
			/* Should only reach here if a task calls xTaskEndScheduler(). */
		}
	}
	else
	{
		/* This line will only be reached if the kernel could not be started,
		because there was not enough FreeRTOS heap to create the idle task
		or the timer task. */
		configASSERT( xReturn );
	}
}
/*-----------------------------------------------------------*/

void vTaskEndScheduler( void )
{
	/* Stop the scheduler interrupts and call the portable scheduler end
	routine so the original ISRs can be restored if necessary.  The port
	layer must ensure interrupts enable	bit is left in the correct state. */
	portDISABLE_INTERRUPTS();
	xSchedulerRunning = pdFALSE;
	vPortEndScheduler();
}
/*----------------------------------------------------------*/

void vTaskSuspendAll( void )
{
	/* A critical section is not required as the variable is of type
	portBASE_TYPE. */
	++uxSchedulerSuspended;
}
/*----------------------------------------------------------*/

#if ( configUSE_TICKLESS_IDLE != 0 )

	static portTickType prvGetExpectedIdleTime( void )
	{
	portTickType xReturn;

		if( pxCurrentTCB->uxPriority > tskIDLE_PRIORITY )
		{
			xReturn = 0;
		}
		else if( listCURRENT_LIST_LENGTH( &( pxReadyTasksLists[ tskIDLE_PRIORITY ] ) ) > 1 )
		{
			/* There are other idle priority tasks in the ready state.  If
			time slicing is used then the very next tick interrupt must be
			processed. */
			xReturn = 0;
		}
		else
		{
			xReturn = xNextTaskUnblockTime - xTickCount;
		}

		return xReturn;
	}

#endif /* configUSE_TICKLESS_IDLE */
/*----------------------------------------------------------*/

signed portBASE_TYPE xTaskResumeAll( void )
{
register tskTCB *pxTCB;
signed portBASE_TYPE xAlreadyYielded = pdFALSE;

	/* If uxSchedulerSuspended is zero then this function does not match a
	previous call to vTaskSuspendAll(). */
	configASSERT( uxSchedulerSuspended );

	/* It is possible that an ISR caused a task to be removed from an event
	list while the scheduler was suspended.  If this was the case then the
	removed task will have been added to the xPendingReadyList.  Once the
	scheduler has been resumed it is safe to move all the pending ready
	tasks from this list into their appropriate ready list. */
	taskENTER_CRITICAL();
	{
		--uxSchedulerSuspended;

		if( uxSchedulerSuspended == ( unsigned portBASE_TYPE ) pdFALSE )
		{
			if( uxCurrentNumberOfTasks > ( unsigned portBASE_TYPE ) 0U )
			{
				portBASE_TYPE xYieldRequired = pdFALSE;

				/* Move any readied tasks from the pending list into the
				appropriate ready list. */
				while( listLIST_IS_EMPTY( ( xList * ) &xPendingReadyList ) == pdFALSE )
				{
					pxTCB = ( tskTCB * ) listGET_OWNER_OF_HEAD_ENTRY(  ( ( xList * ) &xPendingReadyList ) );
					uxListRemove( &( pxTCB->xEventListItem ) );
					uxListRemove( &( pxTCB->xGenericListItem ) );
					prvAddTaskToReadyQueue( pxTCB );

					/* If we have moved a task that has a priority higher than
					the current task then we should yield. */
					if( pxTCB->uxPriority >= pxCurrentTCB->uxPriority )
					{
						xYieldRequired = pdTRUE;
					}
				}

				/* If any ticks occurred while the scheduler was suspended then
				they should be processed now.  This ensures the tick count does not
				slip, and that any delayed tasks are resumed at the correct time. */
				if( uxMissedTicks > ( unsigned portBASE_TYPE ) 0U )
				{
					while( uxMissedTicks > ( unsigned portBASE_TYPE ) 0U )
					{
						vTaskIncrementTick();
						--uxMissedTicks;
					}

					/* As we have processed some ticks it is appropriate to yield
					to ensure the highest priority task that is ready to run is
					the task actually running. */
					#if configUSE_PREEMPTION == 1
					{
						xYieldRequired = pdTRUE;
					}
					#endif
				}

				if( ( xYieldRequired == pdTRUE ) || ( xMissedYield == pdTRUE ) )
				{
					xAlreadyYielded = pdTRUE;
					xMissedYield = pdFALSE;
					portYIELD_WITHIN_API();
				}
			}
		}
	}
	taskEXIT_CRITICAL();

	return xAlreadyYielded;
}
/*-----------------------------------------------------------*/

portTickType xTaskGetTickCount( void )
{
portTickType xTicks;

	/* Critical section required if running on a 16 bit processor. */
	taskENTER_CRITICAL();
	{
		xTicks = xTickCount;
	}
	taskEXIT_CRITICAL();

	return xTicks;
}
/*-----------------------------------------------------------*/

portTickType xTaskGetTickCountFromISR( void )
{
portTickType xReturn;
unsigned portBASE_TYPE uxSavedInterruptStatus;

	uxSavedInterruptStatus = portSET_INTERRUPT_MASK_FROM_ISR();
	xReturn = xTickCount;
	portCLEAR_INTERRUPT_MASK_FROM_ISR( uxSavedInterruptStatus );

	return xReturn;
}
/*-----------------------------------------------------------*/

unsigned portBASE_TYPE uxTaskGetNumberOfTasks( void )
{
	/* A critical section is not required because the variables are of type
	portBASE_TYPE. */
	return uxCurrentNumberOfTasks;
}
/*-----------------------------------------------------------*/

#if ( INCLUDE_pcTaskGetTaskName == 1 )

	signed char *pcTaskGetTaskName( xTaskHandle xTaskToQuery )
	{
	tskTCB *pxTCB;

		/* If null is passed in here then the name of the calling task is being queried. */
		pxTCB = prvGetTCBFromHandle( xTaskToQuery );
		configASSERT( pxTCB );
		return &( pxTCB->pcTaskName[ 0 ] );
	}

#endif /* INCLUDE_pcTaskGetTaskName */
/*-----------------------------------------------------------*/

#if ( configUSE_TRACE_FACILITY == 1 )

	void vTaskList( signed char *pcWriteBuffer )
	{
	unsigned portBASE_TYPE uxQueue;

		/* This is a VERY costly function that should be used for debug only.
		It leaves interrupts disabled for a LONG time. */

		vTaskSuspendAll();
		{
			/* Run through all the lists that could potentially contain a TCB and
			report the task name, state and stack high water mark. */

			*pcWriteBuffer = ( signed char ) 0x00;
			strcat( ( char * ) pcWriteBuffer, ( const char * ) "\r\n" );

			uxQueue = uxTopUsedPriority + ( unsigned portBASE_TYPE ) 1U;

			do
			{
				uxQueue--;

				if( listLIST_IS_EMPTY( &( pxReadyTasksLists[ uxQueue ] ) ) == pdFALSE )
				{
					prvListTaskWithinSingleList( pcWriteBuffer, ( xList * ) &( pxReadyTasksLists[ uxQueue ] ), tskREADY_CHAR );
				}
			}while( uxQueue > ( unsigned short ) tskIDLE_PRIORITY );

			if( listLIST_IS_EMPTY( pxDelayedTaskList ) == pdFALSE )
			{
				prvListTaskWithinSingleList( pcWriteBuffer, ( xList * ) pxDelayedTaskList, tskBLOCKED_CHAR );
			}

			if( listLIST_IS_EMPTY( pxOverflowDelayedTaskList ) == pdFALSE )
			{
				prvListTaskWithinSingleList( pcWriteBuffer, ( xList * ) pxOverflowDelayedTaskList, tskBLOCKED_CHAR );
			}

			#if( INCLUDE_vTaskDelete == 1 )
			{
				if( listLIST_IS_EMPTY( &xTasksWaitingTermination ) == pdFALSE )
				{
					prvListTaskWithinSingleList( pcWriteBuffer, &xTasksWaitingTermination, tskDELETED_CHAR );
				}
			}
			#endif

			#if ( INCLUDE_vTaskSuspend == 1 )
			{
				if( listLIST_IS_EMPTY( &xSuspendedTaskList ) == pdFALSE )
				{
					prvListTaskWithinSingleList( pcWriteBuffer, &xSuspendedTaskList, tskSUSPENDED_CHAR );
				}
			}
			#endif
		}
		xTaskResumeAll();
	}

#endif /* configUSE_TRACE_FACILITY */
/*----------------------------------------------------------*/

#if ( configGENERATE_RUN_TIME_STATS == 1 )

	void vTaskGetRunTimeStats( signed char *pcWriteBuffer )
	{
	unsigned portBASE_TYPE uxQueue;
	unsigned long ulTotalRunTimeDiv100;

		/* This is a VERY costly function that should be used for debug only.
		It leaves interrupts disabled for a LONG time. */

		vTaskSuspendAll();
		{
			#ifdef portALT_GET_RUN_TIME_COUNTER_VALUE
				portALT_GET_RUN_TIME_COUNTER_VALUE( ulTotalRunTime );
			#else
				ulTotalRunTime = portGET_RUN_TIME_COUNTER_VALUE();
			#endif

			/* Divide ulTotalRunTime by 100 to make the percentage caluclations
			simpler in the prvGenerateRunTimeStatsForTasksInList() function. */
			ulTotalRunTimeDiv100 = ulTotalRunTime / 100UL;

			/* Run through all the lists that could potentially contain a TCB,
			generating a table of run timer percentages in the provided
			buffer. */

			*pcWriteBuffer = ( signed char ) 0x00;
			strcat( ( char * ) pcWriteBuffer, ( const char * ) "\r\n" );

			uxQueue = uxTopUsedPriority + ( unsigned portBASE_TYPE ) 1U;

			do
			{
				uxQueue--;

				if( listLIST_IS_EMPTY( &( pxReadyTasksLists[ uxQueue ] ) ) == pdFALSE )
				{
					prvGenerateRunTimeStatsForTasksInList( pcWriteBuffer, ( xList * ) &( pxReadyTasksLists[ uxQueue ] ), ulTotalRunTimeDiv100 );
				}
			}while( uxQueue > ( unsigned short ) tskIDLE_PRIORITY );

			if( listLIST_IS_EMPTY( pxDelayedTaskList ) == pdFALSE )
			{
				prvGenerateRunTimeStatsForTasksInList( pcWriteBuffer, ( xList * ) pxDelayedTaskList, ulTotalRunTimeDiv100 );
			}

			if( listLIST_IS_EMPTY( pxOverflowDelayedTaskList ) == pdFALSE )
			{
				prvGenerateRunTimeStatsForTasksInList( pcWriteBuffer, ( xList * ) pxOverflowDelayedTaskList, ulTotalRunTimeDiv100 );
			}

			#if ( INCLUDE_vTaskDelete == 1 )
			{
				if( listLIST_IS_EMPTY( &xTasksWaitingTermination ) == pdFALSE )
				{
					prvGenerateRunTimeStatsForTasksInList( pcWriteBuffer, &xTasksWaitingTermination, ulTotalRunTimeDiv100 );
				}
			}
			#endif

			#if ( INCLUDE_vTaskSuspend == 1 )
			{
				if( listLIST_IS_EMPTY( &xSuspendedTaskList ) == pdFALSE )
				{
					prvGenerateRunTimeStatsForTasksInList( pcWriteBuffer, &xSuspendedTaskList, ulTotalRunTimeDiv100 );
				}
			}
			#endif
		}
		xTaskResumeAll();
	}

#endif /* configGENERATE_RUN_TIME_STATS */
/*-----------------------------------------------------------*/

#if ( INCLUDE_uxTaskGetRunTime == 1 )

    unsigned portBASE_TYPE uxTaskGetRunTime( xTaskHandle xTask )
    {
        unsigned long runTime;

        tskTCB *pxTCB;
        pxTCB = prvGetTCBFromHandle( xTask );
        runTime = pxTCB->ulRunTimeCounter;
        pxTCB->ulRunTimeCounter = 0;
        return runTime;
    }

#endif
/*----------------------------------------------------------*/


#if ( INCLUDE_xTaskGetIdleTaskHandle == 1 )

	xTaskHandle xTaskGetIdleTaskHandle( void )
	{
		/* If xTaskGetIdleTaskHandle() is called before the scheduler has been
		started, then xIdleTaskHandle will be NULL. */
		configASSERT( ( xIdleTaskHandle != NULL ) );
		return xIdleTaskHandle;
	}

#endif /* INCLUDE_xTaskGetIdleTaskHandle */
/*----------------------------------------------------------*/

/* This conditional compilation should use inequality to 0, not equality to 1.
This is to ensure vTaskStepTick() is available when user defined low power mode
implementations require configUSE_TICKLESS_IDLE to be set to a value other than
1. */
#if ( configUSE_TICKLESS_IDLE != 0 )

	void vTaskStepTick( portTickType xTicksToJump )
	{
		configASSERT( ( xTickCount + xTicksToJump ) <= xNextTaskUnblockTime );
		xTickCount += xTicksToJump;
	}

#endif /* configUSE_TICKLESS_IDLE */
/*----------------------------------------------------------*/

void vTaskIncrementTick( void )
{
tskTCB * pxTCB;

	/* Called by the portable layer each time a tick interrupt occurs.
	Increments the tick then checks to see if the new tick value will cause any
	tasks to be unblocked. */
	traceTASK_INCREMENT_TICK( xTickCount );
	if( uxSchedulerSuspended == ( unsigned portBASE_TYPE ) pdFALSE )
	{
		++xTickCount;
		if( xTickCount == ( portTickType ) 0U )
		{
			xList *pxTemp;

			/* Tick count has overflowed so we need to swap the delay lists.
			If there are any items in pxDelayedTaskList here then there is
			an error! */
			configASSERT( ( listLIST_IS_EMPTY( pxDelayedTaskList ) ) );

			pxTemp = pxDelayedTaskList;
			pxDelayedTaskList = pxOverflowDelayedTaskList;
			pxOverflowDelayedTaskList = pxTemp;
			xNumOfOverflows++;

			if( listLIST_IS_EMPTY( pxDelayedTaskList ) != pdFALSE )
			{
				/* The new current delayed list is empty.  Set
				xNextTaskUnblockTime to the maximum possible value so it is
				extremely unlikely that the
				if( xTickCount >= xNextTaskUnblockTime ) test will pass until
				there is an item in the delayed list. */
				xNextTaskUnblockTime = portMAX_DELAY;
			}
			else
			{
				/* The new current delayed list is not empty, get the value of
				the item at the head of the delayed list.  This is the time at
				which the task at the head of the delayed list should be removed
				from the Blocked state. */
				pxTCB = ( tskTCB * ) listGET_OWNER_OF_HEAD_ENTRY( pxDelayedTaskList );
				xNextTaskUnblockTime = listGET_LIST_ITEM_VALUE( &( pxTCB->xGenericListItem ) );
			}
		}

		/* See if this tick has made a timeout expire. */
		prvCheckDelayedTasks();
	}
	else
	{
		++uxMissedTicks;

		/* The tick hook gets called at regular intervals, even if the
		scheduler is locked. */
		#if ( configUSE_TICK_HOOK == 1 )
		{
			vApplicationTickHook();
		}
		#endif
	}

	#if ( configUSE_TICK_HOOK == 1 )
	{
		/* Guard against the tick hook being called when the missed tick
		count is being unwound (when the scheduler is being unlocked. */
		if( uxMissedTicks == ( unsigned portBASE_TYPE ) 0U )
		{
			vApplicationTickHook();
		}
	}
	#endif /* configUSE_TICK_HOOK */
}
/*-----------------------------------------------------------*/

#if ( configUSE_APPLICATION_TASK_TAG == 1 )

	void vTaskSetApplicationTaskTag( xTaskHandle xTask, pdTASK_HOOK_CODE pxHookFunction )
	{
	tskTCB *xTCB;

		/* If xTask is NULL then we are setting our own task hook. */
		if( xTask == NULL )
		{
			xTCB = ( tskTCB * ) pxCurrentTCB;
		}
		else
		{
			xTCB = ( tskTCB * ) xTask;
		}

		/* Save the hook function in the TCB.  A critical section is required as
		the value can be accessed from an interrupt. */
		taskENTER_CRITICAL();
			xTCB->pxTaskTag = pxHookFunction;
		taskEXIT_CRITICAL();
	}

#endif /* configUSE_APPLICATION_TASK_TAG */
/*-----------------------------------------------------------*/

#if ( configUSE_APPLICATION_TASK_TAG == 1 )

	pdTASK_HOOK_CODE xTaskGetApplicationTaskTag( xTaskHandle xTask )
	{
	tskTCB *xTCB;
	pdTASK_HOOK_CODE xReturn;

		/* If xTask is NULL then we are setting our own task hook. */
		if( xTask == NULL )
		{
			xTCB = ( tskTCB * ) pxCurrentTCB;
		}
		else
		{
			xTCB = ( tskTCB * ) xTask;
		}

		/* Save the hook function in the TCB.  A critical section is required as
		the value can be accessed from an interrupt. */
		taskENTER_CRITICAL();
			xReturn = xTCB->pxTaskTag;
		taskEXIT_CRITICAL();

		return xReturn;
	}

#endif /* configUSE_APPLICATION_TASK_TAG */
/*-----------------------------------------------------------*/

#if ( configUSE_APPLICATION_TASK_TAG == 1 )

	portBASE_TYPE xTaskCallApplicationTaskHook( xTaskHandle xTask, void *pvParameter )
	{
	tskTCB *xTCB;
	portBASE_TYPE xReturn;

		/* If xTask is NULL then we are calling our own task hook. */
		if( xTask == NULL )
		{
			xTCB = ( tskTCB * ) pxCurrentTCB;
		}
		else
		{
			xTCB = ( tskTCB * ) xTask;
		}

		if( xTCB->pxTaskTag != NULL )
		{
			xReturn = xTCB->pxTaskTag( pvParameter );
		}
		else
		{
			xReturn = pdFAIL;
		}

		return xReturn;
	}

#endif /* configUSE_APPLICATION_TASK_TAG */
/*-----------------------------------------------------------*/

void vTaskSwitchContext( void )
{
	if( uxSchedulerSuspended != ( unsigned portBASE_TYPE ) pdFALSE )
	{
		/* The scheduler is currently suspended - do not allow a context
		switch. */
		xMissedYield = pdTRUE;
	}
	else
	{
		traceTASK_SWITCHED_OUT();

		#if ( configGENERATE_RUN_TIME_STATS == 1 )
		{
				#ifdef portALT_GET_RUN_TIME_COUNTER_VALUE
					portALT_GET_RUN_TIME_COUNTER_VALUE( ulTotalRunTime );
				#else
					ulTotalRunTime = portGET_RUN_TIME_COUNTER_VALUE();
				#endif

				/* Add the amount of time the task has been running to the accumulated
				time so far.  The time the task started running was stored in
				ulTaskSwitchedInTime.  Note that there is no overflow protection here
				so count values are only valid until the timer overflows.  Generally
				this will be about 1 hour assuming a 1uS timer increment. */
				pxCurrentTCB->ulRunTimeCounter += ( ulTotalRunTime - ulTaskSwitchedInTime );
				ulTaskSwitchedInTime = ulTotalRunTime;
		}
		#endif /* configGENERATE_RUN_TIME_STATS */

		taskFIRST_CHECK_FOR_STACK_OVERFLOW();
		taskSECOND_CHECK_FOR_STACK_OVERFLOW();

		taskSELECT_HIGHEST_PRIORITY_TASK();

		traceTASK_SWITCHED_IN();
	}
}
/*-----------------------------------------------------------*/

void vTaskPlaceOnEventList( const xList * const pxEventList, portTickType xTicksToWait )
{
portTickType xTimeToWake;

	configASSERT( pxEventList );

	/* THIS FUNCTION MUST BE CALLED WITH INTERRUPTS DISABLED OR THE
	SCHEDULER SUSPENDED. */

	/* Place the event list item of the TCB in the appropriate event list.
	This is placed in the list in priority order so the highest priority task
	is the first to be woken by the event. */
	vListInsert( ( xList * ) pxEventList, ( xListItem * ) &( pxCurrentTCB->xEventListItem ) );

	/* We must remove ourselves from the ready list before adding ourselves
	to the blocked list as the same list item is used for both lists.  We have
	exclusive access to the ready lists as the scheduler is locked. */
	if( uxListRemove( ( xListItem * ) &( pxCurrentTCB->xGenericListItem ) ) == 0 )
	{
		/* The current task must be in a ready list, so there is no need to
		check, and the port reset macro can be called directly. */
		portRESET_READY_PRIORITY( pxCurrentTCB->uxPriority, uxTopReadyPriority );
	}

	#if ( INCLUDE_vTaskSuspend == 1 )
	{
		if( xTicksToWait == portMAX_DELAY )
		{
			/* Add ourselves to the suspended task list instead of a delayed task
			list to ensure we are not woken by a timing event.  We will block
			indefinitely. */
			vListInsertEnd( ( xList * ) &xSuspendedTaskList, ( xListItem * ) &( pxCurrentTCB->xGenericListItem ) );
		}
		else
		{
			/* Calculate the time at which the task should be woken if the event does
			not occur.  This may overflow but this doesn't matter. */
			xTimeToWake = xTickCount + xTicksToWait;
			prvAddCurrentTaskToDelayedList( xTimeToWake );
		}
	}
	#else /* INCLUDE_vTaskSuspend */
	{
			/* Calculate the time at which the task should be woken if the event does
			not occur.  This may overflow but this doesn't matter. */
			xTimeToWake = xTickCount + xTicksToWait;
			prvAddCurrentTaskToDelayedList( xTimeToWake );
	}
	#endif /* INCLUDE_vTaskSuspend */
}
/*-----------------------------------------------------------*/

#if configUSE_TIMERS == 1

	void vTaskPlaceOnEventListRestricted( const xList * const pxEventList, portTickType xTicksToWait )
	{
	portTickType xTimeToWake;

		configASSERT( pxEventList );

		/* This function should not be called by application code hence the
		'Restricted' in its name.  It is not part of the public API.  It is
		designed for use by kernel code, and has special calling requirements -
		it should be called from a critical section. */


		/* Place the event list item of the TCB in the appropriate event list.
		In this case it is assume that this is the only task that is going to
		be waiting on this event list, so the faster vListInsertEnd() function
		can be used in place of vListInsert. */
		vListInsertEnd( ( xList * ) pxEventList, ( xListItem * ) &( pxCurrentTCB->xEventListItem ) );

		/* We must remove this task from the ready list before adding it to the
		blocked list as the same list item is used for both lists.  This
		function is called form a critical section. */
		if( uxListRemove( ( xListItem * ) &( pxCurrentTCB->xGenericListItem ) ) == 0 )
		{
			/* The current task must be in a ready list, so there is no need to
			check, and the port reset macro can be called directly. */
			portRESET_READY_PRIORITY( pxCurrentTCB->uxPriority, uxTopReadyPriority );
		}

		/* Calculate the time at which the task should be woken if the event does
		not occur.  This may overflow but this doesn't matter. */
		xTimeToWake = xTickCount + xTicksToWait;

		traceTASK_DELAY_UNTIL();
		prvAddCurrentTaskToDelayedList( xTimeToWake );
	}

#endif /* configUSE_TIMERS */
/*-----------------------------------------------------------*/

signed portBASE_TYPE xTaskRemoveFromEventList( const xList * const pxEventList )
{
tskTCB *pxUnblockedTCB;
portBASE_TYPE xReturn;

	/* THIS FUNCTION MUST BE CALLED WITH INTERRUPTS DISABLED OR THE
	SCHEDULER SUSPENDED.  It can also be called from within an ISR. */

	/* The event list is sorted in priority order, so we can remove the
	first in the list, remove the TCB from the delayed list, and add
	it to the ready list.

	If an event is for a queue that is locked then this function will never
	get called - the lock count on the queue will get modified instead.  This
	means we can always expect exclusive access to the event list here.

	This function assumes that a check has already been made to ensure that
	pxEventList is not empty. */
	pxUnblockedTCB = ( tskTCB * ) listGET_OWNER_OF_HEAD_ENTRY( pxEventList );
	configASSERT( pxUnblockedTCB );
	uxListRemove( &( pxUnblockedTCB->xEventListItem ) );

	if( uxSchedulerSuspended == ( unsigned portBASE_TYPE ) pdFALSE )
	{
		uxListRemove( &( pxUnblockedTCB->xGenericListItem ) );
		prvAddTaskToReadyQueue( pxUnblockedTCB );
	}
	else
	{
		/* We cannot access the delayed or ready lists, so will hold this
		task pending until the scheduler is resumed. */
		vListInsertEnd( ( xList * ) &( xPendingReadyList ), &( pxUnblockedTCB->xEventListItem ) );
	}

	if( pxUnblockedTCB->uxPriority >= pxCurrentTCB->uxPriority )
	{
		/* Return true if the task removed from the event list has
		a higher priority than the calling task.  This allows
		the calling task to know if it should force a context
		switch now. */
		xReturn = pdTRUE;
	}
	else
	{
		xReturn = pdFALSE;
	}

	return xReturn;
}
/*-----------------------------------------------------------*/

void vTaskSetTimeOutState( xTimeOutType * const pxTimeOut )
{
	configASSERT( pxTimeOut );
	pxTimeOut->xOverflowCount = xNumOfOverflows;
	pxTimeOut->xTimeOnEntering = xTickCount;
}
/*-----------------------------------------------------------*/

portBASE_TYPE xTaskCheckForTimeOut( xTimeOutType * const pxTimeOut, portTickType * const pxTicksToWait )
{
portBASE_TYPE xReturn;

	configASSERT( pxTimeOut );
	configASSERT( pxTicksToWait );

	taskENTER_CRITICAL();
	{
		#if ( INCLUDE_vTaskSuspend == 1 )
			/* If INCLUDE_vTaskSuspend is set to 1 and the block time specified is
			the maximum block time then the task should block indefinitely, and
			therefore never time out. */
			if( *pxTicksToWait == portMAX_DELAY )
			{
				xReturn = pdFALSE;
			}
			else /* We are not blocking indefinitely, perform the checks below. */
		#endif

		if( ( xNumOfOverflows != pxTimeOut->xOverflowCount ) && ( ( portTickType ) xTickCount >= ( portTickType ) pxTimeOut->xTimeOnEntering ) )
		{
			/* The tick count is greater than the time at which vTaskSetTimeout()
			was called, but has also overflowed since vTaskSetTimeOut() was called.
			It must have wrapped all the way around and gone past us again. This
			passed since vTaskSetTimeout() was called. */
			xReturn = pdTRUE;
		}
		else if( ( ( portTickType ) ( ( portTickType ) xTickCount - ( portTickType ) pxTimeOut->xTimeOnEntering ) ) < ( portTickType ) *pxTicksToWait )
		{
			/* Not a genuine timeout. Adjust parameters for time remaining. */
			*pxTicksToWait -= ( ( portTickType ) xTickCount - ( portTickType ) pxTimeOut->xTimeOnEntering );
			vTaskSetTimeOutState( pxTimeOut );
			xReturn = pdFALSE;
		}
		else
		{
			xReturn = pdTRUE;
		}
	}
	taskEXIT_CRITICAL();

	return xReturn;
}
/*-----------------------------------------------------------*/

void vTaskMissedYield( void )
{
	xMissedYield = pdTRUE;
}
/*-----------------------------------------------------------*/

#if ( configUSE_TRACE_FACILITY == 1 )

	unsigned portBASE_TYPE uxTaskGetTaskNumber( xTaskHandle xTask )
	{
	unsigned portBASE_TYPE uxReturn;
	tskTCB *pxTCB;

		if( xTask != NULL )
		{
			pxTCB = ( tskTCB * ) xTask;
			uxReturn = pxTCB->uxTaskNumber;
		}
		else
		{
			uxReturn = 0U;
		}

		return uxReturn;
	}

#endif /* configUSE_TRACE_FACILITY */
/*-----------------------------------------------------------*/

#if ( configUSE_TRACE_FACILITY == 1 )

	void vTaskSetTaskNumber( xTaskHandle xTask, unsigned portBASE_TYPE uxHandle )
	{
	tskTCB *pxTCB;

		if( xTask != NULL )
		{
			pxTCB = ( tskTCB * ) xTask;
			pxTCB->uxTaskNumber = uxHandle;
		}
	}

#endif /* configUSE_TRACE_FACILITY */

/*
 * -----------------------------------------------------------
 * The Idle task.
 * ----------------------------------------------------------
 *
 * The portTASK_FUNCTION() macro is used to allow port/compiler specific
 * language extensions.  The equivalent prototype for this function is:
 *
 * void prvIdleTask( void *pvParameters );
 *
 */
static portTASK_FUNCTION( prvIdleTask, pvParameters )
{
	/* Stop warnings. */
	( void ) pvParameters;

	for( ;; )
	{
		/* See if any tasks have been deleted. */
		prvCheckTasksWaitingTermination();

		#if ( configUSE_PREEMPTION == 0 )
		{
			/* If we are not using preemption we keep forcing a task switch to
			see if any other task has become available.  If we are using
			preemption we don't need to do this as any task becoming available
			will automatically get the processor anyway. */
			taskYIELD();
		}
		#endif /* configUSE_PREEMPTION */

		#if ( ( configUSE_PREEMPTION == 1 ) && ( configIDLE_SHOULD_YIELD == 1 ) )
		{
			/* When using preemption tasks of equal priority will be
			timesliced.  If a task that is sharing the idle priority is ready
			to run then the idle task should yield before the end of the
			timeslice.

			A critical region is not required here as we are just reading from
			the list, and an occasional incorrect value will not matter.  If
			the ready list at the idle priority contains more than one task
			then a task other than the idle task is ready to execute. */
			if( listCURRENT_LIST_LENGTH( &( pxReadyTasksLists[ tskIDLE_PRIORITY ] ) ) > ( unsigned portBASE_TYPE ) 1 )
			{
				taskYIELD();
			}
		}
		#endif /* ( ( configUSE_PREEMPTION == 1 ) && ( configIDLE_SHOULD_YIELD == 1 ) ) */

		#if ( configUSE_IDLE_HOOK == 1 )
		{
			extern void vApplicationIdleHook( void );

			/* Call the user defined function from within the idle task.  This
			allows the application designer to add background functionality
			without the overhead of a separate task.
			NOTE: vApplicationIdleHook() MUST NOT, UNDER ANY CIRCUMSTANCES,
			CALL A FUNCTION THAT MIGHT BLOCK. */
			vApplicationIdleHook();
		}
		#endif /* configUSE_IDLE_HOOK */

		/* This conditional compilation should use inequality to 0, not equality
		to 1.  This is to ensure portSUPPRESS_TICKS_AND_SLEEP() is called when
		user defined low power mode	implementations require
		configUSE_TICKLESS_IDLE to be set to a value other than 1. */
		#if ( configUSE_TICKLESS_IDLE != 0 )
		{
		portTickType xExpectedIdleTime;
			/* It is not desirable to suspend then resume the scheduler on
			each iteration of the idle task.  Therefore, a preliminary
			test of the expected idle time is performed without the
			scheduler suspended.  The result here is not necessarily
			valid. */
			xExpectedIdleTime = prvGetExpectedIdleTime();

			if( xExpectedIdleTime >= configEXPECTED_IDLE_TIME_BEFORE_SLEEP )
			{
				vTaskSuspendAll();
				{
					/* Now the scheduler is suspended, the expected idle
					time can be sampled again, and this time its value can
					be used. */
					configASSERT( xNextTaskUnblockTime >= xTickCount );
					xExpectedIdleTime = prvGetExpectedIdleTime();

					if( xExpectedIdleTime >= configEXPECTED_IDLE_TIME_BEFORE_SLEEP )
					{
						portSUPPRESS_TICKS_AND_SLEEP( xExpectedIdleTime );
					}
				}
				xTaskResumeAll();
			}
		}
		#endif /* configUSE_TICKLESS_IDLE */
	}
} /*lint !e715 pvParameters is not accessed but all task functions require the same prototype. */
/*-----------------------------------------------------------*/

#if configUSE_TICKLESS_IDLE != 0

	eSleepModeStatus eTaskConfirmSleepModeStatus( void )
	{
	eSleepModeStatus eReturn = eStandardSleep;

		if( listCURRENT_LIST_LENGTH( &xPendingReadyList ) != 0 )
		{
			/* A task was made ready while the scheduler was suspended. */
			eReturn = eAbortSleep;
		}
		else if( xMissedYield != pdFALSE )
		{
			/* A yield was pended while the scheduler was suspended. */
			eReturn = eAbortSleep;
		}
		else
		{
			#if configUSE_TIMERS == 0
			{
				/* The idle task exists in addition to the application tasks. */
				const unsigned portBASE_TYPE uxNonApplicationTasks = 1;

				/* If timers are not being used and all the tasks are in the
				suspended list (which might mean they have an infinite block
				time rather than actually being suspended) then it is safe to
				turn all clocks off and just wait for external interrupts. */
				if( listCURRENT_LIST_LENGTH( &xSuspendedTaskList ) == ( uxCurrentNumberOfTasks - uxNonApplicationTasks ) )
				{
					eReturn = eNoTasksWaitingTimeout;
				}
			}
			#endif /* configUSE_TIMERS */
		}

		return eReturn;
	}
#endif /* configUSE_TICKLESS_IDLE */
/*-----------------------------------------------------------*/

static void prvInitialiseTCBVariables( tskTCB *pxTCB, const signed char * const pcName, unsigned portBASE_TYPE uxPriority, const xMemoryRegion * const xRegions, unsigned short usStackDepth )
{
	/* Store the function name in the TCB. */
	#if configMAX_TASK_NAME_LEN > 1
	{
		/* Don't bring strncpy into the build unnecessarily. */
		strncpy( ( char * ) pxTCB->pcTaskName, ( const char * ) pcName, ( unsigned short ) configMAX_TASK_NAME_LEN );
	}
	#endif /* configMAX_TASK_NAME_LEN */
	pxTCB->pcTaskName[ ( unsigned short ) configMAX_TASK_NAME_LEN - ( unsigned short ) 1 ] = ( signed char ) '\0';

	/* This is used as an array index so must ensure it's not too large.  First
	remove the privilege bit if one is present. */
	if( uxPriority >= configMAX_PRIORITIES )
	{
		uxPriority = configMAX_PRIORITIES - ( unsigned portBASE_TYPE ) 1U;
	}

	pxTCB->uxPriority = uxPriority;
	#if ( configUSE_MUTEXES == 1 )
	{
		pxTCB->uxBasePriority = uxPriority;
	}
	#endif /* configUSE_MUTEXES */

	vListInitialiseItem( &( pxTCB->xGenericListItem ) );
	vListInitialiseItem( &( pxTCB->xEventListItem ) );

	/* Set the pxTCB as a link back from the xListItem.  This is so we can get
	back to	the containing TCB from a generic item in a list. */
	listSET_LIST_ITEM_OWNER( &( pxTCB->xGenericListItem ), pxTCB );

	/* Event lists are always in priority order. */
	listSET_LIST_ITEM_VALUE( &( pxTCB->xEventListItem ), configMAX_PRIORITIES - ( portTickType ) uxPriority );
	listSET_LIST_ITEM_OWNER( &( pxTCB->xEventListItem ), pxTCB );

	#if ( portCRITICAL_NESTING_IN_TCB == 1 )
	{
		pxTCB->uxCriticalNesting = ( unsigned portBASE_TYPE ) 0U;
	}
	#endif /* portCRITICAL_NESTING_IN_TCB */

	#if ( configUSE_APPLICATION_TASK_TAG == 1 )
	{
		pxTCB->pxTaskTag = NULL;
	}
	#endif /* configUSE_APPLICATION_TASK_TAG */

	#if ( configGENERATE_RUN_TIME_STATS == 1 )
	{
		pxTCB->ulRunTimeCounter = 0UL;
	}
	#endif /* configGENERATE_RUN_TIME_STATS */

	#if ( portUSING_MPU_WRAPPERS == 1 )
	{
		vPortStoreTaskMPUSettings( &( pxTCB->xMPUSettings ), xRegions, pxTCB->pxStack, usStackDepth );
	}
	#else /* portUSING_MPU_WRAPPERS */
	{
		( void ) xRegions;
		( void ) usStackDepth;
	}
	#endif /* portUSING_MPU_WRAPPERS */
}
/*-----------------------------------------------------------*/

#if ( portUSING_MPU_WRAPPERS == 1 )

	void vTaskAllocateMPURegions( xTaskHandle xTaskToModify, const xMemoryRegion * const xRegions )
	{
	tskTCB *pxTCB;

		if( xTaskToModify == pxCurrentTCB )
		{
			xTaskToModify = NULL;
		}

		/* If null is passed in here then we are deleting ourselves. */
		pxTCB = prvGetTCBFromHandle( xTaskToModify );

        vPortStoreTaskMPUSettings( &( pxTCB->xMPUSettings ), xRegions, NULL, 0 );
	}

#endif /* portUSING_MPU_WRAPPERS */
/*-----------------------------------------------------------*/

static void prvInitialiseTaskLists( void )
{
unsigned portBASE_TYPE uxPriority;

	for( uxPriority = ( unsigned portBASE_TYPE ) 0U; uxPriority < configMAX_PRIORITIES; uxPriority++ )
	{
		vListInitialise( ( xList * ) &( pxReadyTasksLists[ uxPriority ] ) );
	}

	vListInitialise( ( xList * ) &xDelayedTaskList1 );
	vListInitialise( ( xList * ) &xDelayedTaskList2 );
	vListInitialise( ( xList * ) &xPendingReadyList );

	#if ( INCLUDE_vTaskDelete == 1 )
	{
		vListInitialise( ( xList * ) &xTasksWaitingTermination );
	}
	#endif /* INCLUDE_vTaskDelete */

	#if ( INCLUDE_vTaskSuspend == 1 )
	{
		vListInitialise( ( xList * ) &xSuspendedTaskList );
	}
	#endif /* INCLUDE_vTaskSuspend */

	/* Start with pxDelayedTaskList using list1 and the pxOverflowDelayedTaskList
	using list2. */
	pxDelayedTaskList = &xDelayedTaskList1;
	pxOverflowDelayedTaskList = &xDelayedTaskList2;
}
/*-----------------------------------------------------------*/

static void prvCheckTasksWaitingTermination( void )
{
	#if ( INCLUDE_vTaskDelete == 1 )
	{
		portBASE_TYPE xListIsEmpty;

		/* ucTasksDeleted is used to prevent vTaskSuspendAll() being called
		too often in the idle task. */
		while( uxTasksDeleted > ( unsigned portBASE_TYPE ) 0U )
		{
			vTaskSuspendAll();
				xListIsEmpty = listLIST_IS_EMPTY( &xTasksWaitingTermination );
			xTaskResumeAll();

			if( xListIsEmpty == pdFALSE )
			{
				tskTCB *pxTCB;

				taskENTER_CRITICAL();
				{
					pxTCB = ( tskTCB * ) listGET_OWNER_OF_HEAD_ENTRY( ( ( xList * ) &xTasksWaitingTermination ) );
					uxListRemove( &( pxTCB->xGenericListItem ) );
					--uxCurrentNumberOfTasks;
					--uxTasksDeleted;
				}
				taskEXIT_CRITICAL();

				prvDeleteTCB( pxTCB );
			}
		}
	}
	#endif /* vTaskDelete */
}
/*-----------------------------------------------------------*/

static void prvAddCurrentTaskToDelayedList( portTickType xTimeToWake )
{
	/* The list item will be inserted in wake time order. */
	listSET_LIST_ITEM_VALUE( &( pxCurrentTCB->xGenericListItem ), xTimeToWake );

	if( xTimeToWake < xTickCount )
	{
		/* Wake time has overflowed.  Place this item in the overflow list. */
		vListInsert( ( xList * ) pxOverflowDelayedTaskList, ( xListItem * ) &( pxCurrentTCB->xGenericListItem ) );
	}
	else
	{
		/* The wake time has not overflowed, so we can use the current block list. */
		vListInsert( ( xList * ) pxDelayedTaskList, ( xListItem * ) &( pxCurrentTCB->xGenericListItem ) );

		/* If the task entering the blocked state was placed at the head of the
		list of blocked tasks then xNextTaskUnblockTime needs to be updated
		too. */
		if( xTimeToWake < xNextTaskUnblockTime )
		{
			xNextTaskUnblockTime = xTimeToWake;
		}
	}
}
/*-----------------------------------------------------------*/

static tskTCB *prvAllocateTCBAndStack( unsigned short usStackDepth, portSTACK_TYPE *puxStackBuffer )
{
tskTCB *pxNewTCB;

	/* Allocate space for the TCB.  Where the memory comes from depends on
	the implementation of the port malloc function. */
	pxNewTCB = ( tskTCB * ) pvPortMalloc( sizeof( tskTCB ) );

	if( pxNewTCB != NULL )
	{
		/* Allocate space for the stack used by the task being created.
		The base of the stack memory stored in the TCB so the task can
		be deleted later if required. */
		pxNewTCB->pxStack = ( portSTACK_TYPE * ) pvPortMallocAligned( ( ( ( size_t )usStackDepth ) * sizeof( portSTACK_TYPE ) ), puxStackBuffer );

		if( pxNewTCB->pxStack == NULL )
		{
			/* Could not allocate the stack.  Delete the allocated TCB. */
			vPortFree( pxNewTCB );
			pxNewTCB = NULL;
		}
		else
		{
			/* Just to help debugging. */
			memset( pxNewTCB->pxStack, ( int ) tskSTACK_FILL_BYTE, ( size_t ) usStackDepth * sizeof( portSTACK_TYPE ) );
		}
	}

	return pxNewTCB;
}
/*-----------------------------------------------------------*/

#if ( configUSE_TRACE_FACILITY == 1 )

	static void prvListTaskWithinSingleList( const signed char *pcWriteBuffer, xList *pxList, signed char cStatus )
	{
	volatile tskTCB *pxNextTCB, *pxFirstTCB;
	unsigned short usStackRemaining;
	PRIVILEGED_DATA static char pcStatusString[ configMAX_TASK_NAME_LEN + 30 ];

		/* Write the details of all the TCB's in pxList into the buffer. */
		listGET_OWNER_OF_NEXT_ENTRY( pxFirstTCB, pxList );
		do
		{
			listGET_OWNER_OF_NEXT_ENTRY( pxNextTCB, pxList );
			#if ( portSTACK_GROWTH > 0 )
			{
				usStackRemaining = usTaskCheckFreeStackSpace( ( unsigned char * ) pxNextTCB->pxEndOfStack );
			}
			#else
			{
				usStackRemaining = usTaskCheckFreeStackSpace( ( unsigned char * ) pxNextTCB->pxStack );
			}
			#endif

			sprintf( pcStatusString, ( char * ) "%s\t\t%c\t%u\t%u\t%u\r\n", pxNextTCB->pcTaskName, cStatus, ( unsigned int ) pxNextTCB->uxPriority, ( unsigned int ) usStackRemaining, ( unsigned int ) pxNextTCB->uxTCBNumber );
			strcat( ( char * ) pcWriteBuffer, ( char * ) pcStatusString );

		} while( pxNextTCB != pxFirstTCB );
	}

#endif /* configUSE_TRACE_FACILITY */
/*-----------------------------------------------------------*/

#if ( configGENERATE_RUN_TIME_STATS == 1 )

	static void prvGenerateRunTimeStatsForTasksInList( const signed char *pcWriteBuffer, xList *pxList, unsigned long ulTotalRunTimeDiv100 )
	{
	volatile tskTCB *pxNextTCB, *pxFirstTCB;
	unsigned long ulStatsAsPercentage;

		/* Write the run time stats of all the TCB's in pxList into the buffer. */
		listGET_OWNER_OF_NEXT_ENTRY( pxFirstTCB, pxList );
		do
		{
			/* Get next TCB in from the list. */
			listGET_OWNER_OF_NEXT_ENTRY( pxNextTCB, pxList );

			/* Divide by zero check. */
			if( ulTotalRunTimeDiv100 > 0UL )
			{
				/* Has the task run at all? */
				if( pxNextTCB->ulRunTimeCounter == 0UL )
				{
					/* The task has used no CPU time at all. */
					sprintf( pcStatsString, ( char * ) "%s\t\t0\t\t0%%\r\n", pxNextTCB->pcTaskName );
				}
				else
				{
					/* What percentage of the total run time has the task used?
					This will always be rounded down to the nearest integer.
					ulTotalRunTimeDiv100 has already been divided by 100. */
					ulStatsAsPercentage = pxNextTCB->ulRunTimeCounter / ulTotalRunTimeDiv100;

					if( ulStatsAsPercentage > 0UL )
					{
						#ifdef portLU_PRINTF_SPECIFIER_REQUIRED
						{
							sprintf( pcStatsString, ( char * ) "%s\t\t%lu\t\t%lu%%\r\n", pxNextTCB->pcTaskName, pxNextTCB->ulRunTimeCounter, ulStatsAsPercentage );
						}
						#else
						{
							/* sizeof( int ) == sizeof( long ) so a smaller
							printf() library can be used. */
							sprintf( pcStatsString, ( char * ) "%s\t\t%u\t\t%u%%\r\n", pxNextTCB->pcTaskName, ( unsigned int ) pxNextTCB->ulRunTimeCounter, ( unsigned int ) ulStatsAsPercentage );
						}
						#endif
					}
					else
					{
						/* If the percentage is zero here then the task has
						consumed less than 1% of the total run time. */
						#ifdef portLU_PRINTF_SPECIFIER_REQUIRED
						{
							sprintf( pcStatsString, ( char * ) "%s\t\t%lu\t\t<1%%\r\n", pxNextTCB->pcTaskName, pxNextTCB->ulRunTimeCounter );
						}
						#else
						{
							/* sizeof( int ) == sizeof( long ) so a smaller
							printf() library can be used. */
							sprintf( pcStatsString, ( char * ) "%s\t\t%u\t\t<1%%\r\n", pxNextTCB->pcTaskName, ( unsigned int ) pxNextTCB->ulRunTimeCounter );
						}
						#endif
					}
				}

				strcat( ( char * ) pcWriteBuffer, ( char * ) pcStatsString );
			}

		} while( pxNextTCB != pxFirstTCB );
	}

#endif /* configGENERATE_RUN_TIME_STATS */
/*-----------------------------------------------------------*/

#if ( ( configUSE_TRACE_FACILITY == 1 ) || ( INCLUDE_uxTaskGetStackHighWaterMark == 1 ) )

	static unsigned short usTaskCheckFreeStackSpace( const unsigned char * pucStackByte )
	{
	register unsigned short usCount = 0U;

		while( *pucStackByte == tskSTACK_FILL_BYTE )
		{
			pucStackByte -= portSTACK_GROWTH;
			usCount++;
		}

		usCount /= sizeof( portSTACK_TYPE );

		return usCount;
	}

#endif /* ( ( configUSE_TRACE_FACILITY == 1 ) || ( INCLUDE_uxTaskGetStackHighWaterMark == 1 ) ) */

/*-----------------------------------------------------------*/

#if ( INCLUDE_uxTaskGetStackHighWaterMark == 1 )

	unsigned portBASE_TYPE uxTaskGetStackHighWaterMark( xTaskHandle xTask )
	{
	tskTCB *pxTCB;
	unsigned char *pcEndOfStack;
	unsigned portBASE_TYPE uxReturn;

		pxTCB = prvGetTCBFromHandle( xTask );

		#if portSTACK_GROWTH < 0
		{
			pcEndOfStack = ( unsigned char * ) pxTCB->pxStack;
		}
		#else
		{
			pcEndOfStack = ( unsigned char * ) pxTCB->pxEndOfStack;
		}
		#endif

		uxReturn = ( unsigned portBASE_TYPE ) usTaskCheckFreeStackSpace( pcEndOfStack );

		return uxReturn;
	}

#endif /* INCLUDE_uxTaskGetStackHighWaterMark */
/*-----------------------------------------------------------*/

#if ( INCLUDE_vTaskDelete == 1 )

	static void prvDeleteTCB( tskTCB *pxTCB )
	{
		/* This call is required specifically for the TriCore port.  It must be
		above the vPortFree() calls.  The call is also used by ports/demos that
		want to allocate and clean RAM statically. */
		portCLEAN_UP_TCB( pxTCB );

		/* Free up the memory allocated by the scheduler for the task.  It is up to
		the task to free any memory allocated at the application level. */
		vPortFreeAligned( pxTCB->pxStack );
		vPortFree( pxTCB );
	}

#endif /* INCLUDE_vTaskDelete */
/*-----------------------------------------------------------*/

#if ( ( INCLUDE_xTaskGetCurrentTaskHandle == 1 ) || ( configUSE_MUTEXES == 1 ) )

	xTaskHandle xTaskGetCurrentTaskHandle( void )
	{
	xTaskHandle xReturn;

		/* A critical section is not required as this is not called from
		an interrupt and the current TCB will always be the same for any
		individual execution thread. */
		xReturn = pxCurrentTCB;

		return xReturn;
	}

#endif /* ( ( INCLUDE_xTaskGetCurrentTaskHandle == 1 ) || ( configUSE_MUTEXES == 1 ) ) */
/*-----------------------------------------------------------*/

#if ( ( INCLUDE_xTaskGetSchedulerState == 1 ) || ( configUSE_TIMERS == 1 ) )

	portBASE_TYPE xTaskGetSchedulerState( void )
	{
	portBASE_TYPE xReturn;

		if( xSchedulerRunning == pdFALSE )
		{
			xReturn = taskSCHEDULER_NOT_STARTED;
		}
		else
		{
			if( uxSchedulerSuspended == ( unsigned portBASE_TYPE ) pdFALSE )
			{
				xReturn = taskSCHEDULER_RUNNING;
			}
			else
			{
				xReturn = taskSCHEDULER_SUSPENDED;
			}
		}

		return xReturn;
	}

#endif /* ( ( INCLUDE_xTaskGetSchedulerState == 1 ) || ( configUSE_TIMERS == 1 ) ) */
/*-----------------------------------------------------------*/

#if ( configUSE_MUTEXES == 1 )

	void vTaskPriorityInherit( xTaskHandle * const pxMutexHolder )
	{
	tskTCB * const pxTCB = ( tskTCB * ) pxMutexHolder;

		/* If the mutex was given back by an interrupt while the queue was
		locked then the mutex holder might now be NULL. */
		if( pxMutexHolder != NULL )
		{
			if( pxTCB->uxPriority < pxCurrentTCB->uxPriority )
			{
				/* Adjust the mutex holder state to account for its new priority. */
				listSET_LIST_ITEM_VALUE( &( pxTCB->xEventListItem ), configMAX_PRIORITIES - ( portTickType ) pxCurrentTCB->uxPriority );

				/* If the task being modified is in the ready state it will need to
				be moved into a new list. */
				if( listIS_CONTAINED_WITHIN( &( pxReadyTasksLists[ pxTCB->uxPriority ] ), &( pxTCB->xGenericListItem ) ) != pdFALSE )
				{
					if( uxListRemove( ( xListItem * ) &( pxTCB->xGenericListItem ) ) == 0 )
					{
						taskRESET_READY_PRIORITY( pxTCB->uxPriority );
					}

					/* Inherit the priority before being moved into the new list. */
					pxTCB->uxPriority = pxCurrentTCB->uxPriority;
					prvAddTaskToReadyQueue( pxTCB );
				}
				else
				{
					/* Just inherit the priority. */
					pxTCB->uxPriority = pxCurrentTCB->uxPriority;
				}

				traceTASK_PRIORITY_INHERIT( pxTCB, pxCurrentTCB->uxPriority );
			}
		}
	}

#endif /* configUSE_MUTEXES */
/*-----------------------------------------------------------*/

#if ( configUSE_MUTEXES == 1 )

	void vTaskPriorityDisinherit( xTaskHandle * const pxMutexHolder )
	{
	tskTCB * const pxTCB = ( tskTCB * ) pxMutexHolder;

		if( pxMutexHolder != NULL )
		{
			if( pxTCB->uxPriority != pxTCB->uxBasePriority )
			{
				/* We must be the running task to be able to give the mutex back.
				Remove ourselves from the ready list we currently appear in. */
				if( uxListRemove( ( xListItem * ) &( pxTCB->xGenericListItem ) ) == 0 )
				{
					taskRESET_READY_PRIORITY( pxTCB->uxPriority );
				}

				/* Disinherit the priority before adding the task into the new
				ready list. */
				traceTASK_PRIORITY_DISINHERIT( pxTCB, pxTCB->uxBasePriority );
				pxTCB->uxPriority = pxTCB->uxBasePriority;
				listSET_LIST_ITEM_VALUE( &( pxTCB->xEventListItem ), configMAX_PRIORITIES - ( portTickType ) pxTCB->uxPriority );
				prvAddTaskToReadyQueue( pxTCB );
			}
		}
	}

#endif /* configUSE_MUTEXES */
/*-----------------------------------------------------------*/

#if ( portCRITICAL_NESTING_IN_TCB == 1 )

	void vTaskEnterCritical( void )
	{
		portDISABLE_INTERRUPTS();

		if( xSchedulerRunning != pdFALSE )
		{
			( pxCurrentTCB->uxCriticalNesting )++;
		}
	}

#endif /* portCRITICAL_NESTING_IN_TCB */
/*-----------------------------------------------------------*/

#if ( portCRITICAL_NESTING_IN_TCB == 1 )

	void vTaskExitCritical( void )
	{
		if( xSchedulerRunning != pdFALSE )
		{
			if( pxCurrentTCB->uxCriticalNesting > 0U )
			{
				( pxCurrentTCB->uxCriticalNesting )--;

				if( pxCurrentTCB->uxCriticalNesting == 0U )
				{
					portENABLE_INTERRUPTS();
				}
			}
		}
	}

#endif /* portCRITICAL_NESTING_IN_TCB */
/*-----------------------------------------------------------*/




>>>>>>> 61be4811
<|MERGE_RESOLUTION|>--- conflicted
+++ resolved
@@ -1,2500 +1,3 @@
-<<<<<<< HEAD
-/*
-    FreeRTOS V7.2.0 - Copyright (C) 2012 Real Time Engineers Ltd.
-	
-
-    ***************************************************************************
-     *                                                                       *
-     *    FreeRTOS tutorial books are available in pdf and paperback.        *
-     *    Complete, revised, and edited pdf reference manuals are also       *
-     *    available.                                                         *
-     *                                                                       *
-     *    Purchasing FreeRTOS documentation will not only help you, by       *
-     *    ensuring you get running as quickly as possible and with an        *
-     *    in-depth knowledge of how to use FreeRTOS, it will also help       *
-     *    the FreeRTOS project to continue with its mission of providing     *
-     *    professional grade, cross platform, de facto standard solutions    *
-     *    for microcontrollers - completely free of charge!                  *
-     *                                                                       *
-     *    >>> See http://www.FreeRTOS.org/Documentation for details. <<<     *
-     *                                                                       *
-     *    Thank you for using FreeRTOS, and thank you for your support!      *
-     *                                                                       *
-    ***************************************************************************
-
-
-    This file is part of the FreeRTOS distribution.
-
-    FreeRTOS is free software; you can redistribute it and/or modify it under
-    the terms of the GNU General Public License (version 2) as published by the
-    Free Software Foundation AND MODIFIED BY the FreeRTOS exception.
-    >>>NOTE<<< The modification to the GPL is included to allow you to
-    distribute a combined work that includes FreeRTOS without being obliged to
-    provide the source code for proprietary components outside of the FreeRTOS
-    kernel.  FreeRTOS is distributed in the hope that it will be useful, but
-    WITHOUT ANY WARRANTY; without even the implied warranty of MERCHANTABILITY
-    or FITNESS FOR A PARTICULAR PURPOSE.  See the GNU General Public License for
-    more details. You should have received a copy of the GNU General Public
-    License and the FreeRTOS license exception along with FreeRTOS; if not it
-    can be viewed here: http://www.freertos.org/a00114.html and also obtained
-    by writing to Richard Barry, contact details for whom are available on the
-    FreeRTOS WEB site.
-
-    1 tab == 4 spaces!
-    
-    ***************************************************************************
-     *                                                                       *
-     *    Having a problem?  Start by reading the FAQ "My application does   *
-     *    not run, what could be wrong?                                      *
-     *                                                                       *
-     *    http://www.FreeRTOS.org/FAQHelp.html                               *
-     *                                                                       *
-    ***************************************************************************
-
-    
-    http://www.FreeRTOS.org - Documentation, training, latest information, 
-    license and contact details.
-    
-    http://www.FreeRTOS.org/plus - A selection of FreeRTOS ecosystem products,
-    including FreeRTOS+Trace - an indispensable productivity tool.
-
-    Real Time Engineers ltd license FreeRTOS to High Integrity Systems, who sell 
-    the code with commercial support, indemnification, and middleware, under 
-    the OpenRTOS brand: http://www.OpenRTOS.com.  High Integrity Systems also
-    provide a safety engineered and independently SIL3 certified version under 
-    the SafeRTOS brand: http://www.SafeRTOS.com.
-*/
-
-
-#include <stdio.h>
-#include <stdlib.h>
-#include <string.h>
-
-/* Defining MPU_WRAPPERS_INCLUDED_FROM_API_FILE prevents task.h from redefining
-all the API functions to use the MPU wrappers.  That should only be done when
-task.h is included from an application file. */
-#define MPU_WRAPPERS_INCLUDED_FROM_API_FILE
-
-#include "FreeRTOS.h"
-#include "task.h"
-#include "timers.h"
-#include "StackMacros.h"
-
-#undef MPU_WRAPPERS_INCLUDED_FROM_API_FILE
-
-/*
- * Macro to define the amount of stack available to the idle task.
- */
-#define tskIDLE_STACK_SIZE	configMINIMAL_STACK_SIZE
-
-/*
- * Task control block.  A task control block (TCB) is allocated to each task,
- * and stores the context of the task.
- */
-typedef struct tskTaskControlBlock
-{
-	volatile portSTACK_TYPE	*pxTopOfStack;		/*< Points to the location of the last item placed on the tasks stack.  THIS MUST BE THE FIRST MEMBER OF THE STRUCT. */
-
-	#if ( portUSING_MPU_WRAPPERS == 1 )
-		xMPU_SETTINGS xMPUSettings;				/*< The MPU settings are defined as part of the port layer.  THIS MUST BE THE SECOND MEMBER OF THE STRUCT. */
-	#endif	
-	
-	xListItem				xGenericListItem;	/*< List item used to place the TCB in ready and blocked queues. */
-	xListItem				xEventListItem;		/*< List item used to place the TCB in event lists. */
-	unsigned portBASE_TYPE	uxPriority;			/*< The priority of the task where 0 is the lowest priority. */
-	portSTACK_TYPE			*pxStack;			/*< Points to the start of the stack. */
-	signed char				pcTaskName[ configMAX_TASK_NAME_LEN ];/*< Descriptive name given to the task when created.  Facilitates debugging only. */
-
-	#if ( portSTACK_GROWTH > 0 )
-		portSTACK_TYPE *pxEndOfStack;			/*< Used for stack overflow checking on architectures where the stack grows up from low memory. */
-	#endif
-
-	#if ( portCRITICAL_NESTING_IN_TCB == 1 )
-		unsigned portBASE_TYPE uxCriticalNesting;
-	#endif
-
-	#if ( configUSE_TRACE_FACILITY == 1 )
-		unsigned portBASE_TYPE	uxTCBNumber;	/*< This stores a number that increments each time a TCB is created.  It allows debuggers to determine when a task has been deleted and then recreated. */
-		unsigned portBASE_TYPE  uxTaskNumber;	/*< This stores a number specifically for use by third party trace code. */
-	#endif
-
-	#if ( configUSE_MUTEXES == 1 )
-		unsigned portBASE_TYPE uxBasePriority;	/*< The priority last assigned to the task - used by the priority inheritance mechanism. */
-	#endif
-
-	#if ( configUSE_APPLICATION_TASK_TAG == 1 )
-		pdTASK_HOOK_CODE pxTaskTag;
-	#endif
-
-	#if ( configGENERATE_RUN_TIME_STATS == 1 )
-		unsigned long ulRunTimeCounter;		/*< Used for calculating how much CPU time each task is utilising. */
-	#endif
-
-} tskTCB;
-
-
-/*
- * Some kernel aware debuggers require data to be viewed to be global, rather
- * than file scope.
- */
-#ifdef portREMOVE_STATIC_QUALIFIER
-	#define static
-#endif
-
-/*lint -e956 */
-PRIVILEGED_DATA tskTCB * volatile pxCurrentTCB = NULL;
-
-/* Lists for ready and blocked tasks. --------------------*/
-
-PRIVILEGED_DATA static xList pxReadyTasksLists[ configMAX_PRIORITIES ];	/*< Prioritised ready tasks. */
-PRIVILEGED_DATA static xList xDelayedTaskList1;							/*< Delayed tasks. */
-PRIVILEGED_DATA static xList xDelayedTaskList2;							/*< Delayed tasks (two lists are used - one for delays that have overflowed the current tick count. */
-PRIVILEGED_DATA static xList * volatile pxDelayedTaskList ;				/*< Points to the delayed task list currently being used. */
-PRIVILEGED_DATA static xList * volatile pxOverflowDelayedTaskList;		/*< Points to the delayed task list currently being used to hold tasks that have overflowed the current tick count. */
-PRIVILEGED_DATA static xList xPendingReadyList;							/*< Tasks that have been readied while the scheduler was suspended.  They will be moved to the ready queue when the scheduler is resumed. */
-
-#if ( INCLUDE_vTaskDelete == 1 )
-
-	PRIVILEGED_DATA static xList xTasksWaitingTermination;				/*< Tasks that have been deleted - but the their memory not yet freed. */
-	PRIVILEGED_DATA static volatile unsigned portBASE_TYPE uxTasksDeleted = ( unsigned portBASE_TYPE ) 0U;
-
-#endif
-
-#if ( INCLUDE_vTaskSuspend == 1 )
-
-	PRIVILEGED_DATA static xList xSuspendedTaskList;					/*< Tasks that are currently suspended. */
-
-#endif
-
-#if ( INCLUDE_xTaskGetIdleTaskHandle == 1 )
-	
-	PRIVILEGED_DATA static xTaskHandle xIdleTaskHandle = NULL;
-	
-#endif
-
-/* File private variables. --------------------------------*/
-PRIVILEGED_DATA static volatile unsigned portBASE_TYPE uxCurrentNumberOfTasks 	= ( unsigned portBASE_TYPE ) 0U;
-PRIVILEGED_DATA static volatile portTickType xTickCount 						= ( portTickType ) 0U;
-PRIVILEGED_DATA static unsigned portBASE_TYPE uxTopUsedPriority	 				= tskIDLE_PRIORITY;
-PRIVILEGED_DATA static volatile unsigned portBASE_TYPE uxTopReadyPriority 		= tskIDLE_PRIORITY;
-PRIVILEGED_DATA static volatile signed portBASE_TYPE xSchedulerRunning 			= pdFALSE;
-PRIVILEGED_DATA static volatile unsigned portBASE_TYPE uxSchedulerSuspended	 	= ( unsigned portBASE_TYPE ) pdFALSE;
-PRIVILEGED_DATA static volatile unsigned portBASE_TYPE uxMissedTicks 			= ( unsigned portBASE_TYPE ) 0U;
-PRIVILEGED_DATA static volatile portBASE_TYPE xMissedYield 						= ( portBASE_TYPE ) pdFALSE;
-PRIVILEGED_DATA static volatile portBASE_TYPE xNumOfOverflows 					= ( portBASE_TYPE ) 0;
-PRIVILEGED_DATA static unsigned portBASE_TYPE uxTaskNumber 						= ( unsigned portBASE_TYPE ) 0U;
-PRIVILEGED_DATA static portTickType xNextTaskUnblockTime						= ( portTickType ) portMAX_DELAY;
-
-#if ( configGENERATE_RUN_TIME_STATS == 1 )
-
-	PRIVILEGED_DATA static char pcStatsString[ 50 ] ;
-	PRIVILEGED_DATA static unsigned long ulTaskSwitchedInTime = 0UL;	/*< Holds the value of a timer/counter the last time a task was switched in. */
-	static void prvGenerateRunTimeStatsForTasksInList( const signed char *pcWriteBuffer, xList *pxList, unsigned long ulTotalRunTime ) PRIVILEGED_FUNCTION;
-
-#endif
-
-/* Debugging and trace facilities private variables and macros. ------------*/
-
-/*
- * The value used to fill the stack of a task when the task is created.  This
- * is used purely for checking the high water mark for tasks.
- */
-#define tskSTACK_FILL_BYTE	( 0xa5U )
-
-/*
- * Macros used by vListTask to indicate which state a task is in.
- */
-#define tskBLOCKED_CHAR		( ( signed char ) 'B' )
-#define tskREADY_CHAR		( ( signed char ) 'R' )
-#define tskDELETED_CHAR		( ( signed char ) 'D' )
-#define tskSUSPENDED_CHAR	( ( signed char ) 'S' )
-
-/*-----------------------------------------------------------*/
-
-/*
- * Place the task represented by pxTCB into the appropriate ready queue for
- * the task.  It is inserted at the end of the list.  One quirk of this is
- * that if the task being inserted is at the same priority as the currently
- * executing task, then it will only be rescheduled after the currently
- * executing task has been rescheduled.
- */
-#define prvAddTaskToReadyQueue( pxTCB )																					\
-	traceMOVED_TASK_TO_READY_STATE( pxTCB )																				\
-	if( ( pxTCB )->uxPriority > uxTopReadyPriority )																	\
-	{																													\
-		uxTopReadyPriority = ( pxTCB )->uxPriority;																		\
-	}																													\
-	vListInsertEnd( ( xList * ) &( pxReadyTasksLists[ ( pxTCB )->uxPriority ] ), &( ( pxTCB )->xGenericListItem ) )
-/*-----------------------------------------------------------*/
-
-/*
- * Macro that looks at the list of tasks that are currently delayed to see if
- * any require waking.
- *
- * Tasks are stored in the queue in the order of their wake time - meaning
- * once one tasks has been found whose timer has not expired we need not look
- * any further down the list.
- */
-#define prvCheckDelayedTasks()															\
-{																						\
-portTickType xItemValue;																\
-																						\
-	/* Is the tick count greater than or equal to the wake time of the first			\
-	task referenced from the delayed tasks list? */										\
-	if( xTickCount >= xNextTaskUnblockTime )											\
-	{																					\
-		for( ;; )																		\
-		{																				\
-			if( listLIST_IS_EMPTY( pxDelayedTaskList ) != pdFALSE )						\
-			{																			\
-				/* The delayed list is empty.  Set xNextTaskUnblockTime to the			\
-				maximum possible value so it is extremely unlikely that the				\
-				if( xTickCount >= xNextTaskUnblockTime ) test will pass next			\
-				time through. */														\
-				xNextTaskUnblockTime = portMAX_DELAY;									\
-				break;																	\
-			}																			\
-			else																		\
-			{																			\
-				/* The delayed list is not empty, get the value of the item at			\
-				the head of the delayed list.  This is the time at which the			\
-				task at the head of the delayed list should be removed from				\
-				the Blocked state. */													\
-				pxTCB = ( tskTCB * ) listGET_OWNER_OF_HEAD_ENTRY( pxDelayedTaskList );	\
-				xItemValue = listGET_LIST_ITEM_VALUE( &( pxTCB->xGenericListItem ) );	\
-																						\
-				if( xTickCount < xItemValue )											\
-				{																		\
-					/* It is not time to unblock this item yet, but the item			\
-					value is the time at which the task at the head of the				\
-					blocked list should be removed from the Blocked state -				\
-					so record the item value in xNextTaskUnblockTime. */				\
-					xNextTaskUnblockTime = xItemValue;									\
-					break;																\
-				}																		\
-																						\
-				/* It is time to remove the item from the Blocked state. */				\
-				vListRemove( &( pxTCB->xGenericListItem ) );							\
-																						\
-				/* Is the task waiting on an event also? */								\
-				if( pxTCB->xEventListItem.pvContainer != NULL )							\
-				{																		\
-					vListRemove( &( pxTCB->xEventListItem ) );							\
-				}																		\
-				prvAddTaskToReadyQueue( pxTCB );										\
-			}																			\
-		}																				\
-	}																					\
-}
-/*-----------------------------------------------------------*/
-
-/*
- * Several functions take an xTaskHandle parameter that can optionally be NULL,
- * where NULL is used to indicate that the handle of the currently executing
- * task should be used in place of the parameter.  This macro simply checks to
- * see if the parameter is NULL and returns a pointer to the appropriate TCB.
- */
-#define prvGetTCBFromHandle( pxHandle ) ( ( ( pxHandle ) == NULL ) ? ( tskTCB * ) pxCurrentTCB : ( tskTCB * ) ( pxHandle ) )
-
-/* Callback function prototypes. --------------------------*/
-extern void vApplicationStackOverflowHook( xTaskHandle pxTask, signed char *pcTaskName );
-extern void vApplicationTickHook( void );
-		
-/* File private functions. --------------------------------*/
-
-/*
- * Utility to ready a TCB for a given task.  Mainly just copies the parameters
- * into the TCB structure.
- */
-static void prvInitialiseTCBVariables( tskTCB *pxTCB, const signed char * const pcName, unsigned portBASE_TYPE uxPriority, const xMemoryRegion * const xRegions, unsigned short usStackDepth ) PRIVILEGED_FUNCTION;
-
-/*
- * Utility to ready all the lists used by the scheduler.  This is called
- * automatically upon the creation of the first task.
- */
-static void prvInitialiseTaskLists( void ) PRIVILEGED_FUNCTION;
-
-/*
- * The idle task, which as all tasks is implemented as a never ending loop.
- * The idle task is automatically created and added to the ready lists upon
- * creation of the first user task.
- *
- * The portTASK_FUNCTION_PROTO() macro is used to allow port/compiler specific
- * language extensions.  The equivalent prototype for this function is:
- *
- * void prvIdleTask( void *pvParameters );
- *
- */
-static portTASK_FUNCTION_PROTO( prvIdleTask, pvParameters );
-
-/*
- * Utility to free all memory allocated by the scheduler to hold a TCB,
- * including the stack pointed to by the TCB.
- *
- * This does not free memory allocated by the task itself (i.e. memory
- * allocated by calls to pvPortMalloc from within the tasks application code).
- */
-#if ( INCLUDE_vTaskDelete == 1 )
-
-	static void prvDeleteTCB( tskTCB *pxTCB ) PRIVILEGED_FUNCTION;
-
-#endif
-
-/*
- * Used only by the idle task.  This checks to see if anything has been placed
- * in the list of tasks waiting to be deleted.  If so the task is cleaned up
- * and its TCB deleted.
- */
-static void prvCheckTasksWaitingTermination( void ) PRIVILEGED_FUNCTION;
-
-/*
- * The currently executing task is entering the Blocked state.  Add the task to
- * either the current or the overflow delayed task list.
- */
-static void prvAddCurrentTaskToDelayedList( portTickType xTimeToWake ) PRIVILEGED_FUNCTION;
-
-/*
- * Allocates memory from the heap for a TCB and associated stack.  Checks the
- * allocation was successful.
- */
-static tskTCB *prvAllocateTCBAndStack( unsigned short usStackDepth, portSTACK_TYPE *puxStackBuffer ) PRIVILEGED_FUNCTION;
-
-/*
- * Called from vTaskList.  vListTasks details all the tasks currently under
- * control of the scheduler.  The tasks may be in one of a number of lists.
- * prvListTaskWithinSingleList accepts a list and details the tasks from
- * within just that list.
- *
- * THIS FUNCTION IS INTENDED FOR DEBUGGING ONLY, AND SHOULD NOT BE CALLED FROM
- * NORMAL APPLICATION CODE.
- */
-#if ( configUSE_TRACE_FACILITY == 1 )
-
-	static void prvListTaskWithinSingleList( const signed char *pcWriteBuffer, xList *pxList, signed char cStatus ) PRIVILEGED_FUNCTION;
-
-#endif
-
-/*
- * When a task is created, the stack of the task is filled with a known value.
- * This function determines the 'high water mark' of the task stack by
- * determining how much of the stack remains at the original preset value.
- */
-#if ( ( configUSE_TRACE_FACILITY == 1 ) || ( INCLUDE_uxTaskGetStackHighWaterMark == 1 ) )
-
-	static unsigned short usTaskCheckFreeStackSpace( const unsigned char * pucStackByte ) PRIVILEGED_FUNCTION;
-
-#endif
-
-
-/*lint +e956 */
-
-
-
-/*-----------------------------------------------------------
- * TASK CREATION API documented in task.h
- *----------------------------------------------------------*/
-
-signed portBASE_TYPE xTaskGenericCreate( pdTASK_CODE pxTaskCode, const signed char * const pcName, unsigned short usStackDepth, void *pvParameters, unsigned portBASE_TYPE uxPriority, xTaskHandle *pxCreatedTask, portSTACK_TYPE *puxStackBuffer, const xMemoryRegion * const xRegions )
-{
-signed portBASE_TYPE xReturn;
-tskTCB * pxNewTCB;
-
-	configASSERT( pxTaskCode );
-	configASSERT( ( ( uxPriority & ( ~portPRIVILEGE_BIT ) ) < configMAX_PRIORITIES ) );
-
-	/* Allocate the memory required by the TCB and stack for the new task,
-	checking that the allocation was successful. */
-	pxNewTCB = prvAllocateTCBAndStack( usStackDepth, puxStackBuffer );
-
-	if( pxNewTCB != NULL )
-	{
-		portSTACK_TYPE *pxTopOfStack;
-
-		#if( portUSING_MPU_WRAPPERS == 1 )
-			/* Should the task be created in privileged mode? */
-			portBASE_TYPE xRunPrivileged;
-			if( ( uxPriority & portPRIVILEGE_BIT ) != 0U )
-			{
-				xRunPrivileged = pdTRUE;
-			}
-			else
-			{
-				xRunPrivileged = pdFALSE;
-			}
-			uxPriority &= ~portPRIVILEGE_BIT;
-		#endif /* portUSING_MPU_WRAPPERS == 1 */
-
-		/* Calculate the top of stack address.  This depends on whether the
-		stack grows from high memory to low (as per the 80x86) or visa versa.
-		portSTACK_GROWTH is used to make the result positive or negative as
-		required by the port. */
-		#if( portSTACK_GROWTH < 0 )
-		{
-			pxTopOfStack = pxNewTCB->pxStack + ( usStackDepth - ( unsigned short ) 1 );
-			pxTopOfStack = ( portSTACK_TYPE * ) ( ( ( portPOINTER_SIZE_TYPE ) pxTopOfStack ) & ( ( portPOINTER_SIZE_TYPE ) ~portBYTE_ALIGNMENT_MASK  ) );
-
-			/* Check the alignment of the calculated top of stack is correct. */
-			configASSERT( ( ( ( unsigned long ) pxTopOfStack & ( unsigned long ) portBYTE_ALIGNMENT_MASK ) == 0UL ) );
-		}
-		#else
-		{
-			pxTopOfStack = pxNewTCB->pxStack;
-			
-			/* Check the alignment of the stack buffer is correct. */
-			configASSERT( ( ( ( unsigned long ) pxNewTCB->pxStack & ( unsigned long ) portBYTE_ALIGNMENT_MASK ) == 0UL ) );
-
-			/* If we want to use stack checking on architectures that use
-			a positive stack growth direction then we also need to store the
-			other extreme of the stack space. */
-			pxNewTCB->pxEndOfStack = pxNewTCB->pxStack + ( usStackDepth - 1 );
-		}
-		#endif
-
-		/* Setup the newly allocated TCB with the initial state of the task. */
-		prvInitialiseTCBVariables( pxNewTCB, pcName, uxPriority, xRegions, usStackDepth );
-
-		/* Initialize the TCB stack to look as if the task was already running,
-		but had been interrupted by the scheduler.  The return address is set
-		to the start of the task function. Once the stack has been initialised
-		the	top of stack variable is updated. */
-		#if( portUSING_MPU_WRAPPERS == 1 )
-		{
-			pxNewTCB->pxTopOfStack = pxPortInitialiseStack( pxTopOfStack, pxTaskCode, pvParameters, xRunPrivileged );
-		}
-		#else
-		{
-			pxNewTCB->pxTopOfStack = pxPortInitialiseStack( pxTopOfStack, pxTaskCode, pvParameters );
-		}
-		#endif
-
-		/* Check the alignment of the initialised stack. */
-		portALIGNMENT_ASSERT_pxCurrentTCB( ( ( ( unsigned long ) pxNewTCB->pxTopOfStack & ( unsigned long ) portBYTE_ALIGNMENT_MASK ) == 0UL ) );
-
-		if( ( void * ) pxCreatedTask != NULL )
-		{
-			/* Pass the TCB out - in an anonymous way.  The calling function/
-			task can use this as a handle to delete the task later if
-			required.*/
-			*pxCreatedTask = ( xTaskHandle ) pxNewTCB;
-		}
-		
-		/* We are going to manipulate the task queues to add this task to a
-		ready list, so must make sure no interrupts occur. */
-		taskENTER_CRITICAL();
-		{
-			uxCurrentNumberOfTasks++;
-			if( pxCurrentTCB == NULL )
-			{
-				/* There are no other tasks, or all the other tasks are in
-				the suspended state - make this the current task. */
-				pxCurrentTCB =  pxNewTCB;
-
-				if( uxCurrentNumberOfTasks == ( unsigned portBASE_TYPE ) 1 )
-				{
-					/* This is the first task to be created so do the preliminary
-					initialisation required.  We will not recover if this call
-					fails, but we will report the failure. */
-					prvInitialiseTaskLists();
-				}
-			}
-			else
-			{
-				/* If the scheduler is not already running, make this task the
-				current task if it is the highest priority task to be created
-				so far. */
-				if( xSchedulerRunning == pdFALSE )
-				{
-					if( pxCurrentTCB->uxPriority <= uxPriority )
-					{
-						pxCurrentTCB = pxNewTCB;
-					}
-				}
-			}
-
-			/* Remember the top priority to make context switching faster.  Use
-			the priority in pxNewTCB as this has been capped to a valid value. */
-			if( pxNewTCB->uxPriority > uxTopUsedPriority )
-			{
-				uxTopUsedPriority = pxNewTCB->uxPriority;
-			}
-
-			#if ( configUSE_TRACE_FACILITY == 1 )
-			{
-				/* Add a counter into the TCB for tracing only. */
-				pxNewTCB->uxTCBNumber = uxTaskNumber;
-			}
-			#endif
-			uxTaskNumber++;
-
-			prvAddTaskToReadyQueue( pxNewTCB );
-
-			xReturn = pdPASS;
-			portSETUP_TCB( pxNewTCB );
-			traceTASK_CREATE( pxNewTCB );
-		}
-		taskEXIT_CRITICAL();
-	}
-	else
-	{
-		xReturn = errCOULD_NOT_ALLOCATE_REQUIRED_MEMORY;
-		traceTASK_CREATE_FAILED();
-	}
-
-	if( xReturn == pdPASS )
-	{
-		if( xSchedulerRunning != pdFALSE )
-		{
-			/* If the created task is of a higher priority than the current task
-			then it should run now. */
-			if( pxCurrentTCB->uxPriority < uxPriority )
-			{
-				portYIELD_WITHIN_API();
-			}
-		}
-	}
-
-	return xReturn;
-}
-/*-----------------------------------------------------------*/
-
-#if ( INCLUDE_vTaskDelete == 1 )
-
-	void vTaskDelete( xTaskHandle pxTaskToDelete )
-	{
-	tskTCB *pxTCB;
-
-		taskENTER_CRITICAL();
-		{
-			/* Ensure a yield is performed if the current task is being
-			deleted. */
-			if( pxTaskToDelete == pxCurrentTCB )
-			{
-				pxTaskToDelete = NULL;
-			}
-
-			/* If null is passed in here then we are deleting ourselves. */
-			pxTCB = prvGetTCBFromHandle( pxTaskToDelete );
-
-			/* Remove task from the ready list and place in the	termination list.
-			This will stop the task from be scheduled.  The idle task will check
-			the termination list and free up any memory allocated by the
-			scheduler for the TCB and stack. */
-			vListRemove( &( pxTCB->xGenericListItem ) );
-
-			/* Is the task waiting on an event also? */
-			if( pxTCB->xEventListItem.pvContainer != NULL )
-			{
-				vListRemove( &( pxTCB->xEventListItem ) );
-			}
-
-			vListInsertEnd( ( xList * ) &xTasksWaitingTermination, &( pxTCB->xGenericListItem ) );
-
-			/* Increment the ucTasksDeleted variable so the idle task knows
-			there is a task that has been deleted and that it should therefore
-			check the xTasksWaitingTermination list. */
-			++uxTasksDeleted;
-
-			/* Increment the uxTaskNumberVariable also so kernel aware debuggers
-			can detect that the task lists need re-generating. */
-			uxTaskNumber++;
-
-			traceTASK_DELETE( pxTCB );
-		}
-		taskEXIT_CRITICAL();
-
-		/* Force a reschedule if we have just deleted the current task. */
-		if( xSchedulerRunning != pdFALSE )
-		{
-			if( ( void * ) pxTaskToDelete == NULL )
-			{
-				portYIELD_WITHIN_API();
-			}
-		}
-	}
-
-#endif
-
-
-
-
-
-
-/*-----------------------------------------------------------
- * TASK CONTROL API documented in task.h
- *----------------------------------------------------------*/
-
-#if ( INCLUDE_vTaskDelayUntil == 1 )
-
-	void vTaskDelayUntil( portTickType * const pxPreviousWakeTime, portTickType xTimeIncrement )
-	{
-	portTickType xTimeToWake;
-	portBASE_TYPE xAlreadyYielded, xShouldDelay = pdFALSE;
-
-		configASSERT( pxPreviousWakeTime );
-		configASSERT( ( xTimeIncrement > 0U ) );
-
-		vTaskSuspendAll();
-		{
-			/* Generate the tick time at which the task wants to wake. */
-			xTimeToWake = *pxPreviousWakeTime + xTimeIncrement;
-
-			if( xTickCount < *pxPreviousWakeTime )
-			{
-				/* The tick count has overflowed since this function was
-				lasted called.  In this case the only time we should ever
-				actually delay is if the wake time has also	overflowed,
-				and the wake time is greater than the tick time.  When this
-				is the case it is as if neither time had overflowed. */
-				if( ( xTimeToWake < *pxPreviousWakeTime ) && ( xTimeToWake > xTickCount ) )
-				{
-					xShouldDelay = pdTRUE;
-				}
-			}
-			else
-			{
-				/* The tick time has not overflowed.  In this case we will
-				delay if either the wake time has overflowed, and/or the
-				tick time is less than the wake time. */
-				if( ( xTimeToWake < *pxPreviousWakeTime ) || ( xTimeToWake > xTickCount ) )
-				{
-					xShouldDelay = pdTRUE;
-				}
-			}
-
-			/* Update the wake time ready for the next call. */
-			*pxPreviousWakeTime = xTimeToWake;
-
-			if( xShouldDelay != pdFALSE )
-			{
-				traceTASK_DELAY_UNTIL();
-
-				/* We must remove ourselves from the ready list before adding
-				ourselves to the blocked list as the same list item is used for
-				both lists. */
-				vListRemove( ( xListItem * ) &( pxCurrentTCB->xGenericListItem ) );
-				prvAddCurrentTaskToDelayedList( xTimeToWake );
-			}
-		}
-		xAlreadyYielded = xTaskResumeAll();
-
-		/* Force a reschedule if xTaskResumeAll has not already done so, we may
-		have put ourselves to sleep. */
-		if( xAlreadyYielded == pdFALSE )
-		{
-			portYIELD_WITHIN_API();
-		}
-	}
-
-#endif
-/*-----------------------------------------------------------*/
-
-#if ( INCLUDE_vTaskDelay == 1 )
-
-	void vTaskDelay( portTickType xTicksToDelay )
-	{
-	portTickType xTimeToWake;
-	signed portBASE_TYPE xAlreadyYielded = pdFALSE;
-
-		/* A delay time of zero just forces a reschedule. */
-		if( xTicksToDelay > ( portTickType ) 0U )
-		{
-			vTaskSuspendAll();
-			{
-				traceTASK_DELAY();
-
-				/* A task that is removed from the event list while the
-				scheduler is suspended will not get placed in the ready
-				list or removed from the blocked list until the scheduler
-				is resumed.
-
-				This task cannot be in an event list as it is the currently
-				executing task. */
-
-				/* Calculate the time to wake - this may overflow but this is
-				not a problem. */
-				xTimeToWake = xTickCount + xTicksToDelay;
-
-				/* We must remove ourselves from the ready list before adding
-				ourselves to the blocked list as the same list item is used for
-				both lists. */
-				vListRemove( ( xListItem * ) &( pxCurrentTCB->xGenericListItem ) );
-				prvAddCurrentTaskToDelayedList( xTimeToWake );
-			}
-			xAlreadyYielded = xTaskResumeAll();
-		}
-
-		/* Force a reschedule if xTaskResumeAll has not already done so, we may
-		have put ourselves to sleep. */
-		if( xAlreadyYielded == pdFALSE )
-		{
-			portYIELD_WITHIN_API();
-		}
-	}
-
-#endif
-/*-----------------------------------------------------------*/
-
-#if ( INCLUDE_uxTaskPriorityGet == 1 )
-
-	unsigned portBASE_TYPE uxTaskPriorityGet( xTaskHandle pxTask )
-	{
-	tskTCB *pxTCB;
-	unsigned portBASE_TYPE uxReturn;
-
-		taskENTER_CRITICAL();
-		{
-			/* If null is passed in here then we are changing the
-			priority of the calling function. */
-			pxTCB = prvGetTCBFromHandle( pxTask );
-			uxReturn = pxTCB->uxPriority;
-		}
-		taskEXIT_CRITICAL();
-
-		return uxReturn;
-	}
-
-#endif
-/*-----------------------------------------------------------*/
-
-#if ( INCLUDE_vTaskPrioritySet == 1 )
-
-	void vTaskPrioritySet( xTaskHandle pxTask, unsigned portBASE_TYPE uxNewPriority )
-	{
-	tskTCB *pxTCB;
-	unsigned portBASE_TYPE uxCurrentPriority;
-	portBASE_TYPE xYieldRequired = pdFALSE;
-
-		configASSERT( ( uxNewPriority < configMAX_PRIORITIES ) );
-
-		/* Ensure the new priority is valid. */
-		if( uxNewPriority >= configMAX_PRIORITIES )
-		{
-			uxNewPriority = configMAX_PRIORITIES - ( unsigned portBASE_TYPE ) 1U;
-		}
-
-		taskENTER_CRITICAL();
-		{
-			if( pxTask == pxCurrentTCB )
-			{
-				pxTask = NULL;
-			}
-
-			/* If null is passed in here then we are changing the
-			priority of the calling function. */
-			pxTCB = prvGetTCBFromHandle( pxTask );
-
-			traceTASK_PRIORITY_SET( pxTCB, uxNewPriority );
-
-			#if ( configUSE_MUTEXES == 1 )
-			{
-				uxCurrentPriority = pxTCB->uxBasePriority;
-			}
-			#else
-			{
-				uxCurrentPriority = pxTCB->uxPriority;
-			}
-			#endif
-
-			if( uxCurrentPriority != uxNewPriority )
-			{
-				/* The priority change may have readied a task of higher
-				priority than the calling task. */
-				if( uxNewPriority > uxCurrentPriority )
-				{
-					if( pxTask != NULL )
-					{
-						/* The priority of another task is being raised.  If we
-						were raising the priority of the currently running task
-						there would be no need to switch as it must have already
-						been the highest priority task. */
-						xYieldRequired = pdTRUE;
-					}
-				}
-				else if( pxTask == NULL )
-				{
-					/* Setting our own priority down means there may now be another
-					task of higher priority that is ready to execute. */
-					xYieldRequired = pdTRUE;
-				}
-
-
-
-				#if ( configUSE_MUTEXES == 1 )
-				{
-					/* Only change the priority being used if the task is not
-					currently using an inherited priority. */
-					if( pxTCB->uxBasePriority == pxTCB->uxPriority )
-					{
-						pxTCB->uxPriority = uxNewPriority;
-					}
-
-					/* The base priority gets set whatever. */
-					pxTCB->uxBasePriority = uxNewPriority;
-				}
-				#else
-				{
-					pxTCB->uxPriority = uxNewPriority;
-				}
-				#endif
-
-				listSET_LIST_ITEM_VALUE( &( pxTCB->xEventListItem ), ( configMAX_PRIORITIES - ( portTickType ) uxNewPriority ) );
-
-				/* If the task is in the blocked or suspended list we need do
-				nothing more than change it's priority variable. However, if
-				the task is in a ready list it needs to be removed and placed
-				in the queue appropriate to its new priority. */
-				if( listIS_CONTAINED_WITHIN( &( pxReadyTasksLists[ uxCurrentPriority ] ), &( pxTCB->xGenericListItem ) ) )
-				{
-					/* The task is currently in its ready list - remove before adding
-					it to it's new ready list.  As we are in a critical section we
-					can do this even if the scheduler is suspended. */
-					vListRemove( &( pxTCB->xGenericListItem ) );
-					prvAddTaskToReadyQueue( pxTCB );
-				}
-
-				if( xYieldRequired == pdTRUE )
-				{
-					portYIELD_WITHIN_API();
-				}
-			}
-		}
-		taskEXIT_CRITICAL();
-	}
-
-#endif
-/*-----------------------------------------------------------*/
-
-#if ( INCLUDE_vTaskSuspend == 1 )
-
-	void vTaskSuspend( xTaskHandle pxTaskToSuspend )
-	{
-	tskTCB *pxTCB;
-
-		taskENTER_CRITICAL();
-		{
-			/* Ensure a yield is performed if the current task is being
-			suspended. */
-			if( pxTaskToSuspend == pxCurrentTCB )
-			{
-				pxTaskToSuspend = NULL;
-			}
-
-			/* If null is passed in here then we are suspending ourselves. */
-			pxTCB = prvGetTCBFromHandle( pxTaskToSuspend );
-
-			traceTASK_SUSPEND( pxTCB );
-
-			/* Remove task from the ready/delayed list and place in the	suspended list. */
-			vListRemove( &( pxTCB->xGenericListItem ) );
-
-			/* Is the task waiting on an event also? */
-			if( pxTCB->xEventListItem.pvContainer != NULL )
-			{
-				vListRemove( &( pxTCB->xEventListItem ) );
-			}
-
-			vListInsertEnd( ( xList * ) &xSuspendedTaskList, &( pxTCB->xGenericListItem ) );
-		}
-		taskEXIT_CRITICAL();
-
-		if( ( void * ) pxTaskToSuspend == NULL )
-		{
-			if( xSchedulerRunning != pdFALSE )
-			{
-				/* We have just suspended the current task. */
-				portYIELD_WITHIN_API();
-			}
-			else
-			{
-				/* The scheduler is not running, but the task that was pointed
-				to by pxCurrentTCB has just been suspended and pxCurrentTCB
-				must be adjusted to point to a different task. */
-				if( listCURRENT_LIST_LENGTH( &xSuspendedTaskList ) == uxCurrentNumberOfTasks )
-				{
-					/* No other tasks are ready, so set pxCurrentTCB back to
-					NULL so when the next task is created pxCurrentTCB will
-					be set to point to it no matter what its relative priority
-					is. */
-					pxCurrentTCB = NULL;
-				}
-				else
-				{
-					vTaskSwitchContext();
-				}
-			}
-		}
-	}
-
-#endif
-/*-----------------------------------------------------------*/
-
-#if ( INCLUDE_vTaskSuspend == 1 )
-
-	signed portBASE_TYPE xTaskIsTaskSuspended( xTaskHandle xTask )
-	{
-	portBASE_TYPE xReturn = pdFALSE;
-	const tskTCB * const pxTCB = ( tskTCB * ) xTask;
-
-		/* It does not make sense to check if the calling task is suspended. */
-		configASSERT( xTask );
-
-		/* Is the task we are attempting to resume actually in the
-		suspended list? */
-		if( listIS_CONTAINED_WITHIN( &xSuspendedTaskList, &( pxTCB->xGenericListItem ) ) != pdFALSE )
-		{
-			/* Has the task already been resumed from within an ISR? */
-			if( listIS_CONTAINED_WITHIN( &xPendingReadyList, &( pxTCB->xEventListItem ) ) != pdTRUE )
-			{
-				/* Is it in the suspended list because it is in the
-				Suspended state?  It is possible to be in the suspended
-				list because it is blocked on a task with no timeout
-				specified. */
-				if( listIS_CONTAINED_WITHIN( NULL, &( pxTCB->xEventListItem ) ) == pdTRUE )
-				{
-					xReturn = pdTRUE;
-				}
-			}
-		}
-
-		return xReturn;
-	}
-
-#endif
-/*-----------------------------------------------------------*/
-
-#if ( INCLUDE_vTaskSuspend == 1 )
-
-	void vTaskResume( xTaskHandle pxTaskToResume )
-	{
-	tskTCB *pxTCB;
-
-		/* It does not make sense to resume the calling task. */
-		configASSERT( pxTaskToResume );
-
-		/* Remove the task from whichever list it is currently in, and place
-		it in the ready list. */
-		pxTCB = ( tskTCB * ) pxTaskToResume;
-
-		/* The parameter cannot be NULL as it is impossible to resume the
-		currently executing task. */
-		if( ( pxTCB != NULL ) && ( pxTCB != pxCurrentTCB ) )
-		{
-			taskENTER_CRITICAL();
-			{
-				if( xTaskIsTaskSuspended( pxTCB ) == pdTRUE )
-				{
-					traceTASK_RESUME( pxTCB );
-
-					/* As we are in a critical section we can access the ready
-					lists even if the scheduler is suspended. */
-					vListRemove(  &( pxTCB->xGenericListItem ) );
-					prvAddTaskToReadyQueue( pxTCB );
-
-					/* We may have just resumed a higher priority task. */
-					if( pxTCB->uxPriority >= pxCurrentTCB->uxPriority )
-					{
-						/* This yield may not cause the task just resumed to run, but
-						will leave the lists in the correct state for the next yield. */
-						portYIELD_WITHIN_API();
-					}
-				}
-			}
-			taskEXIT_CRITICAL();
-		}
-	}
-
-#endif
-
-/*-----------------------------------------------------------*/
-
-#if ( ( INCLUDE_xTaskResumeFromISR == 1 ) && ( INCLUDE_vTaskSuspend == 1 ) )
-
-	portBASE_TYPE xTaskResumeFromISR( xTaskHandle pxTaskToResume )
-	{
-	portBASE_TYPE xYieldRequired = pdFALSE;
-	tskTCB *pxTCB;
-	unsigned portBASE_TYPE uxSavedInterruptStatus;
-
-		configASSERT( pxTaskToResume );
-
-		pxTCB = ( tskTCB * ) pxTaskToResume;
-
-		uxSavedInterruptStatus = portSET_INTERRUPT_MASK_FROM_ISR();
-		{
-			if( xTaskIsTaskSuspended( pxTCB ) == pdTRUE )
-			{
-				traceTASK_RESUME_FROM_ISR( pxTCB );
-
-				if( uxSchedulerSuspended == ( unsigned portBASE_TYPE ) pdFALSE )
-				{
-					xYieldRequired = ( pxTCB->uxPriority >= pxCurrentTCB->uxPriority );
-					vListRemove(  &( pxTCB->xGenericListItem ) );
-					prvAddTaskToReadyQueue( pxTCB );
-				}
-				else
-				{
-					/* We cannot access the delayed or ready lists, so will hold this
-					task pending until the scheduler is resumed, at which point a
-					yield will be performed if necessary. */
-					vListInsertEnd( ( xList * ) &( xPendingReadyList ), &( pxTCB->xEventListItem ) );
-				}
-			}
-		}
-		portCLEAR_INTERRUPT_MASK_FROM_ISR( uxSavedInterruptStatus );
-
-		return xYieldRequired;
-	}
-
-#endif
-
-
-
-
-/*-----------------------------------------------------------
- * PUBLIC SCHEDULER CONTROL documented in task.h
- *----------------------------------------------------------*/
-
-
-void vTaskStartScheduler( void )
-{
-portBASE_TYPE xReturn;
-
-	/* Add the idle task at the lowest priority. */
-	#if ( INCLUDE_xTaskGetIdleTaskHandle == 1 )
-	{
-		/* Create the idle task, storing its handle in xIdleTaskHandle so it can
-		be returned by the xTaskGetIdleTaskHandle() function. */
-		xReturn = xTaskCreate( prvIdleTask, ( signed char * ) "IDLE", tskIDLE_STACK_SIZE, ( void * ) NULL, ( tskIDLE_PRIORITY | portPRIVILEGE_BIT ), &xIdleTaskHandle );
-	}
-	#else
-	{
-		/* Create the idle task without storing its handle. */
-		xReturn = xTaskCreate( prvIdleTask, ( signed char * ) "IDLE", tskIDLE_STACK_SIZE, ( void * ) NULL, ( tskIDLE_PRIORITY | portPRIVILEGE_BIT ), NULL );
-	}
-	#endif
-
-	#if ( configUSE_TIMERS == 1 )
-	{
-		if( xReturn == pdPASS )
-		{
-			xReturn = xTimerCreateTimerTask();
-		}
-	}
-	#endif
-
-	if( xReturn == pdPASS )
-	{
-		/* Interrupts are turned off here, to ensure a tick does not occur
-		before or during the call to xPortStartScheduler().  The stacks of
-		the created tasks contain a status word with interrupts switched on
-		so interrupts will automatically get re-enabled when the first task
-		starts to run.
-
-		STEPPING THROUGH HERE USING A DEBUGGER CAN CAUSE BIG PROBLEMS IF THE
-		DEBUGGER ALLOWS INTERRUPTS TO BE PROCESSED. */
-		portDISABLE_INTERRUPTS();
-
-		xSchedulerRunning = pdTRUE;
-		xTickCount = ( portTickType ) 0U;
-
-		/* If configGENERATE_RUN_TIME_STATS is defined then the following
-		macro must be defined to configure the timer/counter used to generate
-		the run time counter time base. */
-		portCONFIGURE_TIMER_FOR_RUN_TIME_STATS();
-		
-		/* Setting up the timer tick is hardware specific and thus in the
-		portable interface. */
-		if( xPortStartScheduler() != pdFALSE )
-		{
-			/* Should not reach here as if the scheduler is running the
-			function will not return. */
-		}
-		else
-		{
-			/* Should only reach here if a task calls xTaskEndScheduler(). */
-		}
-	}
-
-	/* This line will only be reached if the kernel could not be started. */
-	configASSERT( xReturn );
-}
-/*-----------------------------------------------------------*/
-
-void vTaskEndScheduler( void )
-{
-	/* Stop the scheduler interrupts and call the portable scheduler end
-	routine so the original ISRs can be restored if necessary.  The port
-	layer must ensure interrupts enable	bit is left in the correct state. */
-	portDISABLE_INTERRUPTS();
-	xSchedulerRunning = pdFALSE;
-	vPortEndScheduler();
-}
-/*----------------------------------------------------------*/
-
-void vTaskSuspendAll( void )
-{
-	/* A critical section is not required as the variable is of type
-	portBASE_TYPE. */
-	++uxSchedulerSuspended;
-}
-/*----------------------------------------------------------*/
-
-signed portBASE_TYPE xTaskResumeAll( void )
-{
-register tskTCB *pxTCB;
-signed portBASE_TYPE xAlreadyYielded = pdFALSE;
-
-	/* If uxSchedulerSuspended is zero then this function does not match a
-	previous call to vTaskSuspendAll(). */
-	configASSERT( uxSchedulerSuspended );
-
-	/* It is possible that an ISR caused a task to be removed from an event
-	list while the scheduler was suspended.  If this was the case then the
-	removed task will have been added to the xPendingReadyList.  Once the
-	scheduler has been resumed it is safe to move all the pending ready
-	tasks from this list into their appropriate ready list. */
-	taskENTER_CRITICAL();
-	{
-		--uxSchedulerSuspended;
-
-		if( uxSchedulerSuspended == ( unsigned portBASE_TYPE ) pdFALSE )
-		{
-			if( uxCurrentNumberOfTasks > ( unsigned portBASE_TYPE ) 0U )
-			{
-				portBASE_TYPE xYieldRequired = pdFALSE;
-
-				/* Move any readied tasks from the pending list into the
-				appropriate ready list. */
-				while( listLIST_IS_EMPTY( ( xList * ) &xPendingReadyList ) == pdFALSE )
-				{
-					pxTCB = ( tskTCB * ) listGET_OWNER_OF_HEAD_ENTRY(  ( ( xList * ) &xPendingReadyList ) );
-					vListRemove( &( pxTCB->xEventListItem ) );
-					vListRemove( &( pxTCB->xGenericListItem ) );
-					prvAddTaskToReadyQueue( pxTCB );
-
-					/* If we have moved a task that has a priority higher than
-					the current task then we should yield. */
-					if( pxTCB->uxPriority >= pxCurrentTCB->uxPriority )
-					{
-						xYieldRequired = pdTRUE;
-					}
-				}
-
-				/* If any ticks occurred while the scheduler was suspended then
-				they should be processed now.  This ensures the tick count does not
-				slip, and that any delayed tasks are resumed at the correct time. */
-				if( uxMissedTicks > ( unsigned portBASE_TYPE ) 0U )
-				{
-					while( uxMissedTicks > ( unsigned portBASE_TYPE ) 0U )
-					{
-						vTaskIncrementTick();
-						--uxMissedTicks;
-					}
-
-					/* As we have processed some ticks it is appropriate to yield
-					to ensure the highest priority task that is ready to run is
-					the task actually running. */
-					#if configUSE_PREEMPTION == 1
-					{
-						xYieldRequired = pdTRUE;
-					}
-					#endif
-				}
-
-				if( ( xYieldRequired == pdTRUE ) || ( xMissedYield == pdTRUE ) )
-				{
-					xAlreadyYielded = pdTRUE;
-					xMissedYield = pdFALSE;
-					portYIELD_WITHIN_API();
-				}
-			}
-		}
-	}
-	taskEXIT_CRITICAL();
-
-	return xAlreadyYielded;
-}
-
-
-
-
-
-
-/*-----------------------------------------------------------
- * PUBLIC TASK UTILITIES documented in task.h
- *----------------------------------------------------------*/
-
-
-
-portTickType xTaskGetTickCount( void )
-{
-portTickType xTicks;
-
-	/* Critical section required if running on a 16 bit processor. */
-	taskENTER_CRITICAL();
-	{
-		xTicks = xTickCount;
-	}
-	taskEXIT_CRITICAL();
-
-	return xTicks;
-}
-/*-----------------------------------------------------------*/
-
-portTickType xTaskGetTickCountFromISR( void )
-{
-portTickType xReturn;
-unsigned portBASE_TYPE uxSavedInterruptStatus;
-
-	uxSavedInterruptStatus = portSET_INTERRUPT_MASK_FROM_ISR();
-	xReturn = xTickCount;
-	portCLEAR_INTERRUPT_MASK_FROM_ISR( uxSavedInterruptStatus );
-
-	return xReturn;
-}
-/*-----------------------------------------------------------*/
-
-unsigned portBASE_TYPE uxTaskGetNumberOfTasks( void )
-{
-	/* A critical section is not required because the variables are of type
-	portBASE_TYPE. */
-	return uxCurrentNumberOfTasks;
-}
-/*-----------------------------------------------------------*/
-
-#if ( INCLUDE_pcTaskGetTaskName == 1 )
-
-	signed char *pcTaskGetTaskName( xTaskHandle xTaskToQuery )
-	{
-	tskTCB *pxTCB;
-
-		/* If null is passed in here then the name of the calling task is being queried. */
-		pxTCB = prvGetTCBFromHandle( xTaskToQuery );
-		configASSERT( pxTCB );
-		return &( pxTCB->pcTaskName[ 0 ] );
-	}
-
-#endif
-/*-----------------------------------------------------------*/
-
-#if ( configUSE_TRACE_FACILITY == 1 )
-
-	void vTaskList( signed char *pcWriteBuffer )
-	{
-	unsigned portBASE_TYPE uxQueue;
-
-		/* This is a VERY costly function that should be used for debug only.
-		It leaves interrupts disabled for a LONG time. */
-
-		vTaskSuspendAll();
-		{
-			/* Run through all the lists that could potentially contain a TCB and
-			report the task name, state and stack high water mark. */
-
-			*pcWriteBuffer = ( signed char ) 0x00;
-			strcat( ( char * ) pcWriteBuffer, ( const char * ) "\r\n" );
-
-			uxQueue = uxTopUsedPriority + ( unsigned portBASE_TYPE ) 1U;
-
-			do
-			{
-				uxQueue--;
-
-				if( listLIST_IS_EMPTY( &( pxReadyTasksLists[ uxQueue ] ) ) == pdFALSE )
-				{
-					prvListTaskWithinSingleList( pcWriteBuffer, ( xList * ) &( pxReadyTasksLists[ uxQueue ] ), tskREADY_CHAR );
-				}
-			}while( uxQueue > ( unsigned short ) tskIDLE_PRIORITY );
-
-			if( listLIST_IS_EMPTY( pxDelayedTaskList ) == pdFALSE )
-			{
-				prvListTaskWithinSingleList( pcWriteBuffer, ( xList * ) pxDelayedTaskList, tskBLOCKED_CHAR );
-			}
-
-			if( listLIST_IS_EMPTY( pxOverflowDelayedTaskList ) == pdFALSE )
-			{
-				prvListTaskWithinSingleList( pcWriteBuffer, ( xList * ) pxOverflowDelayedTaskList, tskBLOCKED_CHAR );
-			}
-
-			#if( INCLUDE_vTaskDelete == 1 )
-			{
-				if( listLIST_IS_EMPTY( &xTasksWaitingTermination ) == pdFALSE )
-				{
-					prvListTaskWithinSingleList( pcWriteBuffer, &xTasksWaitingTermination, tskDELETED_CHAR );
-				}
-			}
-			#endif
-
-			#if ( INCLUDE_vTaskSuspend == 1 )
-			{
-				if( listLIST_IS_EMPTY( &xSuspendedTaskList ) == pdFALSE )
-				{
-					prvListTaskWithinSingleList( pcWriteBuffer, &xSuspendedTaskList, tskSUSPENDED_CHAR );
-				}
-			}
-			#endif
-		}
-		xTaskResumeAll();
-	}
-
-#endif
-/*----------------------------------------------------------*/
-
-#if ( configGENERATE_RUN_TIME_STATS == 1 )
-
-	void vTaskGetRunTimeStats( signed char *pcWriteBuffer )
-	{
-	unsigned portBASE_TYPE uxQueue;
-	unsigned long ulTotalRunTime;
-
-		/* This is a VERY costly function that should be used for debug only.
-		It leaves interrupts disabled for a LONG time. */
-
-		vTaskSuspendAll();
-		{
-			#ifdef portALT_GET_RUN_TIME_COUNTER_VALUE
-				portALT_GET_RUN_TIME_COUNTER_VALUE( ulTotalRunTime );
-			#else
-				ulTotalRunTime = portGET_RUN_TIME_COUNTER_VALUE();
-			#endif
-
-			/* Divide ulTotalRunTime by 100 to make the percentage caluclations
-			simpler in the prvGenerateRunTimeStatsForTasksInList() function. */
-			ulTotalRunTime /= 100UL;
-			
-			/* Run through all the lists that could potentially contain a TCB,
-			generating a table of run timer percentages in the provided
-			buffer. */
-
-			*pcWriteBuffer = ( signed char ) 0x00;
-			strcat( ( char * ) pcWriteBuffer, ( const char * ) "\r\n" );
-
-			uxQueue = uxTopUsedPriority + ( unsigned portBASE_TYPE ) 1U;
-
-			do
-			{
-				uxQueue--;
-
-				if( listLIST_IS_EMPTY( &( pxReadyTasksLists[ uxQueue ] ) ) == pdFALSE )
-				{
-					prvGenerateRunTimeStatsForTasksInList( pcWriteBuffer, ( xList * ) &( pxReadyTasksLists[ uxQueue ] ), ulTotalRunTime );
-				}
-			}while( uxQueue > ( unsigned short ) tskIDLE_PRIORITY );
-
-			if( listLIST_IS_EMPTY( pxDelayedTaskList ) == pdFALSE )
-			{
-				prvGenerateRunTimeStatsForTasksInList( pcWriteBuffer, ( xList * ) pxDelayedTaskList, ulTotalRunTime );
-			}
-
-			if( listLIST_IS_EMPTY( pxOverflowDelayedTaskList ) == pdFALSE )
-			{
-				prvGenerateRunTimeStatsForTasksInList( pcWriteBuffer, ( xList * ) pxOverflowDelayedTaskList, ulTotalRunTime );
-			}
-
-			#if ( INCLUDE_vTaskDelete == 1 )
-			{
-				if( listLIST_IS_EMPTY( &xTasksWaitingTermination ) == pdFALSE )
-				{
-					prvGenerateRunTimeStatsForTasksInList( pcWriteBuffer, &xTasksWaitingTermination, ulTotalRunTime );
-				}
-			}
-			#endif
-
-			#if ( INCLUDE_vTaskSuspend == 1 )
-			{
-				if( listLIST_IS_EMPTY( &xSuspendedTaskList ) == pdFALSE )
-				{
-					prvGenerateRunTimeStatsForTasksInList( pcWriteBuffer, &xSuspendedTaskList, ulTotalRunTime );
-				}
-			}
-			#endif
-		}
-		xTaskResumeAll();
-	}
-
-#endif
-/*----------------------------------------------------------*/
-
-#if ( INCLUDE_xTaskGetIdleTaskHandle == 1 )
-
-	xTaskHandle xTaskGetIdleTaskHandle( void )
-	{
-		/* If xTaskGetIdleTaskHandle() is called before the scheduler has been
-		started, then xIdleTaskHandle will be NULL. */
-		configASSERT( ( xIdleTaskHandle != NULL ) );
-		return xIdleTaskHandle;
-	}
-	
-#endif
-
-/*-----------------------------------------------------------
- * SCHEDULER INTERNALS AVAILABLE FOR PORTING PURPOSES
- * documented in task.h
- *----------------------------------------------------------*/
-
-void vTaskIncrementTick( void )
-{
-tskTCB * pxTCB;
-
-	/* Called by the portable layer each time a tick interrupt occurs.
-	Increments the tick then checks to see if the new tick value will cause any
-	tasks to be unblocked. */
-	if( uxSchedulerSuspended == ( unsigned portBASE_TYPE ) pdFALSE )
-	{
-		++xTickCount;
-		if( xTickCount == ( portTickType ) 0U )
-		{
-			xList *pxTemp;
-
-			/* Tick count has overflowed so we need to swap the delay lists.
-			If there are any items in pxDelayedTaskList here then there is
-			an error! */
-			configASSERT( ( listLIST_IS_EMPTY( pxDelayedTaskList ) ) );
-			
-			pxTemp = pxDelayedTaskList;
-			pxDelayedTaskList = pxOverflowDelayedTaskList;
-			pxOverflowDelayedTaskList = pxTemp;
-			xNumOfOverflows++;
-	
-			if( listLIST_IS_EMPTY( pxDelayedTaskList ) != pdFALSE )
-			{
-				/* The new current delayed list is empty.  Set
-				xNextTaskUnblockTime to the maximum possible value so it is
-				extremely unlikely that the	
-				if( xTickCount >= xNextTaskUnblockTime ) test will pass until
-				there is an item in the delayed list. */
-				xNextTaskUnblockTime = portMAX_DELAY;
-			}
-			else
-			{
-				/* The new current delayed list is not empty, get the value of
-				the item at the head of the delayed list.  This is the time at
-				which the task at the head of the delayed list should be removed
-				from the Blocked state. */
-				pxTCB = ( tskTCB * ) listGET_OWNER_OF_HEAD_ENTRY( pxDelayedTaskList );
-				xNextTaskUnblockTime = listGET_LIST_ITEM_VALUE( &( pxTCB->xGenericListItem ) );
-			}
-		}
-
-		/* See if this tick has made a timeout expire. */
-		prvCheckDelayedTasks();
-	}
-	else
-	{
-		++uxMissedTicks;
-
-		/* The tick hook gets called at regular intervals, even if the
-		scheduler is locked. */
-		#if ( configUSE_TICK_HOOK == 1 )
-		{
-			vApplicationTickHook();
-		}
-		#endif
-	}
-
-	#if ( configUSE_TICK_HOOK == 1 )
-	{
-		/* Guard against the tick hook being called when the missed tick
-		count is being unwound (when the scheduler is being unlocked. */
-		if( uxMissedTicks == ( unsigned portBASE_TYPE ) 0U )
-		{
-			vApplicationTickHook();
-		}
-	}
-	#endif
-
-	traceTASK_INCREMENT_TICK( xTickCount );
-}
-/*-----------------------------------------------------------*/
-
-#if ( configUSE_APPLICATION_TASK_TAG == 1 )
-
-	void vTaskSetApplicationTaskTag( xTaskHandle xTask, pdTASK_HOOK_CODE pxHookFunction )
-	{
-	tskTCB *xTCB;
-
-		/* If xTask is NULL then we are setting our own task hook. */
-		if( xTask == NULL )
-		{
-			xTCB = ( tskTCB * ) pxCurrentTCB;
-		}
-		else
-		{
-			xTCB = ( tskTCB * ) xTask;
-		}
-
-		/* Save the hook function in the TCB.  A critical section is required as
-		the value can be accessed from an interrupt. */
-		taskENTER_CRITICAL();
-			xTCB->pxTaskTag = pxHookFunction;
-		taskEXIT_CRITICAL();
-	}
-
-#endif
-/*-----------------------------------------------------------*/
-
-#if ( configUSE_APPLICATION_TASK_TAG == 1 )
-
-	pdTASK_HOOK_CODE xTaskGetApplicationTaskTag( xTaskHandle xTask )
-	{
-	tskTCB *xTCB;
-	pdTASK_HOOK_CODE xReturn;
-
-		/* If xTask is NULL then we are setting our own task hook. */
-		if( xTask == NULL )
-		{
-			xTCB = ( tskTCB * ) pxCurrentTCB;
-		}
-		else
-		{
-			xTCB = ( tskTCB * ) xTask;
-		}
-
-		/* Save the hook function in the TCB.  A critical section is required as
-		the value can be accessed from an interrupt. */
-		taskENTER_CRITICAL();
-			xReturn = xTCB->pxTaskTag;
-		taskEXIT_CRITICAL();
-
-		return xReturn;
-	}
-
-#endif
-/*-----------------------------------------------------------*/
-
-#if ( configUSE_APPLICATION_TASK_TAG == 1 )
-
-	portBASE_TYPE xTaskCallApplicationTaskHook( xTaskHandle xTask, void *pvParameter )
-	{
-	tskTCB *xTCB;
-	portBASE_TYPE xReturn;
-
-		/* If xTask is NULL then we are calling our own task hook. */
-		if( xTask == NULL )
-		{
-			xTCB = ( tskTCB * ) pxCurrentTCB;
-		}
-		else
-		{
-			xTCB = ( tskTCB * ) xTask;
-		}
-
-		if( xTCB->pxTaskTag != NULL )
-		{
-			xReturn = xTCB->pxTaskTag( pvParameter );
-		}
-		else
-		{
-			xReturn = pdFAIL;
-		}
-
-		return xReturn;
-	}
-
-#endif
-/*-----------------------------------------------------------*/
-
-void vTaskSwitchContext( void )
-{
-	if( uxSchedulerSuspended != ( unsigned portBASE_TYPE ) pdFALSE )
-	{
-		/* The scheduler is currently suspended - do not allow a context
-		switch. */
-		xMissedYield = pdTRUE;
-	}
-	else
-	{
-		traceTASK_SWITCHED_OUT();
-	
-		#if ( configGENERATE_RUN_TIME_STATS == 1 )
-		{
-			unsigned long ulTempCounter;
-			
-				#ifdef portALT_GET_RUN_TIME_COUNTER_VALUE
-					portALT_GET_RUN_TIME_COUNTER_VALUE( ulTempCounter );
-				#else
-					ulTempCounter = portGET_RUN_TIME_COUNTER_VALUE();
-				#endif
-	
-				/* Add the amount of time the task has been running to the accumulated
-				time so far.  The time the task started running was stored in
-				ulTaskSwitchedInTime.  Note that there is no overflow protection here
-				so count values are only valid until the timer overflows.  Generally
-				this will be about 1 hour assuming a 1uS timer increment. */
-				pxCurrentTCB->ulRunTimeCounter += ( ulTempCounter - ulTaskSwitchedInTime );
-				ulTaskSwitchedInTime = ulTempCounter;
-		}
-		#endif
-	
-		taskFIRST_CHECK_FOR_STACK_OVERFLOW();
-		taskSECOND_CHECK_FOR_STACK_OVERFLOW();
-	
-		/* Find the highest priority queue that contains ready tasks. */
-		while( listLIST_IS_EMPTY( &( pxReadyTasksLists[ uxTopReadyPriority ] ) ) )
-		{
-			configASSERT( uxTopReadyPriority );
-			--uxTopReadyPriority;
-		}
-	
-		/* listGET_OWNER_OF_NEXT_ENTRY walks through the list, so the tasks of the
-		same priority get an equal share of the processor time. */
-		listGET_OWNER_OF_NEXT_ENTRY( pxCurrentTCB, &( pxReadyTasksLists[ uxTopReadyPriority ] ) );
-	
-		traceTASK_SWITCHED_IN();
-	}
-}
-/*-----------------------------------------------------------*/
-
-void vTaskPlaceOnEventList( const xList * const pxEventList, portTickType xTicksToWait )
-{
-portTickType xTimeToWake;
-
-	configASSERT( pxEventList );
-
-	/* THIS FUNCTION MUST BE CALLED WITH INTERRUPTS DISABLED OR THE
-	SCHEDULER SUSPENDED. */
-
-	/* Place the event list item of the TCB in the appropriate event list.
-	This is placed in the list in priority order so the highest priority task
-	is the first to be woken by the event. */
-	vListInsert( ( xList * ) pxEventList, ( xListItem * ) &( pxCurrentTCB->xEventListItem ) );
-
-	/* We must remove ourselves from the ready list before adding ourselves
-	to the blocked list as the same list item is used for both lists.  We have
-	exclusive access to the ready lists as the scheduler is locked. */
-	vListRemove( ( xListItem * ) &( pxCurrentTCB->xGenericListItem ) );
-
-
-	#if ( INCLUDE_vTaskSuspend == 1 )
-	{
-		if( xTicksToWait == portMAX_DELAY )
-		{
-			/* Add ourselves to the suspended task list instead of a delayed task
-			list to ensure we are not woken by a timing event.  We will block
-			indefinitely. */
-			vListInsertEnd( ( xList * ) &xSuspendedTaskList, ( xListItem * ) &( pxCurrentTCB->xGenericListItem ) );
-		}
-		else
-		{
-			/* Calculate the time at which the task should be woken if the event does
-			not occur.  This may overflow but this doesn't matter. */
-			xTimeToWake = xTickCount + xTicksToWait;
-			prvAddCurrentTaskToDelayedList( xTimeToWake );
-		}
-	}
-	#else
-	{
-			/* Calculate the time at which the task should be woken if the event does
-			not occur.  This may overflow but this doesn't matter. */
-			xTimeToWake = xTickCount + xTicksToWait;
-			prvAddCurrentTaskToDelayedList( xTimeToWake );
-	}
-	#endif
-}
-/*-----------------------------------------------------------*/
-
-#if configUSE_TIMERS == 1
-
-	void vTaskPlaceOnEventListRestricted( const xList * const pxEventList, portTickType xTicksToWait )
-	{
-	portTickType xTimeToWake;
-
-		configASSERT( pxEventList );
-
-		/* This function should not be called by application code hence the
-		'Restricted' in its name.  It is not part of the public API.  It is
-		designed for use by kernel code, and has special calling requirements -
-		it should be called from a critical section. */
-
-	
-		/* Place the event list item of the TCB in the appropriate event list.
-		In this case it is assume that this is the only task that is going to
-		be waiting on this event list, so the faster vListInsertEnd() function
-		can be used in place of vListInsert. */
-		vListInsertEnd( ( xList * ) pxEventList, ( xListItem * ) &( pxCurrentTCB->xEventListItem ) );
-
-		/* We must remove this task from the ready list before adding it to the
-		blocked list as the same list item is used for both lists.  This
-		function is called form a critical section. */
-		vListRemove( ( xListItem * ) &( pxCurrentTCB->xGenericListItem ) );
-
-		/* Calculate the time at which the task should be woken if the event does
-		not occur.  This may overflow but this doesn't matter. */
-		xTimeToWake = xTickCount + xTicksToWait;
-		prvAddCurrentTaskToDelayedList( xTimeToWake );
-	}
-	
-#endif /* configUSE_TIMERS */
-/*-----------------------------------------------------------*/
-
-signed portBASE_TYPE xTaskRemoveFromEventList( const xList * const pxEventList )
-{
-tskTCB *pxUnblockedTCB;
-portBASE_TYPE xReturn;
-
-	/* THIS FUNCTION MUST BE CALLED WITH INTERRUPTS DISABLED OR THE
-	SCHEDULER SUSPENDED.  It can also be called from within an ISR. */
-
-	/* The event list is sorted in priority order, so we can remove the
-	first in the list, remove the TCB from the delayed list, and add
-	it to the ready list.
-
-	If an event is for a queue that is locked then this function will never
-	get called - the lock count on the queue will get modified instead.  This
-	means we can always expect exclusive access to the event list here.
-	
-	This function assumes that a check has already been made to ensure that
-	pxEventList is not empty. */
-	pxUnblockedTCB = ( tskTCB * ) listGET_OWNER_OF_HEAD_ENTRY( pxEventList );
-	configASSERT( pxUnblockedTCB );
-	vListRemove( &( pxUnblockedTCB->xEventListItem ) );
-
-	if( uxSchedulerSuspended == ( unsigned portBASE_TYPE ) pdFALSE )
-	{
-		vListRemove( &( pxUnblockedTCB->xGenericListItem ) );
-		prvAddTaskToReadyQueue( pxUnblockedTCB );
-	}
-	else
-	{
-		/* We cannot access the delayed or ready lists, so will hold this
-		task pending until the scheduler is resumed. */
-		vListInsertEnd( ( xList * ) &( xPendingReadyList ), &( pxUnblockedTCB->xEventListItem ) );
-	}
-
-	if( pxUnblockedTCB->uxPriority >= pxCurrentTCB->uxPriority )
-	{
-		/* Return true if the task removed from the event list has
-		a higher priority than the calling task.  This allows
-		the calling task to know if it should force a context
-		switch now. */
-		xReturn = pdTRUE;
-	}
-	else
-	{
-		xReturn = pdFALSE;
-	}
-
-	return xReturn;
-}
-/*-----------------------------------------------------------*/
-
-void vTaskSetTimeOutState( xTimeOutType * const pxTimeOut )
-{
-	configASSERT( pxTimeOut );
-	pxTimeOut->xOverflowCount = xNumOfOverflows;
-	pxTimeOut->xTimeOnEntering = xTickCount;
-}
-/*-----------------------------------------------------------*/
-
-portBASE_TYPE xTaskCheckForTimeOut( xTimeOutType * const pxTimeOut, portTickType * const pxTicksToWait )
-{
-portBASE_TYPE xReturn;
-
-	configASSERT( pxTimeOut );
-	configASSERT( pxTicksToWait );
-
-	taskENTER_CRITICAL();
-	{
-		#if ( INCLUDE_vTaskSuspend == 1 )
-			/* If INCLUDE_vTaskSuspend is set to 1 and the block time specified is
-			the maximum block time then the task should block indefinitely, and
-			therefore never time out. */
-			if( *pxTicksToWait == portMAX_DELAY )
-			{
-				xReturn = pdFALSE;
-			}
-			else /* We are not blocking indefinitely, perform the checks below. */
-		#endif
-
-		if( ( xNumOfOverflows != pxTimeOut->xOverflowCount ) && ( ( portTickType ) xTickCount >= ( portTickType ) pxTimeOut->xTimeOnEntering ) )
-		{
-			/* The tick count is greater than the time at which vTaskSetTimeout()
-			was called, but has also overflowed since vTaskSetTimeOut() was called.
-			It must have wrapped all the way around and gone past us again. This
-			passed since vTaskSetTimeout() was called. */
-			xReturn = pdTRUE;
-		}
-		else if( ( ( portTickType ) ( ( portTickType ) xTickCount - ( portTickType ) pxTimeOut->xTimeOnEntering ) ) < ( portTickType ) *pxTicksToWait )
-		{
-			/* Not a genuine timeout. Adjust parameters for time remaining. */
-			*pxTicksToWait -= ( ( portTickType ) xTickCount - ( portTickType ) pxTimeOut->xTimeOnEntering );
-			vTaskSetTimeOutState( pxTimeOut );
-			xReturn = pdFALSE;
-		}
-		else
-		{
-			xReturn = pdTRUE;
-		}
-	}
-	taskEXIT_CRITICAL();
-
-	return xReturn;
-}
-/*-----------------------------------------------------------*/
-
-void vTaskMissedYield( void )
-{
-	xMissedYield = pdTRUE;
-}
-/*-----------------------------------------------------------*/
-
-#if ( configUSE_TRACE_FACILITY == 1 )
-	unsigned portBASE_TYPE uxTaskGetTaskNumber( xTaskHandle xTask )
-	{
-	unsigned portBASE_TYPE uxReturn;
-	tskTCB *pxTCB;
-	
-		if( xTask != NULL )
-		{
-			pxTCB = ( tskTCB * ) xTask;
-			uxReturn = pxTCB->uxTaskNumber;
-		}
-		else
-		{
-			uxReturn = 0U;
-		}
-		
-		return uxReturn;
-	}
-#endif
-/*-----------------------------------------------------------*/
-
-#if ( configUSE_TRACE_FACILITY == 1 )
-	void vTaskSetTaskNumber( xTaskHandle xTask, unsigned portBASE_TYPE uxHandle )
-	{
-	tskTCB *pxTCB;
-	
-		if( xTask != NULL )
-		{
-			pxTCB = ( tskTCB * ) xTask;
-			pxTCB->uxTaskNumber = uxHandle;
-		}
-	}
-#endif
-
-
-/*
- * -----------------------------------------------------------
- * The Idle task.
- * ----------------------------------------------------------
- *
- * The portTASK_FUNCTION() macro is used to allow port/compiler specific
- * language extensions.  The equivalent prototype for this function is:
- *
- * void prvIdleTask( void *pvParameters );
- *
- */
-static portTASK_FUNCTION( prvIdleTask, pvParameters )
-{
-	/* Stop warnings. */
-	( void ) pvParameters;
-
-	for( ;; )
-	{
-		/* See if any tasks have been deleted. */
-		prvCheckTasksWaitingTermination();
-
-		#if ( configUSE_PREEMPTION == 0 )
-		{
-			/* If we are not using preemption we keep forcing a task switch to
-			see if any other task has become available.  If we are using
-			preemption we don't need to do this as any task becoming available
-			will automatically get the processor anyway. */
-			taskYIELD();
-		}
-		#endif
-
-		#if ( ( configUSE_PREEMPTION == 1 ) && ( configIDLE_SHOULD_YIELD == 1 ) )
-		{
-			/* When using preemption tasks of equal priority will be
-			timesliced.  If a task that is sharing the idle priority is ready
-			to run then the idle task should yield before the end of the
-			timeslice.
-
-			A critical region is not required here as we are just reading from
-			the list, and an occasional incorrect value will not matter.  If
-			the ready list at the idle priority contains more than one task
-			then a task other than the idle task is ready to execute. */
-			if( listCURRENT_LIST_LENGTH( &( pxReadyTasksLists[ tskIDLE_PRIORITY ] ) ) > ( unsigned portBASE_TYPE ) 1 )
-			{
-				taskYIELD();
-			}
-		}
-		#endif
-
-		#if ( configUSE_IDLE_HOOK == 1 )
-		{
-			extern void vApplicationIdleHook( void );
-
-			/* Call the user defined function from within the idle task.  This
-			allows the application designer to add background functionality
-			without the overhead of a separate task.
-			NOTE: vApplicationIdleHook() MUST NOT, UNDER ANY CIRCUMSTANCES,
-			CALL A FUNCTION THAT MIGHT BLOCK. */
-			vApplicationIdleHook();
-		}
-		#endif
-	}
-} /*lint !e715 pvParameters is not accessed but all task functions require the same prototype. */
-
-
-
-
-
-
-
-/*-----------------------------------------------------------
- * File private functions documented at the top of the file.
- *----------------------------------------------------------*/
-
-
-
-static void prvInitialiseTCBVariables( tskTCB *pxTCB, const signed char * const pcName, unsigned portBASE_TYPE uxPriority, const xMemoryRegion * const xRegions, unsigned short usStackDepth )
-{
-	/* Store the function name in the TCB. */
-	#if configMAX_TASK_NAME_LEN > 1
-	{
-		/* Don't bring strncpy into the build unnecessarily. */
-		strncpy( ( char * ) pxTCB->pcTaskName, ( const char * ) pcName, ( unsigned short ) configMAX_TASK_NAME_LEN );
-	}
-	#endif
-	pxTCB->pcTaskName[ ( unsigned short ) configMAX_TASK_NAME_LEN - ( unsigned short ) 1 ] = ( signed char ) '\0';
-
-	/* This is used as an array index so must ensure it's not too large.  First
-	remove the privilege bit if one is present. */
-	if( uxPriority >= configMAX_PRIORITIES )
-	{
-		uxPriority = configMAX_PRIORITIES - ( unsigned portBASE_TYPE ) 1U;
-	}
-
-	pxTCB->uxPriority = uxPriority;
-	#if ( configUSE_MUTEXES == 1 )
-	{
-		pxTCB->uxBasePriority = uxPriority;
-	}
-	#endif
-
-	vListInitialiseItem( &( pxTCB->xGenericListItem ) );
-	vListInitialiseItem( &( pxTCB->xEventListItem ) );
-
-	/* Set the pxTCB as a link back from the xListItem.  This is so we can get
-	back to	the containing TCB from a generic item in a list. */
-	listSET_LIST_ITEM_OWNER( &( pxTCB->xGenericListItem ), pxTCB );
-
-	/* Event lists are always in priority order. */
-	listSET_LIST_ITEM_VALUE( &( pxTCB->xEventListItem ), configMAX_PRIORITIES - ( portTickType ) uxPriority );
-	listSET_LIST_ITEM_OWNER( &( pxTCB->xEventListItem ), pxTCB );
-
-	#if ( portCRITICAL_NESTING_IN_TCB == 1 )
-	{
-		pxTCB->uxCriticalNesting = ( unsigned portBASE_TYPE ) 0U;
-	}
-	#endif
-
-	#if ( configUSE_APPLICATION_TASK_TAG == 1 )
-	{
-		pxTCB->pxTaskTag = NULL;
-	}
-	#endif
-
-	#if ( configGENERATE_RUN_TIME_STATS == 1 )
-	{
-		pxTCB->ulRunTimeCounter = 0UL;
-	}
-	#endif
-
-	#if ( portUSING_MPU_WRAPPERS == 1 )
-	{
-		vPortStoreTaskMPUSettings( &( pxTCB->xMPUSettings ), xRegions, pxTCB->pxStack, usStackDepth );
-	}
-	#else
-	{
-		( void ) xRegions;
-		( void ) usStackDepth;
-	}
-	#endif
-}
-/*-----------------------------------------------------------*/
-
-#if ( portUSING_MPU_WRAPPERS == 1 )
-
-	void vTaskAllocateMPURegions( xTaskHandle xTaskToModify, const xMemoryRegion * const xRegions )
-	{
-	tskTCB *pxTCB;
-	
-		if( xTaskToModify == pxCurrentTCB )
-		{
-			xTaskToModify = NULL;
-		}
-
-		/* If null is passed in here then we are deleting ourselves. */
-		pxTCB = prvGetTCBFromHandle( xTaskToModify );
-
-        vPortStoreTaskMPUSettings( &( pxTCB->xMPUSettings ), xRegions, NULL, 0 );
-	}
-	/*-----------------------------------------------------------*/
-#endif
-
-static void prvInitialiseTaskLists( void )
-{
-unsigned portBASE_TYPE uxPriority;
-
-	for( uxPriority = ( unsigned portBASE_TYPE ) 0U; uxPriority < configMAX_PRIORITIES; uxPriority++ )
-	{
-		vListInitialise( ( xList * ) &( pxReadyTasksLists[ uxPriority ] ) );
-	}
-
-	vListInitialise( ( xList * ) &xDelayedTaskList1 );
-	vListInitialise( ( xList * ) &xDelayedTaskList2 );
-	vListInitialise( ( xList * ) &xPendingReadyList );
-
-	#if ( INCLUDE_vTaskDelete == 1 )
-	{
-		vListInitialise( ( xList * ) &xTasksWaitingTermination );
-	}
-	#endif
-
-	#if ( INCLUDE_vTaskSuspend == 1 )
-	{
-		vListInitialise( ( xList * ) &xSuspendedTaskList );
-	}
-	#endif
-
-	/* Start with pxDelayedTaskList using list1 and the pxOverflowDelayedTaskList
-	using list2. */
-	pxDelayedTaskList = &xDelayedTaskList1;
-	pxOverflowDelayedTaskList = &xDelayedTaskList2;
-}
-/*-----------------------------------------------------------*/
-
-static void prvCheckTasksWaitingTermination( void )
-{
-	#if ( INCLUDE_vTaskDelete == 1 )
-	{
-		portBASE_TYPE xListIsEmpty;
-
-		/* ucTasksDeleted is used to prevent vTaskSuspendAll() being called
-		too often in the idle task. */
-		if( uxTasksDeleted > ( unsigned portBASE_TYPE ) 0U )
-		{
-			vTaskSuspendAll();
-				xListIsEmpty = listLIST_IS_EMPTY( &xTasksWaitingTermination );
-			xTaskResumeAll();
-
-			if( xListIsEmpty == pdFALSE )
-			{
-				tskTCB *pxTCB;
-
-				taskENTER_CRITICAL();
-				{
-					pxTCB = ( tskTCB * ) listGET_OWNER_OF_HEAD_ENTRY( ( ( xList * ) &xTasksWaitingTermination ) );
-					vListRemove( &( pxTCB->xGenericListItem ) );
-					--uxCurrentNumberOfTasks;
-					--uxTasksDeleted;
-				}
-				taskEXIT_CRITICAL();
-
-				prvDeleteTCB( pxTCB );
-			}
-		}
-	}
-	#endif
-}
-/*-----------------------------------------------------------*/
-
-static void prvAddCurrentTaskToDelayedList( portTickType xTimeToWake )
-{
-	/* The list item will be inserted in wake time order. */
-	listSET_LIST_ITEM_VALUE( &( pxCurrentTCB->xGenericListItem ), xTimeToWake );
-
-	if( xTimeToWake < xTickCount )
-	{
-		/* Wake time has overflowed.  Place this item in the overflow list. */
-		vListInsert( ( xList * ) pxOverflowDelayedTaskList, ( xListItem * ) &( pxCurrentTCB->xGenericListItem ) );
-	}
-	else
-	{
-		/* The wake time has not overflowed, so we can use the current block list. */
-		vListInsert( ( xList * ) pxDelayedTaskList, ( xListItem * ) &( pxCurrentTCB->xGenericListItem ) );
-
-		/* If the task entering the blocked state was placed at the head of the
-		list of blocked tasks then xNextTaskUnblockTime needs to be updated
-		too. */
-		if( xTimeToWake < xNextTaskUnblockTime )
-		{
-			xNextTaskUnblockTime = xTimeToWake;
-		}
-	}
-}
-/*-----------------------------------------------------------*/
-
-static tskTCB *prvAllocateTCBAndStack( unsigned short usStackDepth, portSTACK_TYPE *puxStackBuffer )
-{
-tskTCB *pxNewTCB;
-
-	/* Allocate space for the TCB.  Where the memory comes from depends on
-	the implementation of the port malloc function. */
-	pxNewTCB = ( tskTCB * ) pvPortMalloc( sizeof( tskTCB ) );
-
-	if( pxNewTCB != NULL )
-	{
-		/* Allocate space for the stack used by the task being created.
-		The base of the stack memory stored in the TCB so the task can
-		be deleted later if required. */
-		pxNewTCB->pxStack = ( portSTACK_TYPE * ) pvPortMallocAligned( ( ( ( size_t )usStackDepth ) * sizeof( portSTACK_TYPE ) ), puxStackBuffer );
-
-		if( pxNewTCB->pxStack == NULL )
-		{
-			/* Could not allocate the stack.  Delete the allocated TCB. */
-			vPortFree( pxNewTCB );
-			pxNewTCB = NULL;
-		}
-		else
-		{
-			/* Just to help debugging. */
-			memset( pxNewTCB->pxStack, ( int ) tskSTACK_FILL_BYTE, ( size_t ) usStackDepth * sizeof( portSTACK_TYPE ) );
-		}
-	}
-
-	return pxNewTCB;
-}
-/*-----------------------------------------------------------*/
-
-#if ( configUSE_TRACE_FACILITY == 1 )
-
-	static void prvListTaskWithinSingleList( const signed char *pcWriteBuffer, xList *pxList, signed char cStatus )
-	{
-	volatile tskTCB *pxNextTCB, *pxFirstTCB;
-	unsigned short usStackRemaining;
-	PRIVILEGED_DATA static char pcStatusString[ configMAX_TASK_NAME_LEN + 30 ];
-
-		/* Write the details of all the TCB's in pxList into the buffer. */
-		listGET_OWNER_OF_NEXT_ENTRY( pxFirstTCB, pxList );
-		do
-		{
-			listGET_OWNER_OF_NEXT_ENTRY( pxNextTCB, pxList );
-			#if ( portSTACK_GROWTH > 0 )
-			{
-				usStackRemaining = usTaskCheckFreeStackSpace( ( unsigned char * ) pxNextTCB->pxEndOfStack );
-			}
-			#else
-			{
-				usStackRemaining = usTaskCheckFreeStackSpace( ( unsigned char * ) pxNextTCB->pxStack );
-			}
-			#endif			
-			
-			sprintf( pcStatusString, ( char * ) "%s\t\t%c\t%u\t%u\t%u\r\n", pxNextTCB->pcTaskName, cStatus, ( unsigned int ) pxNextTCB->uxPriority, usStackRemaining, ( unsigned int ) pxNextTCB->uxTCBNumber );
-			strcat( ( char * ) pcWriteBuffer, ( char * ) pcStatusString );
-
-		} while( pxNextTCB != pxFirstTCB );
-	}
-
-#endif
-/*-----------------------------------------------------------*/
-
-#if ( configGENERATE_RUN_TIME_STATS == 1 )
-
-	static void prvGenerateRunTimeStatsForTasksInList( const signed char *pcWriteBuffer, xList *pxList, unsigned long ulTotalRunTime )
-	{
-	volatile tskTCB *pxNextTCB, *pxFirstTCB;
-	unsigned long ulStatsAsPercentage;
-
-		/* Write the run time stats of all the TCB's in pxList into the buffer. */
-		listGET_OWNER_OF_NEXT_ENTRY( pxFirstTCB, pxList );
-		do
-		{
-			/* Get next TCB in from the list. */
-			listGET_OWNER_OF_NEXT_ENTRY( pxNextTCB, pxList );
-
-			/* Divide by zero check. */
-			if( ulTotalRunTime > 0UL )
-			{
-				/* Has the task run at all? */
-				if( pxNextTCB->ulRunTimeCounter == 0UL )
-				{
-					/* The task has used no CPU time at all. */
-					sprintf( pcStatsString, ( char * ) "%s\t\t0\t\t0%%\r\n", pxNextTCB->pcTaskName );
-				}
-				else
-				{
-					/* What percentage of the total run time has the task used?
-					This will always be rounded down to the nearest integer.
-					ulTotalRunTime has already been divided by 100. */
-					ulStatsAsPercentage = pxNextTCB->ulRunTimeCounter / ulTotalRunTime;
-
-					if( ulStatsAsPercentage > 0UL )
-					{
-						#ifdef portLU_PRINTF_SPECIFIER_REQUIRED
-						{
-							sprintf( pcStatsString, ( char * ) "%s\t\t%lu\t\t%lu%%\r\n", pxNextTCB->pcTaskName, pxNextTCB->ulRunTimeCounter, ulStatsAsPercentage );							
-						}
-						#else
-						{
-							/* sizeof( int ) == sizeof( long ) so a smaller
-							printf() library can be used. */
-							sprintf( pcStatsString, ( char * ) "%s\t\t%u\t\t%u%%\r\n", pxNextTCB->pcTaskName, ( unsigned int ) pxNextTCB->ulRunTimeCounter, ( unsigned int ) ulStatsAsPercentage );
-						}
-						#endif
-					}
-					else
-					{
-						/* If the percentage is zero here then the task has
-						consumed less than 1% of the total run time. */
-						#ifdef portLU_PRINTF_SPECIFIER_REQUIRED
-						{
-							sprintf( pcStatsString, ( char * ) "%s\t\t%lu\t\t<1%%\r\n", pxNextTCB->pcTaskName, pxNextTCB->ulRunTimeCounter );							
-						}
-						#else
-						{
-							/* sizeof( int ) == sizeof( long ) so a smaller
-							printf() library can be used. */
-							sprintf( pcStatsString, ( char * ) "%s\t\t%u\t\t<1%%\r\n", pxNextTCB->pcTaskName, ( unsigned int ) pxNextTCB->ulRunTimeCounter );
-						}
-						#endif
-					}
-				}
-
-				strcat( ( char * ) pcWriteBuffer, ( char * ) pcStatsString );
-			}
-
-		} while( pxNextTCB != pxFirstTCB );
-	}
-
-#endif
-/*-----------------------------------------------------------*/
-
-#if ( ( configUSE_TRACE_FACILITY == 1 ) || ( INCLUDE_uxTaskGetStackHighWaterMark == 1 ) )
-
-	static unsigned short usTaskCheckFreeStackSpace( const unsigned char * pucStackByte )
-	{
-	register unsigned short usCount = 0U;
-
-		while( *pucStackByte == tskSTACK_FILL_BYTE )
-		{
-			pucStackByte -= portSTACK_GROWTH;
-			usCount++;
-		}
-
-		usCount /= sizeof( portSTACK_TYPE );
-
-		return usCount;
-	}
-
-#endif
-/*-----------------------------------------------------------*/
-
-#if ( INCLUDE_uxTaskGetRunTime == 1 )
-
-	unsigned portBASE_TYPE uxTaskGetRunTime( xTaskHandle xTask )
-	{
-		unsigned long runTime;
-
-		tskTCB *pxTCB;
-		pxTCB = prvGetTCBFromHandle( xTask );
-		runTime = pxTCB->ulRunTimeCounter;
-		pxTCB->ulRunTimeCounter = 0;
-		return runTime;
-	}
-
-#endif
-/*-----------------------------------------------------------*/
-
-#if ( INCLUDE_uxTaskGetStackHighWaterMark == 1 )
-
-	unsigned portBASE_TYPE uxTaskGetStackHighWaterMark( xTaskHandle xTask )
-	{
-	tskTCB *pxTCB;
-	unsigned char *pcEndOfStack;
-	unsigned portBASE_TYPE uxReturn;
-
-		pxTCB = prvGetTCBFromHandle( xTask );
-
-		#if portSTACK_GROWTH < 0
-		{
-			pcEndOfStack = ( unsigned char * ) pxTCB->pxStack;
-		}
-		#else
-		{
-			pcEndOfStack = ( unsigned char * ) pxTCB->pxEndOfStack;
-		}
-		#endif
-
-		uxReturn = ( unsigned portBASE_TYPE ) usTaskCheckFreeStackSpace( pcEndOfStack );
-
-		return uxReturn;
-	}
-
-#endif
-/*-----------------------------------------------------------*/
-
-#if ( INCLUDE_vTaskDelete == 1 )
-
-	static void prvDeleteTCB( tskTCB *pxTCB )
-	{
-		/* This call is required specifically for the TriCore port.  It must be
-		above the vPortFree() calls.  The call is also used by ports/demos that
-		want to allocate and clean RAM statically. */
-		portCLEAN_UP_TCB( pxTCB );
-
-		/* Free up the memory allocated by the scheduler for the task.  It is up to
-		the task to free any memory allocated at the application level. */
-		vPortFreeAligned( pxTCB->pxStack );
-		vPortFree( pxTCB );
-	}
-
-#endif
-
-
-/*-----------------------------------------------------------*/
-
-#if ( ( INCLUDE_xTaskGetCurrentTaskHandle == 1 ) || ( configUSE_MUTEXES == 1 ) )
-
-	xTaskHandle xTaskGetCurrentTaskHandle( void )
-	{
-	xTaskHandle xReturn;
-
-		/* A critical section is not required as this is not called from
-		an interrupt and the current TCB will always be the same for any
-		individual execution thread. */
-		xReturn = pxCurrentTCB;
-
-		return xReturn;
-	}
-
-#endif
-
-/*-----------------------------------------------------------*/
-
-#if ( ( INCLUDE_xTaskGetSchedulerState == 1 ) || ( configUSE_TIMERS == 1 ) )
-
-	portBASE_TYPE xTaskGetSchedulerState( void )
-	{
-	portBASE_TYPE xReturn;
-
-		if( xSchedulerRunning == pdFALSE )
-		{
-			xReturn = taskSCHEDULER_NOT_STARTED;
-		}
-		else
-		{
-			if( uxSchedulerSuspended == ( unsigned portBASE_TYPE ) pdFALSE )
-			{
-				xReturn = taskSCHEDULER_RUNNING;
-			}
-			else
-			{
-				xReturn = taskSCHEDULER_SUSPENDED;
-			}
-		}
-
-		return xReturn;
-	}
-
-#endif
-/*-----------------------------------------------------------*/
-
-#if ( configUSE_MUTEXES == 1 )
-
-	void vTaskPriorityInherit( xTaskHandle * const pxMutexHolder )
-	{
-	tskTCB * const pxTCB = ( tskTCB * ) pxMutexHolder;
-
-		configASSERT( pxMutexHolder );
-
-		if( pxTCB->uxPriority < pxCurrentTCB->uxPriority )
-		{
-			/* Adjust the mutex holder state to account for its new priority. */
-			listSET_LIST_ITEM_VALUE( &( pxTCB->xEventListItem ), configMAX_PRIORITIES - ( portTickType ) pxCurrentTCB->uxPriority );
-
-			/* If the task being modified is in the ready state it will need to
-			be moved in to a new list. */
-			if( listIS_CONTAINED_WITHIN( &( pxReadyTasksLists[ pxTCB->uxPriority ] ), &( pxTCB->xGenericListItem ) ) != pdFALSE )
-			{
-				vListRemove( &( pxTCB->xGenericListItem ) );
-
-				/* Inherit the priority before being moved into the new list. */
-				pxTCB->uxPriority = pxCurrentTCB->uxPriority;
-				prvAddTaskToReadyQueue( pxTCB );
-			}
-			else
-			{
-				/* Just inherit the priority. */
-				pxTCB->uxPriority = pxCurrentTCB->uxPriority;
-			}
-
-			traceTASK_PRIORITY_INHERIT( pxTCB, pxCurrentTCB->uxPriority );
-		}
-	}
-
-#endif
-/*-----------------------------------------------------------*/
-
-#if ( configUSE_MUTEXES == 1 )
-
-	void vTaskPriorityDisinherit( xTaskHandle * const pxMutexHolder )
-	{
-	tskTCB * const pxTCB = ( tskTCB * ) pxMutexHolder;
-
-		if( pxMutexHolder != NULL )
-		{
-			if( pxTCB->uxPriority != pxTCB->uxBasePriority )
-			{
-				/* We must be the running task to be able to give the mutex back.
-				Remove ourselves from the ready list we currently appear in. */
-				vListRemove( &( pxTCB->xGenericListItem ) );
-
-				/* Disinherit the priority before adding the task into the new
-				ready list. */
-				traceTASK_PRIORITY_DISINHERIT( pxTCB, pxTCB->uxBasePriority );
-				pxTCB->uxPriority = pxTCB->uxBasePriority;
-				listSET_LIST_ITEM_VALUE( &( pxTCB->xEventListItem ), configMAX_PRIORITIES - ( portTickType ) pxTCB->uxPriority );
-				prvAddTaskToReadyQueue( pxTCB );
-			}
-		}
-	}
-
-#endif
-/*-----------------------------------------------------------*/
-
-#if ( portCRITICAL_NESTING_IN_TCB == 1 )
-
-	void vTaskEnterCritical( void )
-	{
-		portDISABLE_INTERRUPTS();
-
-		if( xSchedulerRunning != pdFALSE )
-		{
-			( pxCurrentTCB->uxCriticalNesting )++;
-		}
-	}
-
-#endif
-/*-----------------------------------------------------------*/
-
-#if ( portCRITICAL_NESTING_IN_TCB == 1 )
-
-void vTaskExitCritical( void )
-{
-	if( xSchedulerRunning != pdFALSE )
-	{
-		if( pxCurrentTCB->uxCriticalNesting > 0U )
-		{
-			( pxCurrentTCB->uxCriticalNesting )--;
-
-			if( pxCurrentTCB->uxCriticalNesting == 0U )
-			{
-				portENABLE_INTERRUPTS();
-			}
-		}
-	}
-}
-
-#endif
-/*-----------------------------------------------------------*/
-
-
-
-=======
 /*
     FreeRTOS V7.4.0 - Copyright (C) 2013 Real Time Engineers Ltd.
 
@@ -5272,5 +2775,3 @@
 
 
 
-
->>>>>>> 61be4811
