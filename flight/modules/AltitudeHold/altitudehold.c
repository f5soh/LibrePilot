/**
 ******************************************************************************
 *
 * @file       guidance.c
 * @author     The OpenPilot Team, http://www.openpilot.org Copyright (C) 2010.
 * @brief      This module compared @ref PositionActuatl to @ref ActiveWaypoint
 * and sets @ref AttitudeDesired.  It only does this when the FlightMode field
 * of @ref ManualControlCommand is Auto.
 *
 * @see        The GNU Public License (GPL) Version 3
 *
 *****************************************************************************/
/*
 * This program is free software; you can redistribute it and/or modify
 * it under the terms of the GNU General Public License as published by
 * the Free Software Foundation; either version 3 of the License, or
 * (at your option) any later version.
 *
 * This program is distributed in the hope that it will be useful, but
 * WITHOUT ANY WARRANTY; without even the implied warranty of MERCHANTABILITY
 * or FITNESS FOR A PARTICULAR PURPOSE. See the GNU General Public License
 * for more details.
 *
 * You should have received a copy of the GNU General Public License along
 * with this program; if not, write to the Free Software Foundation, Inc.,
 * 59 Temple Place, Suite 330, Boston, MA 02111-1307 USA
 */

/**
 * Input object: ActiveWaypoint
 * Input object: PositionState
 * Input object: ManualControlCommand
 * Output object: AttitudeDesired
 *
 * This module will periodically update the value of the AttitudeDesired object.
 *
 * The module executes in its own thread in this example.
 *
 * Modules have no API, all communication to other modules is done through UAVObjects.
 * However modules may use the API exposed by shared libraries.
 * See the OpenPilot wiki for more details.
 * http://www.openpilot.org/OpenPilot_Application_Architecture
 *
 */

#include <openpilot.h>

#include <callbackinfo.h>

#include <math.h>
#include <pid.h>
#include <CoordinateConversions.h>
#include <altitudeholdsettings.h>
#include <altitudeholddesired.h> // object that will be updated by the module
#include <altitudeholdstatus.h>
#include <flightstatus.h>
#include <stabilizationdesired.h>
#include <accelstate.h>
#include <pios_constants.h>
#include <velocitystate.h>
#include <positionstate.h>
// Private constants

#define CALLBACK_PRIORITY      CALLBACK_PRIORITY_LOW
#define CBTASK_PRIORITY        CALLBACK_TASK_FLIGHTCONTROL

#define STACK_SIZE_BYTES       1024
#define DESIRED_UPDATE_RATE_MS 100 // milliseconds
// Private types

// Private variables
static DelayedCallbackInfo *altitudeHoldCBInfo;
static AltitudeHoldSettingsData altitudeHoldSettings;
static struct pid pid0, pid1;


// Private functions
static void altitudeHoldTask(void);
static void SettingsUpdatedCb(UAVObjEvent *ev);

/**
 * Initialise the module, called on startup
 * \returns 0 on success or -1 if initialisation failed
 */
int32_t AltitudeHoldStart()
{
    // Start main task
    SettingsUpdatedCb(NULL);
    PIOS_CALLBACKSCHEDULER_Dispatch(altitudeHoldCBInfo);

    return 0;
}

/**
 * Initialise the module, called on startup
 * \returns 0 on success or -1 if initialisation failed
 */
int32_t AltitudeHoldInitialize()
{
    AltitudeHoldSettingsInitialize();
    AltitudeHoldDesiredInitialize();
    AltitudeHoldStatusInitialize();

    // Create object queue

    altitudeHoldCBInfo = PIOS_CALLBACKSCHEDULER_Create(&altitudeHoldTask, CALLBACK_PRIORITY, CBTASK_PRIORITY, CALLBACKINFO_RUNNING_ALTITUDEHOLD, STACK_SIZE_BYTES);
    AltitudeHoldSettingsConnectCallback(&SettingsUpdatedCb);

    return 0;
}
MODULE_INITCALL(AltitudeHoldInitialize, AltitudeHoldStart);


/**
 * Module thread, should not return.
 */
static void altitudeHoldTask(void)
{
    static float startThrust = 0.5f;

    // make sure we run only when we are supposed to run
    FlightStatusData flightStatus;

    FlightStatusGet(&flightStatus);
    switch (flightStatus.FlightMode) {
    case FLIGHTSTATUS_FLIGHTMODE_ALTITUDEHOLD:
    case FLIGHTSTATUS_FLIGHTMODE_ALTITUDEVARIO:
        break;
    default:
        pid_zero(&pid0);
        pid_zero(&pid1);
<<<<<<< HEAD
        StabilizationDesiredThrustGet(&startThrust);
        DelayedCallbackSchedule(altitudeHoldCBInfo, DESIRED_UPDATE_RATE_MS, CALLBACK_UPDATEMODE_SOONER);
=======
        StabilizationDesiredThrottleGet(&startThrottle);
        PIOS_CALLBACKSCHEDULER_Schedule(altitudeHoldCBInfo, DESIRED_UPDATE_RATE_MS, CALLBACK_UPDATEMODE_SOONER);
>>>>>>> f066bcb2
        return;

        break;
    }

    AltitudeHoldStatusData altitudeHoldStatus;
    AltitudeHoldStatusGet(&altitudeHoldStatus);

    // do the actual control loop(s)
    AltitudeHoldDesiredData altitudeHoldDesired;
    AltitudeHoldDesiredGet(&altitudeHoldDesired);
    float positionStateDown;
    PositionStateDownGet(&positionStateDown);
    float velocityStateDown;
    VelocityStateDownGet(&velocityStateDown);

    switch (altitudeHoldDesired.ControlMode) {
    case ALTITUDEHOLDDESIRED_CONTROLMODE_ALTITUDE:
        // altitude control loop
        altitudeHoldStatus.VelocityDesired = pid_apply_setpoint(&pid0, 1.0f, altitudeHoldDesired.SetPoint, positionStateDown, 1000.0f / DESIRED_UPDATE_RATE_MS);
        break;
    case ALTITUDEHOLDDESIRED_CONTROLMODE_VELOCITY:
        altitudeHoldStatus.VelocityDesired = altitudeHoldDesired.SetPoint;
        break;
    default:
        altitudeHoldStatus.VelocityDesired = 0;
        break;
    }

    AltitudeHoldStatusSet(&altitudeHoldStatus);

    float thrust;
    switch (altitudeHoldDesired.ControlMode) {
    case ALTITUDEHOLDDESIRED_CONTROLMODE_THRUST:
        thrust = altitudeHoldDesired.SetPoint;
        break;
    default:
        // velocity control loop
        thrust = startThrust - pid_apply_setpoint(&pid1, 1.0f, altitudeHoldStatus.VelocityDesired, velocityStateDown, 1000.0f / DESIRED_UPDATE_RATE_MS);

        if (thrust >= 1.0f) {
            thrust = 1.0f;
        }
        if (thrust <= 0.0f) {
            thrust = 0.0f;
        }
        break;
    }

    StabilizationDesiredData stab;
    StabilizationDesiredGet(&stab);
    stab.Roll   = altitudeHoldDesired.Roll;
    stab.Pitch  = altitudeHoldDesired.Pitch;
    stab.Yaw    = altitudeHoldDesired.Yaw;
    stab.Thrust = thrust;
    stab.StabilizationMode.Roll  = STABILIZATIONDESIRED_STABILIZATIONMODE_ATTITUDE;
    stab.StabilizationMode.Pitch = STABILIZATIONDESIRED_STABILIZATIONMODE_ATTITUDE;
    stab.StabilizationMode.Yaw   = STABILIZATIONDESIRED_STABILIZATIONMODE_AXISLOCK;

    StabilizationDesiredSet(&stab);

    PIOS_CALLBACKSCHEDULER_Schedule(altitudeHoldCBInfo, DESIRED_UPDATE_RATE_MS, CALLBACK_UPDATEMODE_SOONER);
}

static void SettingsUpdatedCb(__attribute__((unused)) UAVObjEvent *ev)
{
    AltitudeHoldSettingsGet(&altitudeHoldSettings);
    pid_configure(&pid0, altitudeHoldSettings.AltitudePI.Kp, altitudeHoldSettings.AltitudePI.Ki, 0, altitudeHoldSettings.AltitudePI.Ilimit);
    pid_zero(&pid0);
    pid_configure(&pid1, altitudeHoldSettings.VelocityPI.Kp, altitudeHoldSettings.VelocityPI.Ki, 0, altitudeHoldSettings.VelocityPI.Ilimit);
    pid_zero(&pid1);
}<|MERGE_RESOLUTION|>--- conflicted
+++ resolved
@@ -129,13 +129,8 @@
     default:
         pid_zero(&pid0);
         pid_zero(&pid1);
-<<<<<<< HEAD
         StabilizationDesiredThrustGet(&startThrust);
-        DelayedCallbackSchedule(altitudeHoldCBInfo, DESIRED_UPDATE_RATE_MS, CALLBACK_UPDATEMODE_SOONER);
-=======
-        StabilizationDesiredThrottleGet(&startThrottle);
         PIOS_CALLBACKSCHEDULER_Schedule(altitudeHoldCBInfo, DESIRED_UPDATE_RATE_MS, CALLBACK_UPDATEMODE_SOONER);
->>>>>>> f066bcb2
         return;
 
         break;
