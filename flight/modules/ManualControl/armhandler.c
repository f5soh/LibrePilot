/**
 ******************************************************************************
 * @addtogroup OpenPilotModules OpenPilot Modules
 * @{
 * @addtogroup ManualControl
 * @brief Interpretes the control input in ManualControlCommand
 * @{
 *
 * @file       armhandler.c
 * @author     The OpenPilot Team, http://www.openpilot.org Copyright (C) 2014.
 *
 * @see        The GNU Public License (GPL) Version 3
 *
 ******************************************************************************/
/*
 * This program is free software; you can redistribute it and/or modify
 * it under the terms of the GNU General Public License as published by
 * the Free Software Foundation; either version 3 of the License, or
 * (at your option) any later version.
 *
 * This program is distributed in the hope that it will be useful, but
 * WITHOUT ANY WARRANTY; without even the implied warranty of MERCHANTABILITY
 * or FITNESS FOR A PARTICULAR PURPOSE. See the GNU General Public License
 * for more details.
 *
 * You should have received a copy of the GNU General Public License along
 * with this program; if not, write to the Free Software Foundation, Inc.,
 * 59 Temple Place, Suite 330, Boston, MA 02111-1307 USA
 */

#include "inc/manualcontrol.h"
#include <sanitycheck.h>
#include <manualcontrolcommand.h>
#include <accessorydesired.h>
#include <flightstatus.h>
#include <flightmodesettings.h>
#include <stabilizationdesired.h>
#ifndef PIOS_EXCLUDE_ADVANCED_FEATURES
#include <statusvtolland.h>
#endif

// Private constants
#define ARMED_THRESHOLD     0.50f
#define GROUND_LOW_THROTTLE 0.01f

// Private types
typedef enum {
    ARM_STATE_DISARMED,
    ARM_STATE_ARMING_MANUAL,
    ARM_STATE_ARMED,
    ARM_STATE_DISARMING_MANUAL,
    ARM_STATE_DISARMING_TIMEOUT
} ArmState_t;

// Private variables

// Private functions
static void setArmedIfChanged(uint8_t val);
static uint32_t timeDifferenceMs(portTickType start_time, portTickType end_time);
static bool okToArm(void);
static bool forcedDisArm(void);


/**
 * @brief Handler to interprete Command inputs in regards to arming/disarming
 * @input: ManualControlCommand, AccessoryDesired
 * @output: FlightStatus.Arming
 */
void armHandler(bool newinit, FrameType_t frameType)
{
    static ArmState_t armState;

    if (newinit) {
        AccessoryDesiredInitialize();
        setArmedIfChanged(FLIGHTSTATUS_ARMED_DISARMED);
        armState = ARM_STATE_DISARMED;
    }

    portTickType sysTime = xTaskGetTickCount();

    FlightModeSettingsData settings;
    FlightModeSettingsGet(&settings);
    ManualControlCommandData cmd;
    ManualControlCommandGet(&cmd);
    AccessoryDesiredData acc;

    bool lowThrottle = cmd.Throttle < 0;

    if (frameType == FRAME_TYPE_GROUND) {
        // Deadbanding applied in receiver.c typically at 2% but we don't assume its enabled.
        lowThrottle = fabsf(cmd.Throttle) < GROUND_LOW_THROTTLE;
    }

    bool armSwitch = false;

    switch (settings.Arming) {
    case FLIGHTMODESETTINGS_ARMING_ACCESSORY0:
        AccessoryDesiredInstGet(0, &acc);
        armSwitch = true;
        break;
    case FLIGHTMODESETTINGS_ARMING_ACCESSORY1:
        AccessoryDesiredInstGet(1, &acc);
        armSwitch = true;
        break;
    case FLIGHTMODESETTINGS_ARMING_ACCESSORY2:
        AccessoryDesiredInstGet(2, &acc);
        armSwitch = true;
        break;
    default:
        break;
    }

    // immediate disarm on switch
    if (armSwitch && acc.AccessoryVal <= -ARMED_THRESHOLD) {
        lowThrottle = true;
    }

    if (forcedDisArm()) {
        // PathPlanner forces explicit disarming due to error condition (crash, impact, fire, ...)
        setArmedIfChanged(FLIGHTSTATUS_ARMED_DISARMED);
        return;
    }

    if (settings.Arming == FLIGHTMODESETTINGS_ARMING_ALWAYSDISARMED) {
        // In this configuration we always disarm
        setArmedIfChanged(FLIGHTSTATUS_ARMED_DISARMED);
        return;
    }


    // The throttle is not low, in case we where arming or disarming, abort
    if (!lowThrottle) {
        switch (armState) {
        case ARM_STATE_DISARMING_MANUAL:
        case ARM_STATE_DISARMING_TIMEOUT:
            armState = ARM_STATE_ARMED;
            break;
        case ARM_STATE_ARMING_MANUAL:
            armState = ARM_STATE_DISARMED;
            break;
        default:
            // Nothing needs to be done in the other states
            break;
        }
        return;
    }

    // The rest of these cases throttle is low
    if (settings.Arming == FLIGHTMODESETTINGS_ARMING_ALWAYSARMED) {
        // In this configuration, we go into armed state as soon as the throttle is low, never disarm
        setArmedIfChanged(FLIGHTSTATUS_ARMED_ARMED);
        return;
    }

    // When the configuration is not "Always armed" and no "Always disarmed",
    // the state will not be changed when the throttle is not low
    static portTickType armedDisarmStart;
    float armingInputLevel = 0;

    // Calc channel see assumptions7
    switch (settings.Arming) {
    case FLIGHTMODESETTINGS_ARMING_ROLLLEFT:
        armingInputLevel = 1.0f * cmd.Roll;
        break;
    case FLIGHTMODESETTINGS_ARMING_ROLLRIGHT:
        armingInputLevel = -1.0f * cmd.Roll;
        break;
    case FLIGHTMODESETTINGS_ARMING_PITCHFORWARD:
        armingInputLevel = 1.0f * cmd.Pitch;
        break;
    case FLIGHTMODESETTINGS_ARMING_PITCHAFT:
        armingInputLevel = -1.0f * cmd.Pitch;
        break;
    case FLIGHTMODESETTINGS_ARMING_YAWLEFT:
        armingInputLevel = 1.0f * cmd.Yaw;
        break;
    case FLIGHTMODESETTINGS_ARMING_YAWRIGHT:
        armingInputLevel = -1.0f * cmd.Yaw;
        break;
    case FLIGHTMODESETTINGS_ARMING_ACCESSORY0:
    case FLIGHTMODESETTINGS_ARMING_ACCESSORY1:
    case FLIGHTMODESETTINGS_ARMING_ACCESSORY2:
        armingInputLevel = -1.0f * acc.AccessoryVal;
        break;
    default:
        break;
    }

    bool manualArm    = false;
    bool manualDisarm = false;

    if (armingInputLevel <= -ARMED_THRESHOLD) {
        manualArm = true;
    } else if (armingInputLevel >= +ARMED_THRESHOLD) {
        manualDisarm = true;
    }

    switch (armState) {
    case ARM_STATE_DISARMED:
        setArmedIfChanged(FLIGHTSTATUS_ARMED_DISARMED);

        // only allow arming if it's OK too
        if (manualArm && okToArm()) {
            armedDisarmStart = sysTime;
            armState = ARM_STATE_ARMING_MANUAL;
        }
        break;

    case ARM_STATE_ARMING_MANUAL:
        setArmedIfChanged(FLIGHTSTATUS_ARMED_ARMING);

        if (manualArm && (timeDifferenceMs(armedDisarmStart, sysTime) > settings.ArmingSequenceTime)) {
            armState = ARM_STATE_ARMED;
        } else if (!manualArm) {
            armState = ARM_STATE_DISARMED;
        }
        break;

    case ARM_STATE_ARMED:
        // When we get here, the throttle is low,
        // we go immediately to disarming due to timeout, also when the disarming mechanism is not enabled
        armedDisarmStart = sysTime;
        armState = ARM_STATE_DISARMING_TIMEOUT;
        setArmedIfChanged(FLIGHTSTATUS_ARMED_ARMED);
        break;

    case ARM_STATE_DISARMING_TIMEOUT:
    {
        // we should never reach the disarming timeout if the pathfollower is engaged - reset timeout
        FlightStatusControlChainData cc;
        FlightStatusControlChainGet(&cc);
        if (cc.PathFollower == FLIGHTSTATUS_CONTROLCHAIN_TRUE) {
            armedDisarmStart = sysTime;
        }
    }

        // We get here when armed while throttle low, even when the arming timeout is not enabled
        if ((settings.ArmedTimeout != 0) && (timeDifferenceMs(armedDisarmStart, sysTime) > settings.ArmedTimeout)) {
            armState = ARM_STATE_DISARMED;
        }

        // Switch to disarming due to manual control when needed
        if (manualDisarm) {
            armedDisarmStart = sysTime;
            armState = ARM_STATE_DISARMING_MANUAL;
        }
        break;

    case ARM_STATE_DISARMING_MANUAL:
        // arming switch disarms immediately,
        if (manualDisarm && (timeDifferenceMs(armedDisarmStart, sysTime) > settings.DisarmingSequenceTime)) {
            armState = ARM_STATE_DISARMED;
        } else if (!manualDisarm) {
            armState = ARM_STATE_ARMED;
        }
        break;
    } // End Switch
}

static uint32_t timeDifferenceMs(portTickType start_time, portTickType end_time)
{
    return (end_time - start_time) * portTICK_RATE_MS;
}

/**
 * @brief Determine if the aircraft is safe to arm
 * @returns True if safe to arm, false otherwise
 */
static bool okToArm(void)
{
    // update checks
    configuration_check();

    // read alarms
    SystemAlarmsData alarms;

    SystemAlarmsGet(&alarms);

    // Check each alarm
    for (int i = 0; i < SYSTEMALARMS_ALARM_NUMELEM; i++) {
        if (SystemAlarmsAlarmToArray(alarms.Alarm)[i] >= SYSTEMALARMS_ALARM_CRITICAL) { // found an alarm thats set
            if (i == SYSTEMALARMS_ALARM_GPS || i == SYSTEMALARMS_ALARM_TELEMETRY) {
                continue;
            }

            return false;
        }
    }

    StabilizationDesiredStabilizationModeData stabDesired;

    FlightStatusData flightStatus;
    FlightStatusGet(&flightStatus);
    switch (flightStatus.FlightMode) {
    case FLIGHTSTATUS_FLIGHTMODE_MANUAL:
    case FLIGHTSTATUS_FLIGHTMODE_STABILIZED1:
    case FLIGHTSTATUS_FLIGHTMODE_STABILIZED2:
    case FLIGHTSTATUS_FLIGHTMODE_STABILIZED3:
    case FLIGHTSTATUS_FLIGHTMODE_STABILIZED4:
    case FLIGHTSTATUS_FLIGHTMODE_STABILIZED5:
    case FLIGHTSTATUS_FLIGHTMODE_STABILIZED6:
        // Prevent arming if unsafe due to the current Thrust Mode
        StabilizationDesiredStabilizationModeGet(&stabDesired);
        if (stabDesired.Thrust == STABILIZATIONDESIRED_STABILIZATIONMODE_ALTITUDEHOLD ||
            stabDesired.Thrust == STABILIZATIONDESIRED_STABILIZATIONMODE_ALTITUDEVARIO) {
            return false;
        }

        // avoid assisted control with auto throttle.  As it sits waiting to launch,
        // it will move to hold, and auto thrust will auto launch otherwise!
        if (flightStatus.FlightModeAssist == FLIGHTSTATUS_FLIGHTMODEASSIST_GPSASSIST) {
            return false;
        }

        return true;

        break;
    case FLIGHTSTATUS_FLIGHTMODE_LAND:
        return false;

    case FLIGHTSTATUS_FLIGHTMODE_AUTOTAKEOFF:
<<<<<<< HEAD
=======
    case FLIGHTSTATUS_FLIGHTMODE_PATHPLANNER:
>>>>>>> fd00cd82
        return true;

    default:
        return false;

        break;
    }
}
/**
 * @brief Determine if the aircraft is forced to disarm by an explicit alarm
 * @returns True if safe to arm, false otherwise
 */
static bool forcedDisArm(void)
{
    // read alarms
    SystemAlarmsAlarmData alarms;

    SystemAlarmsAlarmGet(&alarms);

    if (alarms.Guidance == SYSTEMALARMS_ALARM_CRITICAL) {
        return true;
    }
    if (alarms.Receiver == SYSTEMALARMS_ALARM_CRITICAL) {
        return true;
    }

#ifndef PIOS_EXCLUDE_ADVANCED_FEATURES
    // check landing state if active
    FlightStatusData flightStatus;
    FlightStatusGet(&flightStatus);
    if (flightStatus.FlightMode == FLIGHTSTATUS_FLIGHTMODE_LAND) {
        StatusVtolLandData statusland;
        StatusVtolLandGet(&statusland);
        if (statusland.State == STATUSVTOLLAND_STATE_DISARMED) {
            return true;
        }
    }
#endif
    return false;
}

/**
 * @brief Update the flightStatus object only if value changed.  Reduces callbacks
 * @param[in] val The new value
 */
static void setArmedIfChanged(uint8_t val)
{
    FlightStatusData flightStatus;

    FlightStatusGet(&flightStatus);

    if (flightStatus.Armed != val) {
        flightStatus.Armed = val;
        FlightStatusSet(&flightStatus);
    }
}

/**
 * @}
 * @}
 */<|MERGE_RESOLUTION|>--- conflicted
+++ resolved
@@ -319,10 +319,7 @@
         return false;
 
     case FLIGHTSTATUS_FLIGHTMODE_AUTOTAKEOFF:
-<<<<<<< HEAD
-=======
     case FLIGHTSTATUS_FLIGHTMODE_PATHPLANNER:
->>>>>>> fd00cd82
         return true;
 
     default:
