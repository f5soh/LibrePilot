/**
 ******************************************************************************
 * @addtogroup OpenPilotModules OpenPilot Modules
 * @{
 * @addtogroup ManualControlModule Manual Control Module
 * @brief Provide manual control or allow it alter flight mode.
 * @{
 *
 * Reads in the ManualControlCommand FlightMode setting from receiver then either
 * pass the settings straght to ActuatorDesired object (manual mode) or to
 * AttitudeDesired object (stabilized mode)
 *
 * @file       manualcontrol.c
 * @author     The OpenPilot Team, http://www.openpilot.org Copyright (C) 2014.
 * @brief      ManualControl module. Handles safety R/C link and flight mode.
 *
 * @see        The GNU Public License (GPL) Version 3
 *
 *****************************************************************************/
/*
 * This program is free software; you can redistribute it and/or modify
 * it under the terms of the GNU General Public License as published by
 * the Free Software Foundation; either version 3 of the License, or
 * (at your option) any later version.
 *
 * This program is distributed in the hope that it will be useful, but
 * WITHOUT ANY WARRANTY; without even the implied warranty of MERCHANTABILITY
 * or FITNESS FOR A PARTICULAR PURPOSE. See the GNU General Public License
 * for more details.
 *
 * You should have received a copy of the GNU General Public License along
 * with this program; if not, write to the Free Software Foundation, Inc.,
 * 59 Temple Place, Suite 330, Boston, MA 02111-1307 USA
 */

#include "inc/manualcontrol.h"
#include <sanitycheck.h>
#include <manualcontrolsettings.h>
#include <manualcontrolcommand.h>
#include <vtolselftuningstats.h>
#include <flightmodesettings.h>
#include <flightstatus.h>
#include <systemsettings.h>
#include <stabilizationdesired.h>
#include <callbackinfo.h>
#include <stabilizationsettings.h>
#ifndef PIOS_EXCLUDE_ADVANCED_FEATURES
#include <vtolpathfollowersettings.h>
#endif

// Private constants
#if defined(PIOS_MANUAL_STACK_SIZE)
#define STACK_SIZE_BYTES                               PIOS_MANUAL_STACK_SIZE
#else
#define STACK_SIZE_BYTES                               1152
#endif

#define CALLBACK_PRIORITY                              CALLBACK_PRIORITY_REGULAR
#define CBTASK_PRIORITY                                CALLBACK_TASK_FLIGHTCONTROL

#define ASSISTEDCONTROL_NEUTRALTHROTTLERANGE_FACTOR    0.2f
#define ASSISTEDCONTROL_BRAKETHRUST_DEADBAND_FACTOR_LO 0.92f
#define ASSISTEDCONTROL_BRAKETHRUST_DEADBAND_FACTOR_HI 1.08f


// defined handlers

static const controlHandler handler_MANUAL = {
    .controlChain      = {
        .Stabilization = false,
        .PathFollower  = false,
        .PathPlanner   = false,
    },
    .handler           = &manualHandler,
};
static const controlHandler handler_STABILIZED = {
    .controlChain      = {
        .Stabilization = true,
        .PathFollower  = false,
        .PathPlanner   = false,
    },
    .handler           = &stabilizedHandler,
};


#ifndef PIOS_EXCLUDE_ADVANCED_FEATURES
static const controlHandler handler_PATHFOLLOWER = {
    .controlChain      = {
        .Stabilization = true,
        .PathFollower  = true,
        .PathPlanner   = false,
    },
    .handler           = &pathFollowerHandler,
};

static const controlHandler handler_PATHPLANNER = {
    .controlChain      = {
        .Stabilization = true,
        .PathFollower  = true,
        .PathPlanner   = true,
    },
    .handler           = &pathPlannerHandler,
};
static float thrustAtBrakeStart = 0.0f;
static float thrustLo = 0.0f;
static float thrustHi = 0.0f;

#endif /* ifndef PIOS_EXCLUDE_ADVANCED_FEATURES */
// Private variables
static DelayedCallbackInfo *callbackHandle;
static FrameType_t frameType = FRAME_TYPE_MULTIROTOR;

// Private functions
static void configurationUpdatedCb(UAVObjEvent *ev);
static void commandUpdatedCb(UAVObjEvent *ev);
static void manualControlTask(void);
#ifndef PIOS_EXCLUDE_ADVANCED_FEATURES
static uint8_t isAssistedFlightMode(uint8_t position, uint8_t flightMode, FlightModeSettingsData *modeSettings);
#endif
static void SettingsUpdatedCb(UAVObjEvent *ev);

#define assumptions (assumptions1 && assumptions2 && assumptions3 && assumptions4 && assumptions5 && assumptions6 && assumptions7 && assumptions_flightmode)

/**
 * Module starting
 */
int32_t ManualControlStart()
{
    // Run this initially to make sure the configuration is checked
    configuration_check();

    // Whenever the configuration changes, make sure it is safe to fly
    SystemSettingsConnectCallback(configurationUpdatedCb);
    ManualControlSettingsConnectCallback(configurationUpdatedCb);
    ManualControlCommandConnectCallback(commandUpdatedCb);

    // clear alarms
    AlarmsClear(SYSTEMALARMS_ALARM_MANUALCONTROL);

    SettingsUpdatedCb(NULL);

    // Make sure unarmed on power up
    armHandler(true, frameType);

#ifndef PIOS_EXCLUDE_ADVANCED_FEATURES
    takeOffLocationHandlerInit();

#endif
    // Start main task
    PIOS_CALLBACKSCHEDULER_Dispatch(callbackHandle);

    return 0;
}

/**
 * Module initialization
 */
int32_t ManualControlInitialize()
{
    /* Check the assumptions about uavobject enum's are correct */
    PIOS_STATIC_ASSERT(assumptions);

    ManualControlCommandInitialize();
    FlightStatusInitialize();
    ManualControlSettingsInitialize();
    FlightModeSettingsInitialize();
    SystemSettingsInitialize();
    StabilizationSettingsInitialize();
#ifndef PIOS_EXCLUDE_ADVANCED_FEATURES
    VtolSelfTuningStatsInitialize();
    VtolPathFollowerSettingsInitialize();
    VtolPathFollowerSettingsConnectCallback(&SettingsUpdatedCb);
    SystemSettingsConnectCallback(&SettingsUpdatedCb);
#endif
    callbackHandle = PIOS_CALLBACKSCHEDULER_Create(&manualControlTask, CALLBACK_PRIORITY, CBTASK_PRIORITY, CALLBACKINFO_RUNNING_MANUALCONTROL, STACK_SIZE_BYTES);

    return 0;
}
MODULE_INITCALL(ManualControlInitialize, ManualControlStart);

static void SettingsUpdatedCb(__attribute__((unused)) UAVObjEvent *ev)
{
    frameType = GetCurrentFrameType();
#ifndef PIOS_EXCLUDE_ADVANCED_FEATURES
<<<<<<< HEAD
    uint8_t TreatCustomCraftAs;
=======
    VtolPathFollowerSettingsTreatCustomCraftAsOptions TreatCustomCraftAs;
>>>>>>> fd00cd82
    VtolPathFollowerSettingsTreatCustomCraftAsGet(&TreatCustomCraftAs);


    if (frameType == FRAME_TYPE_CUSTOM) {
        switch (TreatCustomCraftAs) {
        case VTOLPATHFOLLOWERSETTINGS_TREATCUSTOMCRAFTAS_FIXEDWING:
            frameType = FRAME_TYPE_FIXED_WING;
            break;
        case VTOLPATHFOLLOWERSETTINGS_TREATCUSTOMCRAFTAS_VTOL:
            frameType = FRAME_TYPE_MULTIROTOR;
            break;
        case VTOLPATHFOLLOWERSETTINGS_TREATCUSTOMCRAFTAS_GROUND:
            frameType = FRAME_TYPE_GROUND;
            break;
        }
    }
#endif
}

/**
 * Module task
 */
static void manualControlTask(void)
{
    // Process Arming
    armHandler(false, frameType);
#ifndef PIOS_EXCLUDE_ADVANCED_FEATURES
    takeOffLocationHandler();
#endif
    // Process flight mode
    FlightStatusData flightStatus;

    FlightStatusGet(&flightStatus);
    ManualControlCommandData cmd;
    ManualControlCommandGet(&cmd);
#ifndef PIOS_EXCLUDE_ADVANCED_FEATURES
    VtolPathFollowerSettingsThrustLimitsData thrustLimits;
    VtolPathFollowerSettingsThrustLimitsGet(&thrustLimits);
#endif

    FlightModeSettingsData modeSettings;
    FlightModeSettingsGet(&modeSettings);

    uint8_t position = cmd.FlightModeSwitchPosition;
    uint8_t newMode  = flightStatus.FlightMode;
    uint8_t newFlightModeAssist      = flightStatus.FlightModeAssist;
    uint8_t newAssistedControlState  = flightStatus.AssistedControlState;
    uint8_t newAssistedThrottleState = flightStatus.AssistedThrottleState;
    if (position < FLIGHTMODESETTINGS_FLIGHTMODEPOSITION_NUMELEM) {
        newMode = modeSettings.FlightModePosition[position];
    }

    // if a mode change occurs we default the assist mode and states here
    // to avoid having to add it to all of the below modes that are
    // otherwise unrelated
    if (newMode != flightStatus.FlightMode) {
        // set assist mode to none to avoid an assisted flight mode position
        // carrying over and impacting a newly selected non-assisted flight mode pos
        newFlightModeAssist      = FLIGHTSTATUS_FLIGHTMODEASSIST_NONE;
        // The following are eqivalent to none effectively. Code should always
        // check the flightmodeassist state.
        newAssistedControlState  = FLIGHTSTATUS_ASSISTEDCONTROLSTATE_PRIMARY;
        newAssistedThrottleState = FLIGHTSTATUS_ASSISTEDTHROTTLESTATE_MANUAL;
    }

    // Depending on the mode update the Stabilization or Actuator objects
    const controlHandler *handler = &handler_MANUAL;
    switch (newMode) {
    case FLIGHTSTATUS_FLIGHTMODE_MANUAL:
        handler = &handler_MANUAL;
        break;
    case FLIGHTSTATUS_FLIGHTMODE_STABILIZED1:
    case FLIGHTSTATUS_FLIGHTMODE_STABILIZED2:
    case FLIGHTSTATUS_FLIGHTMODE_STABILIZED3:
    case FLIGHTSTATUS_FLIGHTMODE_STABILIZED4:
    case FLIGHTSTATUS_FLIGHTMODE_STABILIZED5:
    case FLIGHTSTATUS_FLIGHTMODE_STABILIZED6:
        handler = &handler_STABILIZED;

#ifndef PIOS_EXCLUDE_ADVANCED_FEATURES
        newFlightModeAssist = isAssistedFlightMode(position, newMode, &modeSettings);
        if (newFlightModeAssist) {
            // assess roll/pitch state
            bool flagRollPitchHasInput = (fabsf(cmd.Roll) > 0.0f || fabsf(cmd.Pitch) > 0.0f);

            // assess throttle state
            bool throttleNeutral = false;
            bool throttleNeutralOrLow = false;
            float neutralThrustOffset = 0.0f;
            VtolSelfTuningStatsNeutralThrustOffsetGet(&neutralThrustOffset);


            float throttleRangeDelta = (thrustLimits.Neutral + neutralThrustOffset) * ASSISTEDCONTROL_NEUTRALTHROTTLERANGE_FACTOR;
            float throttleNeutralLow = (thrustLimits.Neutral + neutralThrustOffset) - throttleRangeDelta;
            float throttleNeutralHi  = (thrustLimits.Neutral + neutralThrustOffset) + throttleRangeDelta;
            if (cmd.Thrust > throttleNeutralLow && cmd.Thrust < throttleNeutralHi) {
                throttleNeutral = true;
            }
            if (cmd.Thrust < throttleNeutralHi) {
                throttleNeutralOrLow = true;
            }

            // determine default thrust mode for hold/brake states
            uint8_t pathfollowerthrustmode = FLIGHTSTATUS_ASSISTEDTHROTTLESTATE_MANUAL;
            if (newFlightModeAssist == FLIGHTSTATUS_FLIGHTMODEASSIST_GPSASSIST) {
                pathfollowerthrustmode = FLIGHTSTATUS_ASSISTEDTHROTTLESTATE_AUTO;
            }

            switch (newAssistedControlState) {
            case FLIGHTSTATUS_ASSISTEDCONTROLSTATE_PRIMARY:
                if (!flagRollPitchHasInput) {
                    // no stick input on roll/pitch so enter brake state
                    newAssistedControlState  = FLIGHTSTATUS_ASSISTEDCONTROLSTATE_BRAKE;
                    newAssistedThrottleState = pathfollowerthrustmode;
                    handler = &handler_PATHFOLLOWER;
                    // retain thrust cmd for later comparison with actual in braking
                    thrustAtBrakeStart = cmd.Thrust;

                    // calculate hi and low value of +-8% as a mini-deadband
                    // for use in auto-override in brake sequence
                    thrustLo = ASSISTEDCONTROL_BRAKETHRUST_DEADBAND_FACTOR_LO * thrustAtBrakeStart;
                    thrustHi = ASSISTEDCONTROL_BRAKETHRUST_DEADBAND_FACTOR_HI * thrustAtBrakeStart;

                    // The purpose for auto throttle assist is to go from a mid to high thrust range to a
                    // neutral vertical-holding/maintaining ~50% thrust range.  It is not designed/intended
                    // to go from near zero to 50%...we don't want an auto-takeoff feature here!
                    // Also for rapid decents a user might have a bit of forward stick and low throttle
                    // then stick-off for auto-braking...but if below the vtol min of 20% it will not
                    // kick in...the flyer needs to manually manage throttle to slow down decent,
                    // and the next time they put in a bit of stick, revert to primary, and then
                    // sticks-off it will brake and hold with auto-thrust
                    if (thrustAtBrakeStart < thrustLimits.Min) {
                        newAssistedThrottleState = FLIGHTSTATUS_ASSISTEDTHROTTLESTATE_MANUAL; // Effectively None
                    }
                } else {
                    // stick input so stay in primary mode control state
                    // newAssistedControlState = FLIGHTSTATUS_ASSISTEDCONTROLSTATE_PRIMARY;
                    newAssistedThrottleState = FLIGHTSTATUS_ASSISTEDTHROTTLESTATE_MANUAL; // Effectively None
                }
                break;

            case FLIGHTSTATUS_ASSISTEDCONTROLSTATE_BRAKE:
                if (flagRollPitchHasInput) {
                    // stick input during brake sequence allows immediate resumption of control
                    newAssistedControlState  = FLIGHTSTATUS_ASSISTEDCONTROLSTATE_PRIMARY;
                    newAssistedThrottleState = FLIGHTSTATUS_ASSISTEDTHROTTLESTATE_MANUAL; // Effectively None
                } else {
                    // no stick input, stay in brake mode
                    newAssistedThrottleState = pathfollowerthrustmode;
                    handler = &handler_PATHFOLLOWER;

                    // if auto thrust and user adjusts thrust outside of a deadband in which case revert to manual
                    if ((newAssistedThrottleState == FLIGHTSTATUS_ASSISTEDTHROTTLESTATE_AUTO) &&
                        (cmd.Thrust < thrustLo || cmd.Thrust > thrustHi)) {
                        newAssistedThrottleState = FLIGHTSTATUS_ASSISTEDTHROTTLESTATE_MANUAL;
                    }
                }
                break;

            case FLIGHTSTATUS_ASSISTEDCONTROLSTATE_HOLD:

                if (newFlightModeAssist == FLIGHTSTATUS_FLIGHTMODEASSIST_GPSASSIST_PRIMARYTHRUST ||
                    (newFlightModeAssist == FLIGHTSTATUS_FLIGHTMODEASSIST_GPSASSIST &&
                     newAssistedThrottleState == FLIGHTSTATUS_ASSISTEDTHROTTLESTATE_MANUAL)) {
                    // for manual or primary throttle states/modes, stick control immediately reverts to primary mode control
                    if (flagRollPitchHasInput) {
                        newAssistedControlState  = FLIGHTSTATUS_ASSISTEDCONTROLSTATE_PRIMARY;
                        newAssistedThrottleState = FLIGHTSTATUS_ASSISTEDTHROTTLESTATE_MANUAL; // Effectively None
                    } else {
                        // otherwise stay in the hold state
                        // newAssistedControlState = FLIGHTSTATUS_ASSISTEDCONTROLSTATE_HOLD;
                        newAssistedThrottleState = FLIGHTSTATUS_ASSISTEDTHROTTLESTATE_MANUAL;
                        handler = &handler_PATHFOLLOWER;
                    }
                } else if (newFlightModeAssist == FLIGHTSTATUS_FLIGHTMODEASSIST_GPSASSIST &&
                           newAssistedThrottleState != FLIGHTSTATUS_ASSISTEDTHROTTLESTATE_MANUAL) {
                    // ok auto thrust mode applies in hold unless overridden

                    if (throttleNeutralOrLow && flagRollPitchHasInput) {
                        // throttle is neutral approximately and stick input present so revert to primary mode control
                        newAssistedControlState  = FLIGHTSTATUS_ASSISTEDCONTROLSTATE_PRIMARY;
                        newAssistedThrottleState = FLIGHTSTATUS_ASSISTEDTHROTTLESTATE_MANUAL; // Effectively None
                    } else {
                        // otherwise hold, autothrust, no stick input...we watch throttle for need to change mode
                        switch (newAssistedThrottleState) {
                        case FLIGHTSTATUS_ASSISTEDTHROTTLESTATE_AUTO:
                            // whilst in auto, watch for neutral range, from which we allow override
                            if (throttleNeutral) {
                                pathfollowerthrustmode = FLIGHTSTATUS_ASSISTEDTHROTTLESTATE_AUTOOVERRIDE;
                            } else { pathfollowerthrustmode = FLIGHTSTATUS_ASSISTEDTHROTTLESTATE_AUTO; }
                            break;
                        case FLIGHTSTATUS_ASSISTEDTHROTTLESTATE_AUTOOVERRIDE:
                            // previously user has set throttle to neutral range, apply a deadband and revert to manual
                            // if moving out of deadband.  This allows for landing in hold state.
                            if (!throttleNeutral) {
                                pathfollowerthrustmode = FLIGHTSTATUS_ASSISTEDTHROTTLESTATE_MANUAL;
                            } else { pathfollowerthrustmode = FLIGHTSTATUS_ASSISTEDTHROTTLESTATE_AUTOOVERRIDE; }
                            break;
                        case FLIGHTSTATUS_ASSISTEDTHROTTLESTATE_MANUAL:
                            pathfollowerthrustmode = FLIGHTSTATUS_ASSISTEDTHROTTLESTATE_MANUAL;
                            break;
                        }

                        newAssistedThrottleState = pathfollowerthrustmode;
                        handler = &handler_PATHFOLLOWER;
                    }
                }
                break;
            }
        }
#endif /* ifndef PIOS_EXCLUDE_ADVANCED_FEATURES */
        break;
#ifndef PIOS_EXCLUDE_ADVANCED_FEATURES

    // During development the assistedcontrol implementation is optional and set
    // set in stabi settings.  Once if we decide to always have this on, it can
    // can be directly set here...i.e. set the flight mode assist as required.
    case FLIGHTSTATUS_FLIGHTMODE_POSITIONHOLD:
    case FLIGHTSTATUS_FLIGHTMODE_POSITIONROAM:
    case FLIGHTSTATUS_FLIGHTMODE_LAND:
    case FLIGHTSTATUS_FLIGHTMODE_AUTOTAKEOFF:
        newFlightModeAssist = isAssistedFlightMode(position, newMode, &modeSettings);
        if (newFlightModeAssist) {
            // Set the default thrust state
            switch (newFlightModeAssist) {
            case FLIGHTSTATUS_FLIGHTMODEASSIST_GPSASSIST_PRIMARYTHRUST:
                newAssistedThrottleState = FLIGHTSTATUS_ASSISTEDTHROTTLESTATE_MANUAL;
                break;
            case FLIGHTSTATUS_FLIGHTMODEASSIST_GPSASSIST:
                newAssistedThrottleState = FLIGHTSTATUS_ASSISTEDTHROTTLESTATE_AUTO;
                break;
            case FLIGHTSTATUS_FLIGHTMODEASSIST_NONE:
            default:
                newAssistedThrottleState = FLIGHTSTATUS_ASSISTEDTHROTTLESTATE_MANUAL; // Effectively None
                break;
            }
        }
        handler = &handler_PATHFOLLOWER;
        break;

    case FLIGHTSTATUS_FLIGHTMODE_COURSELOCK:
    case FLIGHTSTATUS_FLIGHTMODE_HOMELEASH:
    case FLIGHTSTATUS_FLIGHTMODE_ABSOLUTEPOSITION:
    case FLIGHTSTATUS_FLIGHTMODE_RETURNTOBASE:
    case FLIGHTSTATUS_FLIGHTMODE_POI:
    case FLIGHTSTATUS_FLIGHTMODE_AUTOCRUISE:
        handler = &handler_PATHFOLLOWER;
        break;
    case FLIGHTSTATUS_FLIGHTMODE_PATHPLANNER:
        handler = &handler_PATHPLANNER;
        break;
#endif /* ifndef PIOS_EXCLUDE_ADVANCED_FEATURES */
        // There is no default, so if a flightmode is forgotten the compiler can throw a warning!
    }

    bool newinit = false;

    // FlightMode needs to be set correctly on first run (otherwise ControlChain is invalid)
    static bool firstRun = true;

    if (flightStatus.FlightMode != newMode || firstRun ||
        newFlightModeAssist != flightStatus.FlightModeAssist ||
        newAssistedControlState != flightStatus.AssistedControlState ||
        flightStatus.AssistedThrottleState != newAssistedThrottleState) {
        firstRun = false;
        flightStatus.ControlChain          = handler->controlChain;
        flightStatus.FlightMode            = newMode;
        flightStatus.FlightModeAssist      = newFlightModeAssist;
        flightStatus.AssistedControlState  = newAssistedControlState;
        flightStatus.AssistedThrottleState = newAssistedThrottleState;
        FlightStatusSet(&flightStatus);
        newinit = true;
    }
    if (handler->handler) {
        handler->handler(newinit);
    }
}

/**
 * Called whenever a critical configuration component changes
 */
static void configurationUpdatedCb(__attribute__((unused)) UAVObjEvent *ev)
{
    configuration_check();
}

/**
 * Called whenever a critical configuration component changes
 */
static void commandUpdatedCb(__attribute__((unused)) UAVObjEvent *ev)
{
    PIOS_CALLBACKSCHEDULER_Dispatch(callbackHandle);
}


/**
 * Check and set modes for gps assisted stablised flight modes
 */
#ifndef PIOS_EXCLUDE_ADVANCED_FEATURES
static uint8_t isAssistedFlightMode(uint8_t position, uint8_t flightMode, FlightModeSettingsData *modeSettings)
{
    uint8_t flightModeAssistOption = STABILIZATIONSETTINGS_FLIGHTMODEASSISTMAP_NONE;
    uint8_t isAssistedFlag = FLIGHTSTATUS_FLIGHTMODEASSIST_NONE;
    StabilizationSettingsFlightModeAssistMapOptions FlightModeAssistMap[STABILIZATIONSETTINGS_FLIGHTMODEASSISTMAP_NUMELEM];

    StabilizationSettingsFlightModeAssistMapGet(FlightModeAssistMap);
    if (position < STABILIZATIONSETTINGS_FLIGHTMODEASSISTMAP_NUMELEM) {
        flightModeAssistOption = FlightModeAssistMap[position];
    }

    switch (flightModeAssistOption) {
    case STABILIZATIONSETTINGS_FLIGHTMODEASSISTMAP_NONE:
        break;
    case STABILIZATIONSETTINGS_FLIGHTMODEASSISTMAP_GPSASSIST:
    {
        // default to cruise control.
        FlightModeSettingsStabilization1SettingsOptions thrustMode = FLIGHTMODESETTINGS_STABILIZATION1SETTINGS_CRUISECONTROL;

        switch (flightMode) {
        case FLIGHTSTATUS_FLIGHTMODE_STABILIZED1:
            thrustMode = modeSettings->Stabilization1Settings.Thrust;
            break;
        case FLIGHTSTATUS_FLIGHTMODE_STABILIZED2:
            thrustMode = modeSettings->Stabilization2Settings.Thrust;
            break;
        case FLIGHTSTATUS_FLIGHTMODE_STABILIZED3:
            thrustMode = modeSettings->Stabilization3Settings.Thrust;
            break;
        case FLIGHTSTATUS_FLIGHTMODE_STABILIZED4:
            thrustMode = modeSettings->Stabilization4Settings.Thrust;
            break;
        case FLIGHTSTATUS_FLIGHTMODE_STABILIZED5:
            thrustMode = modeSettings->Stabilization5Settings.Thrust;
            break;
        case FLIGHTSTATUS_FLIGHTMODE_STABILIZED6:
            thrustMode = modeSettings->Stabilization6Settings.Thrust;
            break;
        case FLIGHTSTATUS_FLIGHTMODE_POSITIONHOLD:
        case FLIGHTSTATUS_FLIGHTMODE_POSITIONROAM:
            // we hard code the "GPS Assisted" PostionHold/Roam to use alt-vario which
            // is a more appropriate throttle mode.  "GPSAssist" adds braking
            // and a better throttle management to the standard Position Hold.
            thrustMode = FLIGHTMODESETTINGS_STABILIZATION1SETTINGS_ALTITUDEVARIO;
            break;
        case FLIGHTSTATUS_FLIGHTMODE_LAND:
        case FLIGHTSTATUS_FLIGHTMODE_AUTOTAKEOFF:
            thrustMode = FLIGHTMODESETTINGS_STABILIZATION1SETTINGS_CRUISECONTROL;
            break;

            // other modes will use cruisecontrol as default
        }


        switch (thrustMode) {
        case FLIGHTMODESETTINGS_STABILIZATION1SETTINGS_ALTITUDEHOLD:
        case FLIGHTMODESETTINGS_STABILIZATION1SETTINGS_ALTITUDEVARIO:
            // this is only for use with stabi mods with althold/vario.
            isAssistedFlag = FLIGHTSTATUS_FLIGHTMODEASSIST_GPSASSIST_PRIMARYTHRUST;
            break;
        case FLIGHTMODESETTINGS_STABILIZATION1SETTINGS_MANUAL:
        case FLIGHTMODESETTINGS_STABILIZATION1SETTINGS_CRUISECONTROL:
        default:
            // this is the default for non stabi modes also
            isAssistedFlag = FLIGHTSTATUS_FLIGHTMODEASSIST_GPSASSIST;
            break;
        }
    }
    break;
    }

    return isAssistedFlag;
}
#endif /* ifndef PIOS_EXCLUDE_ADVANCED_FEATURES */

/**
 * @}
 * @}
 */<|MERGE_RESOLUTION|>--- conflicted
+++ resolved
@@ -182,11 +182,7 @@
 {
     frameType = GetCurrentFrameType();
 #ifndef PIOS_EXCLUDE_ADVANCED_FEATURES
-<<<<<<< HEAD
-    uint8_t TreatCustomCraftAs;
-=======
     VtolPathFollowerSettingsTreatCustomCraftAsOptions TreatCustomCraftAs;
->>>>>>> fd00cd82
     VtolPathFollowerSettingsTreatCustomCraftAsGet(&TreatCustomCraftAs);
 
 
