/**
 ******************************************************************************
 * @addtogroup OpenPilotModules OpenPilot Modules
 * @{
 * @addtogroup State Estimation
 * @brief Acquires sensor data and computes state estimate
 * @{
 *
 * @file       filtermag.c
 * @author     The OpenPilot Team, http://www.openpilot.org Copyright (C) 2013.
 * @brief      Magnetometer drift compensation, uses previous cycles
 *             AttitudeState for estimation
 *
 * @see        The GNU Public License (GPL) Version 3
 *
 ******************************************************************************/
/*
 * This program is free software; you can redistribute it and/or modify
 * it under the terms of the GNU General Public License as published by
 * the Free Software Foundation; either version 3 of the License, or
 * (at your option) any later version.
 *
 * This program is distributed in the hope that it will be useful, but
 * WITHOUT ANY WARRANTY; without even the implied warranty of MERCHANTABILITY
 * or FITNESS FOR A PARTICULAR PURPOSE. See the GNU General Public License
 * for more details.
 *
 * You should have received a copy of the GNU General Public License along
 * with this program; if not, write to the Free Software Foundation, Inc.,
 * 59 Temple Place, Suite 330, Boston, MA 02111-1307 USA
 */

#include "inc/stateestimation.h"
#include <attitudestate.h>
#include <revocalibration.h>
#include <revosettings.h>
#include <systemalarms.h>
#include <homelocation.h>

#include <CoordinateConversions.h>

// Private constants
//
#define STACK_REQUIRED 256

// Private types
struct data {
    RevoCalibrationData revoCalibration;
    RevoSettingsData    revoSettings;
    uint8_t warningcount;
    uint8_t errorcount;
    float   homeLocationBe[3];
    float   magBe2;
    float   magBias[3];
};

// Private variables

// Private functions

static int32_t init(stateFilter *self);
<<<<<<< HEAD
static int32_t filter(stateFilter *self, stateEstimation *state);
static void checkMagValidity(struct data *this, float mag[3]);
=======
static filterResult filter(stateFilter *self, stateEstimation *state);
>>>>>>> 743cf4e4
static void magOffsetEstimation(struct data *this, float mag[3]);


int32_t filterMagInitialize(stateFilter *handle)
{
    handle->init      = &init;
    handle->filter    = &filter;
    handle->localdata = pios_malloc(sizeof(struct data));
    HomeLocationInitialize();
    return STACK_REQUIRED;
}

static int32_t init(stateFilter *self)
{
    struct data *this = (struct data *)self->localdata;

    this->magBias[0]   = this->magBias[1] = this->magBias[2] = 0.0f;
    this->warningcount = this->errorcount = 0;
    HomeLocationBeGet(this->homeLocationBe);
    // magBe2 holds the squared magnetic vector length (extpected)
    this->magBe2 = this->homeLocationBe[0] * this->homeLocationBe[0] + this->homeLocationBe[1] * this->homeLocationBe[1] + this->homeLocationBe[2] * this->homeLocationBe[2];
    RevoCalibrationGet(&this->revoCalibration);
    RevoSettingsGet(&this->revoSettings);
    return 0;
}

static filterResult filter(stateFilter *self, stateEstimation *state)
{
    struct data *this = (struct data *)self->localdata;

    if (IS_SET(state->updated, SENSORUPDATES_mag)) {
        checkMagValidity(this, state->mag);
        if (this->revoCalibration.MagBiasNullingRate > 0) {
            magOffsetEstimation(this, state->mag);
        }
    }

    return FILTERRESULT_OK;
}

/**
 * check validity of magnetometers
 */
static void checkMagValidity(struct data *this, float mag[3])
{
        #define ALARM_THRESHOLD 5

    // mag2 holds the actual magnetic vector length (squared)
    float mag2 = mag[0] * mag[0] + mag[1] * mag[1] + mag[2] * mag[2];

    // warning and error thresholds
    // avoud sqrt() : minlimit<actual<maxlimit === minlimit²<actual²<maxlimit²
    //
    // actual = |mag|
    // minlimit = |Be| - maxDeviation*|Be| = |Be| * (1 - maxDeviation)
    // maxlimit = |Be| + maxDeviation*|Be| = |Be| * (1 + maxDeviation)
    // minlimit² = |Be|² * ( 1 - 2*maxDeviation + maxDeviation²)
    // maxlimit² = |Be|² * ( 1 + 2*maxDeviation + maxDeviation²)
    //

    float minWarning2 = this->magBe2 * (1.0f - 2.0f * this->revoSettings.MagnetometerMaxDeviation.Warning + this->revoSettings.MagnetometerMaxDeviation.Warning * this->revoSettings.MagnetometerMaxDeviation.Warning);
    float maxWarning2 = this->magBe2 * (1.0f + 2.0f * this->revoSettings.MagnetometerMaxDeviation.Warning + this->revoSettings.MagnetometerMaxDeviation.Warning * this->revoSettings.MagnetometerMaxDeviation.Warning);
    float minError2   = this->magBe2 * (1.0f - 2.0f * this->revoSettings.MagnetometerMaxDeviation.Error + this->revoSettings.MagnetometerMaxDeviation.Error * this->revoSettings.MagnetometerMaxDeviation.Error);
    float maxError2   = this->magBe2 * (1.0f + 2.0f * this->revoSettings.MagnetometerMaxDeviation.Error + this->revoSettings.MagnetometerMaxDeviation.Error * this->revoSettings.MagnetometerMaxDeviation.Error);

    // set errors
    if (minWarning2 < mag2 && mag2 < maxWarning2) {
        this->warningcount = 0;
        this->errorcount   = 0;
        AlarmsClear(SYSTEMALARMS_ALARM_MAGNETOMETER);
    } else if (minError2 < mag2 && mag2 < maxError2) {
        this->errorcount = 0;
        if (this->warningcount > ALARM_THRESHOLD) {
            AlarmsSet(SYSTEMALARMS_ALARM_MAGNETOMETER, SYSTEMALARMS_ALARM_WARNING);
        } else {
            this->warningcount++;
        }
    } else {
        if (this->errorcount > ALARM_THRESHOLD) {
            AlarmsSet(SYSTEMALARMS_ALARM_MAGNETOMETER, SYSTEMALARMS_ALARM_CRITICAL);
        } else {
            this->errorcount++;
        }
    }
}


/**
 * Perform an update of the @ref MagBias based on
 * Magmeter Offset Cancellation: Theory and Implementation,
 * revisited William Premerlani, October 14, 2011
 */
static void magOffsetEstimation(struct data *this, float mag[3])
{
#if 0
    // Constants, to possibly go into a UAVO
    static const float MIN_NORM_DIFFERENCE = 50;

    static float B2[3] = { 0, 0, 0 };

    MagBiasData magBias;
    MagBiasGet(&magBias);

    // Remove the current estimate of the bias
    mag->x -= magBias.x;
    mag->y -= magBias.y;
    mag->z -= magBias.z;

    // First call
    if (B2[0] == 0 && B2[1] == 0 && B2[2] == 0) {
        B2[0] = mag->x;
        B2[1] = mag->y;
        B2[2] = mag->z;
        return;
    }

    float B1[3]     = { mag->x, mag->y, mag->z };
    float norm_diff = sqrtf(powf(B2[0] - B1[0], 2) + powf(B2[1] - B1[1], 2) + powf(B2[2] - B1[2], 2));
    if (norm_diff > MIN_NORM_DIFFERENCE) {
        float norm_b1    = sqrtf(B1[0] * B1[0] + B1[1] * B1[1] + B1[2] * B1[2]);
        float norm_b2    = sqrtf(B2[0] * B2[0] + B2[1] * B2[1] + B2[2] * B2[2]);
        float scale      = cal.MagBiasNullingRate * (norm_b2 - norm_b1) / norm_diff;
        float b_error[3] = { (B2[0] - B1[0]) * scale, (B2[1] - B1[1]) * scale, (B2[2] - B1[2]) * scale };

        magBias.x += b_error[0];
        magBias.y += b_error[1];
        magBias.z += b_error[2];

        MagBiasSet(&magBias);

        // Store this value to compare against next update
        B2[0] = B1[0]; B2[1] = B1[1]; B2[2] = B1[2];
    }
#else // if 0

    const float Rxy  = sqrtf(this->homeLocationBe[0] * this->homeLocationBe[0] + this->homeLocationBe[1] * this->homeLocationBe[1]);
    const float Rz   = this->homeLocationBe[2];

    const float rate = this->revoCalibration.MagBiasNullingRate;
    float Rot[3][3];
    float B_e[3];
    float xy[2];
    float delta[3];

    AttitudeStateData attitude;
    AttitudeStateGet(&attitude);

    // Get the rotation matrix
    Quaternion2R(&attitude.q1, Rot);

    // Rotate the mag into the NED frame
    B_e[0] = Rot[0][0] * mag[0] + Rot[1][0] * mag[1] + Rot[2][0] * mag[2];
    B_e[1] = Rot[0][1] * mag[0] + Rot[1][1] * mag[1] + Rot[2][1] * mag[2];
    B_e[2] = Rot[0][2] * mag[0] + Rot[1][2] * mag[1] + Rot[2][2] * mag[2];

    float cy = cosf(DEG2RAD(attitude.Yaw));
    float sy = sinf(DEG2RAD(attitude.Yaw));

    xy[0] = cy * B_e[0] + sy * B_e[1];
    xy[1] = -sy * B_e[0] + cy * B_e[1];

    float xy_norm = sqrtf(xy[0] * xy[0] + xy[1] * xy[1]);

    delta[0] = -rate * (xy[0] / xy_norm * Rxy - xy[0]);
    delta[1] = -rate * (xy[1] / xy_norm * Rxy - xy[1]);
    delta[2] = -rate * (Rz - B_e[2]);

    if (!isnan(delta[0]) && !isinf(delta[0]) &&
        !isnan(delta[1]) && !isinf(delta[1]) &&
        !isnan(delta[2]) && !isinf(delta[2])) {
        this->magBias[0] += delta[0];
        this->magBias[1] += delta[1];
        this->magBias[2] += delta[2];
    }

    // Add bias to state estimation
    mag[0] += this->magBias[0];
    mag[1] += this->magBias[1];
    mag[2] += this->magBias[2];

#endif // if 0
}


/**
 * @}
 * @}
 */<|MERGE_RESOLUTION|>--- conflicted
+++ resolved
@@ -59,12 +59,8 @@
 // Private functions
 
 static int32_t init(stateFilter *self);
-<<<<<<< HEAD
-static int32_t filter(stateFilter *self, stateEstimation *state);
+static filterResult filter(stateFilter *self, stateEstimation *state);
 static void checkMagValidity(struct data *this, float mag[3]);
-=======
-static filterResult filter(stateFilter *self, stateEstimation *state);
->>>>>>> 743cf4e4
 static void magOffsetEstimation(struct data *this, float mag[3]);
 
 
