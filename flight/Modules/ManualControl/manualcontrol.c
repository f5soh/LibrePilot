--- conflicted
+++ resolved
@@ -34,16 +34,13 @@
  */
 
 #include "openpilot.h"
-<<<<<<< HEAD
 #include "accessorydesired.h"
 #include "actuatordesired.h"
 #include "altitudeholddesired.h"
 #include "baroaltitude.h"
 #include "flighttelemetrystats.h"
 #include "flightstatus.h"
-=======
 #include "sanitycheck.h"
->>>>>>> 35509ee9
 #include "manualcontrol.h"
 #include "manualcontrolsettings.h"
 #include "manualcontrolcommand.h"
@@ -52,13 +49,7 @@
 #include "stabilizationsettings.h"
 #include "stabilizationdesired.h"
 #include "receiveractivity.h"
-<<<<<<< HEAD
-=======
-#include "altitudeholddesired.h"
-#include "positionactual.h"
-#include "baroaltitude.h"
 #include "systemsettings.h"
->>>>>>> 35509ee9
 
 #if defined(PIOS_INCLUDE_USB_RCTX)
 #include "pios_usb_rctx.h"
@@ -1080,7 +1071,6 @@
 			*value += deadband;
 }
 
-<<<<<<< HEAD
 #ifdef USE_INPUT_LPF
 /**
  * @brief Apply Low Pass Filter to Throttle/Roll/Pitch/Yaw or Accessory channel
@@ -1094,7 +1084,6 @@
 	}
 }
 #endif // USE_INPUT_LPF
-=======
 
 /**
  * Called whenever a critical configuration component changes
@@ -1105,7 +1094,6 @@
 }
 
 
->>>>>>> 35509ee9
 
 /**
   * @}
