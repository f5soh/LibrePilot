#include <stdlib.h> /* abort */
#include <stdio.h> /* fopen/fread/fwrite/fseek */
#include <assert.h> /* assert */
#include <string.h> /* memset */
<<<<<<< HEAD

=======
#include <unistd.h>
>>>>>>> daf329d8
#include <stdbool.h>
#include "pios_flash_ut_priv.h"

enum flash_ut_magic {
    FLASH_UT_MAGIC = 0x321dabc1,
};

struct flash_ut_dev {
    enum flash_ut_magic magic;
    const struct pios_flash_ut_cfg *cfg;
    bool transaction_in_progress;
    FILE *flash_file;
};

static struct flash_ut_dev *PIOS_Flash_UT_Alloc(void)
{
    struct flash_ut_dev *flash_dev = malloc(sizeof(struct flash_ut_dev));

    flash_dev->magic = FLASH_UT_MAGIC;

    return flash_dev;
}

int32_t PIOS_Flash_UT_Init(uintptr_t *flash_id, const struct pios_flash_ut_cfg *cfg)
{
    /* Check inputs */
    assert(flash_id);
    assert(cfg);
    assert(cfg->size_of_flash);
    assert(cfg->size_of_sector);
    assert((cfg->size_of_flash % cfg->size_of_sector) == 0);

    struct flash_ut_dev *flash_dev = PIOS_Flash_UT_Alloc();
    assert(flash_dev);

    flash_dev->cfg = cfg;
    flash_dev->transaction_in_progress = false;

    flash_dev->flash_file = fopen(FLASH_IMAGE_FILE, "rb+");
    if (flash_dev->flash_file == NULL) {
        return -1;
    }

    if (fseek(flash_dev->flash_file, flash_dev->cfg->size_of_flash, SEEK_SET) != 0) {
        return -2;
    }

    *flash_id = (uintptr_t)flash_dev;

    return 0;
}

int32_t PIOS_Flash_UT_Destroy(uintptr_t flash_id)
{
    /* Check inputs */
    assert(flash_id);
    struct flash_ut_dev *flash_dev = (void *)flash_id;

    if (flash_dev->flash_file == NULL) {
        return -1;
    }

    fclose(flash_dev->flash_file);

    free(flash_dev);

    unlink(FLASH_IMAGE_FILE);

    return 0;
}


/**********************************
 *
 * Provide a PIOS flash driver API
 *
 *********************************/
#include "pios_flash.h"

static int32_t PIOS_Flash_UT_StartTransaction(uintptr_t flash_id)
{
    struct flash_ut_dev *flash_dev = (struct flash_ut_dev *)flash_id;

    assert(!flash_dev->transaction_in_progress);

    flash_dev->transaction_in_progress = true;

    return 0;
}

static int32_t PIOS_Flash_UT_EndTransaction(uintptr_t flash_id)
{
    struct flash_ut_dev *flash_dev = (struct flash_ut_dev *)flash_id;

    assert(flash_dev->transaction_in_progress);

    flash_dev->transaction_in_progress = false;

    return 0;
}

static int32_t PIOS_Flash_UT_EraseSector(uintptr_t flash_id, uint32_t addr)
{
    struct flash_ut_dev *flash_dev = (struct flash_ut_dev *)flash_id;

    assert(flash_dev->transaction_in_progress);

    if (fseek(flash_dev->flash_file, addr, SEEK_SET) != 0) {
        assert(0);
    }

    unsigned char *buf = malloc(flash_dev->cfg->size_of_sector);
    assert(buf);
    memset((void *)buf, 0xFF, flash_dev->cfg->size_of_sector);

    size_t s;
    s = fwrite(buf, 1, flash_dev->cfg->size_of_sector, flash_dev->flash_file);

    assert(s == flash_dev->cfg->size_of_sector);

    return 0;
}

static int32_t PIOS_Flash_UT_WriteData(uintptr_t flash_id, uint32_t addr, uint8_t *data, uint16_t len)
{
    /* Check inputs */
    assert(data);

    struct flash_ut_dev *flash_dev = (struct flash_ut_dev *)flash_id;

    assert(flash_dev->transaction_in_progress);

    if (fseek(flash_dev->flash_file, addr, SEEK_SET) != 0) {
        assert(0);
    }

    size_t s;
    s = fwrite(data, 1, len, flash_dev->flash_file);

    assert(s == len);

    return 0;
}

static int32_t PIOS_Flash_UT_ReadData(uintptr_t flash_id, uint32_t addr, uint8_t *data, uint16_t len)
{
    /* Check inputs */
    assert(data);

    struct flash_ut_dev *flash_dev = (struct flash_ut_dev *)flash_id;

    assert(flash_dev->transaction_in_progress);

    if (fseek(flash_dev->flash_file, addr, SEEK_SET) != 0) {
        assert(0);
    }

    size_t s;
    s = fread(data, 1, len, flash_dev->flash_file);

    assert(s == len);

    return 0;
}

/* Provide a flash driver to external drivers */
const struct pios_flash_driver pios_ut_flash_driver = {
    .start_transaction = PIOS_Flash_UT_StartTransaction,
    .end_transaction   = PIOS_Flash_UT_EndTransaction,
    .erase_sector = PIOS_Flash_UT_EraseSector,
    .write_data   = PIOS_Flash_UT_WriteData,
    .read_data    = PIOS_Flash_UT_ReadData,
};<|MERGE_RESOLUTION|>--- conflicted
+++ resolved
@@ -2,11 +2,7 @@
 #include <stdio.h> /* fopen/fread/fwrite/fseek */
 #include <assert.h> /* assert */
 #include <string.h> /* memset */
-<<<<<<< HEAD
-
-=======
 #include <unistd.h>
->>>>>>> daf329d8
 #include <stdbool.h>
 #include "pios_flash_ut_priv.h"
 
