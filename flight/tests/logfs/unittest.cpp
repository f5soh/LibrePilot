--- conflicted
+++ resolved
@@ -12,12 +12,8 @@
 
 #include "pios_flashfs_logfs_priv.h"
 
-<<<<<<< HEAD
-extern struct flashfs_logfs_cfg flashfs_config;
-=======
 extern struct flashfs_logfs_cfg flashfs_config_partition_a;
 extern struct flashfs_logfs_cfg flashfs_config_partition_b;
->>>>>>> daf329d8
 
 #include "pios_flashfs.h" /* PIOS_FLASHFS_* */
 }
@@ -70,15 +66,6 @@
         for (uint32_t i = 0; i < sizeof(obj3); i++) {
             obj3[i] = 0x30 + (i % 10);
         }
-<<<<<<< HEAD
-    }
-
-    virtual void TearDown()
-    {
-        unlink("theflash.bin");
-    }
-
-=======
 
         /* Set up obj4 */
         for (uint32_t i = 0; i < sizeof(obj4); i++) {
@@ -91,25 +78,18 @@
         unlink("theflash.bin");
     }
 
->>>>>>> daf329d8
     unsigned char obj1[OBJ1_SIZE];
     unsigned char obj1_alt[OBJ1_SIZE];
     unsigned char obj2[OBJ2_SIZE];
     unsigned char obj3[OBJ3_SIZE];
-<<<<<<< HEAD
-=======
     unsigned char obj4[OBJ4_SIZE];
->>>>>>> daf329d8
 };
 
 TEST_F(LogfsTestRaw, FlashInit) {
     uintptr_t flash_id;
 
     EXPECT_EQ(0, PIOS_Flash_UT_Init(&flash_id, &flash_config));
-<<<<<<< HEAD
-=======
     PIOS_Flash_UT_Destroy(flash_id);
->>>>>>> daf329d8
 }
 
 TEST_F(LogfsTestRaw, LogfsInit) {
@@ -118,13 +98,9 @@
     EXPECT_EQ(0, PIOS_Flash_UT_Init(&flash_id, &flash_config));
 
     uintptr_t fs_id;
-<<<<<<< HEAD
-    EXPECT_EQ(0, PIOS_FLASHFS_Logfs_Init(&fs_id, &flashfs_config, &pios_ut_flash_driver, flash_id));
-=======
     EXPECT_EQ(0, PIOS_FLASHFS_Logfs_Init(&fs_id, &flashfs_config_partition_a, &pios_ut_flash_driver, flash_id));
     PIOS_FLASHFS_Logfs_Destroy(fs_id);
     PIOS_Flash_UT_Destroy(flash_id);
->>>>>>> daf329d8
 }
 
 class LogfsTestCooked : public LogfsTestRaw {
@@ -133,16 +109,6 @@
     {
         /* First, we need to set up the super fixture (LogfsTestRaw) */
         LogfsTestRaw::SetUp();
-<<<<<<< HEAD
-
-        /* Init the flash and the flashfs so we don't need to repeat this in every test */
-        uintptr_t flash_id;
-
-        EXPECT_EQ(0, PIOS_Flash_UT_Init(&flash_id, &flash_config));
-        EXPECT_EQ(0, PIOS_FLASHFS_Logfs_Init(&fs_id, &flashfs_config, &pios_ut_flash_driver, flash_id));
-    }
-
-=======
 
         /* Init the flash and the flashfs so we don't need to repeat this in every test */
         EXPECT_EQ(0, PIOS_Flash_UT_Init(&flash_id, &flash_config));
@@ -156,7 +122,6 @@
     }
 
     uintptr_t flash_id;
->>>>>>> daf329d8
     uintptr_t fs_id;
 };
 
@@ -202,11 +167,7 @@
 
     EXPECT_EQ(0, PIOS_FLASHFS_ObjDelete(fs_id, OBJ1_ID, 0));
 
-<<<<<<< HEAD
-    EXPECT_EQ(-2, PIOS_FLASHFS_ObjLoad(fs_id, OBJ1_ID, 0, obj1_check, sizeof(obj1_check)));
-=======
     EXPECT_EQ(-3, PIOS_FLASHFS_ObjLoad(fs_id, OBJ1_ID, 0, obj1_check, sizeof(obj1_check)));
->>>>>>> daf329d8
 }
 
 TEST_F(LogfsTestCooked, WriteTwoVerifyOneA) {
@@ -247,11 +208,7 @@
 }
 
 TEST_F(LogfsTestCooked, WriteMaxSize) {
-<<<<<<< HEAD
-    /* Write a zero length object */
-=======
     /* Write a max length object */
->>>>>>> daf329d8
     EXPECT_EQ(0, PIOS_FLASHFS_ObjSave(fs_id, OBJ3_ID, 0, obj3, sizeof(obj3)));
 }
 
@@ -260,11 +217,7 @@
     unsigned char obj1_check[OBJ1_SIZE];
 
     memset(obj1_check, 0, sizeof(obj1_check));
-<<<<<<< HEAD
-    EXPECT_EQ(-2, PIOS_FLASHFS_ObjLoad(fs_id, OBJ1_ID, 0, obj1_check, sizeof(obj1_check)));
-=======
     EXPECT_EQ(-3, PIOS_FLASHFS_ObjLoad(fs_id, OBJ1_ID, 0, obj1_check, sizeof(obj1_check)));
->>>>>>> daf329d8
 }
 
 TEST_F(LogfsTestCooked, WriteVerifyMultiInstance) {
@@ -289,20 +242,12 @@
 
 TEST_F(LogfsTestCooked, FillFilesystemAndGarbageCollect) {
     /* Fill up the entire filesystem with multiple instances of obj1 */
-<<<<<<< HEAD
-    for (uint32_t i = 0; i < (flashfs_config.arena_size / flashfs_config.slot_size) - 1; i++) {
-=======
     for (uint32_t i = 0; i < (flashfs_config_partition_a.arena_size / flashfs_config_partition_a.slot_size) - 1; i++) {
->>>>>>> daf329d8
         EXPECT_EQ(0, PIOS_FLASHFS_ObjSave(fs_id, OBJ1_ID, i, obj1, sizeof(obj1)));
     }
 
     /* Should fail to add a new object since the filesystem is full */
-<<<<<<< HEAD
-    EXPECT_EQ(-3, PIOS_FLASHFS_ObjSave(fs_id, OBJ2_ID, 0, obj2, sizeof(obj2)));
-=======
     EXPECT_EQ(-4, PIOS_FLASHFS_ObjSave(fs_id, OBJ2_ID, 0, obj2, sizeof(obj2)));
->>>>>>> daf329d8
 
     /* Now save a new version of an existing object which should trigger gc and succeed */
     EXPECT_EQ(0, PIOS_FLASHFS_ObjSave(fs_id, OBJ1_ID, 0, obj1_alt, sizeof(obj1_alt)));
@@ -328,7 +273,6 @@
         EXPECT_EQ(0, PIOS_FLASHFS_ObjSave(fs_id, OBJ2_ID, 0, obj2, sizeof(obj2)));
         EXPECT_EQ(0, PIOS_FLASHFS_ObjSave(fs_id, OBJ3_ID, 0, obj3, sizeof(obj3)));
     }
-<<<<<<< HEAD
 
     EXPECT_EQ(0, PIOS_FLASHFS_ObjLoad(fs_id, OBJ0_ID, 0, NULL, 0));
 
@@ -351,29 +295,6 @@
     memset(obj3_check, 0, sizeof(obj3_check));
     EXPECT_EQ(0, PIOS_FLASHFS_ObjLoad(fs_id, OBJ3_ID, 0, obj3_check, sizeof(obj3_check)));
     EXPECT_EQ(0, memcmp(obj3, obj3_check, sizeof(obj3)));
-=======
-
-    EXPECT_EQ(0, PIOS_FLASHFS_ObjLoad(fs_id, OBJ0_ID, 0, NULL, 0));
-
-    unsigned char obj1_check[OBJ1_SIZE];
-    memset(obj1_check, 0, sizeof(obj1_check));
-    EXPECT_EQ(0, PIOS_FLASHFS_ObjLoad(fs_id, OBJ1_ID, 0, obj1_check, sizeof(obj1_check)));
-    EXPECT_EQ(0, memcmp(obj1, obj1_check, sizeof(obj1)));
-
-    unsigned char obj1_alt_check[OBJ1_SIZE];
-    memset(obj1_alt_check, 0, sizeof(obj1_alt_check));
-    EXPECT_EQ(0, PIOS_FLASHFS_ObjLoad(fs_id, OBJ1_ID, 123, obj1_alt_check, sizeof(obj1_alt_check)));
-    EXPECT_EQ(0, memcmp(obj1_alt, obj1_alt_check, sizeof(obj1_alt)));
-
-    unsigned char obj2_check[OBJ2_SIZE];
-    memset(obj2_check, 0, sizeof(obj2_check));
-    EXPECT_EQ(0, PIOS_FLASHFS_ObjLoad(fs_id, OBJ2_ID, 0, obj2_check, sizeof(obj2_check)));
-    EXPECT_EQ(0, memcmp(obj2, obj2_check, sizeof(obj2)));
-
-    unsigned char obj3_check[OBJ3_SIZE];
-    memset(obj3_check, 0, sizeof(obj3_check));
-    EXPECT_EQ(0, PIOS_FLASHFS_ObjLoad(fs_id, OBJ3_ID, 0, obj3_check, sizeof(obj3_check)));
-    EXPECT_EQ(0, memcmp(obj3, obj3_check, sizeof(obj3)));
 }
 
 class LogfsTestCookedMultiPart : public LogfsTestRaw {
@@ -470,5 +391,4 @@
     unsigned char obj4_check[OBJ4_SIZE];
     memset(obj4_check, 0, sizeof(obj4_check));
     EXPECT_EQ(0, PIOS_FLASHFS_ObjLoad(fs_id_b, OBJ4_ID, 0, obj4_check, sizeof(obj4_check)));
->>>>>>> daf329d8
 }