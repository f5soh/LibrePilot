--- conflicted
+++ resolved
@@ -50,15 +50,10 @@
 
 # List of modules to include
 MODULES = Sensors Attitude/revolution ManualControl Stabilization Actuator
-<<<<<<< HEAD
-MODULES += Altitude/revolution  GPS FirmwareIAP
-MODULES += AltitudeHold VtolPathFollower FixedWingPathFollower PathPlanner
-=======
 MODULES += Battery
 MODULES += Altitude/revolution  GPS FirmwareIAP
->>>>>>> 58e9c3b3
 MODULES += Airspeed/revolution
-MODULES += AltitudeHold VtolPathFollower PathPlanner
+MODULES += AltitudeHold VtolPathFollower FixedWingPathFollower PathPlanner
 MODULES += CameraStab
 MODULES += OveroSync
 MODULES += Telemetry
