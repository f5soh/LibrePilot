--- conflicted
+++ resolved
@@ -106,39 +106,18 @@
         case FLIGHTMODESETTINGS_FLIGHTMODEPOSITION_STABILIZED3:
             severity = (severity == SYSTEMALARMS_ALARM_OK) ? check_stabilization_settings(3, multirotor, coptercontrol) : severity;
             break;
-<<<<<<< HEAD
+        case FLIGHTMODESETTINGS_FLIGHTMODEPOSITION_STABILIZED4:
+            severity = (severity == SYSTEMALARMS_ALARM_OK) ? check_stabilization_settings(4, multirotor, coptercontrol) : severity;
+            break;
+        case FLIGHTMODESETTINGS_FLIGHTMODEPOSITION_STABILIZED5:
+            severity = (severity == SYSTEMALARMS_ALARM_OK) ? check_stabilization_settings(5, multirotor, coptercontrol) : severity;
+            break;
+        case FLIGHTMODESETTINGS_FLIGHTMODEPOSITION_STABILIZED6:
+            severity = (severity == SYSTEMALARMS_ALARM_OK) ? check_stabilization_settings(6, multirotor, coptercontrol) : severity;
+            break;
         case FLIGHTMODESETTINGS_FLIGHTMODEPOSITION_AUTOTUNE:
             if (!PIOS_TASK_MONITOR_IsRunning(TASKINFO_RUNNING_AUTOTUNE)) {
                 severity = SYSTEMALARMS_ALARM_CRITICAL;
-            }
-            break;
-        case FLIGHTMODESETTINGS_FLIGHTMODEPOSITION_ALTITUDEHOLD:
-        case FLIGHTMODESETTINGS_FLIGHTMODEPOSITION_ALTITUDEVARIO:
-            if (coptercontrol) {
-                severity = SYSTEMALARMS_ALARM_CRITICAL;
-            }
-            // TODO: put check equivalent to TASK_MONITOR_IsRunning
-            // here as soon as available for delayed callbacks
-            break;
-        case FLIGHTMODESETTINGS_FLIGHTMODEPOSITION_VELOCITYCONTROL:
-            if (coptercontrol) {
-                severity = SYSTEMALARMS_ALARM_CRITICAL;
-            } else if (!PIOS_TASK_MONITOR_IsRunning(TASKINFO_RUNNING_PATHFOLLOWER)) { // Revo supports altitude hold
-                severity = SYSTEMALARMS_ALARM_CRITICAL;
-=======
-        case FLIGHTMODESETTINGS_FLIGHTMODEPOSITION_STABILIZED4:
-            severity = (severity == SYSTEMALARMS_ALARM_OK) ? check_stabilization_settings(4, multirotor, coptercontrol) : severity;
-            break;
-        case FLIGHTMODESETTINGS_FLIGHTMODEPOSITION_STABILIZED5:
-            severity = (severity == SYSTEMALARMS_ALARM_OK) ? check_stabilization_settings(5, multirotor, coptercontrol) : severity;
-            break;
-        case FLIGHTMODESETTINGS_FLIGHTMODEPOSITION_STABILIZED6:
-            severity = (severity == SYSTEMALARMS_ALARM_OK) ? check_stabilization_settings(6, multirotor, coptercontrol) : severity;
-            break;
-        case FLIGHTMODESETTINGS_FLIGHTMODEPOSITION_AUTOTUNE:
-            if (!PIOS_TASK_MONITOR_IsRunning(TASKINFO_RUNNING_AUTOTUNE)) {
-                severity = SYSTEMALARMS_ALARM_ERROR;
->>>>>>> 4cee34a0
             }
             break;
         case FLIGHTMODESETTINGS_FLIGHTMODEPOSITION_POSITIONHOLD:
@@ -216,15 +195,6 @@
  */
 static int32_t check_stabilization_settings(int index, bool multirotor, bool coptercontrol)
 {
-<<<<<<< HEAD
-    // Make sure the modes have identical sizes
-    if (FLIGHTMODESETTINGS_STABILIZATION1SETTINGS_NUMELEM != FLIGHTMODESETTINGS_STABILIZATION2SETTINGS_NUMELEM ||
-        FLIGHTMODESETTINGS_STABILIZATION1SETTINGS_NUMELEM != FLIGHTMODESETTINGS_STABILIZATION3SETTINGS_NUMELEM) {
-        return SYSTEMALARMS_ALARM_CRITICAL;
-    }
-
-=======
->>>>>>> 4cee34a0
     uint8_t modes[FLIGHTMODESETTINGS_STABILIZATION1SETTINGS_NUMELEM];
 
     // Get the different axis modes for this switch position
@@ -254,15 +224,9 @@
     // For multirotors verify that roll/pitch/yaw are not set to "none"
     // (why not? might be fun to test ones reactions ;) if you dare, set your frame to "custom"!
     if (multirotor) {
-<<<<<<< HEAD
-        for (uint32_t i = 0; i < NELEMENTS(modes); i++) {
-            if (modes[i] == FLIGHTMODESETTINGS_STABILIZATION1SETTINGS_NONE) {
-                return SYSTEMALARMS_ALARM_CRITICAL;
-=======
         for (uint32_t i = 0; i < FLIGHTMODESETTINGS_STABILIZATION1SETTINGS_THRUST; i++) {
             if (modes[i] == FLIGHTMODESETTINGS_STABILIZATION1SETTINGS_MANUAL) {
-                return SYSTEMALARMS_ALARM_ERROR;
->>>>>>> 4cee34a0
+                return SYSTEMALARMS_ALARM_CRITICAL;
             }
         }
     }
@@ -272,7 +236,7 @@
         if (modes[FLIGHTMODESETTINGS_STABILIZATION1SETTINGS_THRUST] == FLIGHTMODESETTINGS_STABILIZATION1SETTINGS_ALTITUDEHOLD
             || modes[FLIGHTMODESETTINGS_STABILIZATION1SETTINGS_THRUST] == FLIGHTMODESETTINGS_STABILIZATION1SETTINGS_VERTICALVELOCITY
             ) {
-            return SYSTEMALARMS_ALARM_ERROR;
+            return SYSTEMALARMS_ALARM_CRITICAL;
         }
     }
 
@@ -281,7 +245,7 @@
         if (modes[i] == FLIGHTMODESETTINGS_STABILIZATION1SETTINGS_ALTITUDEHOLD
             || modes[i] == FLIGHTMODESETTINGS_STABILIZATION1SETTINGS_VERTICALVELOCITY
             ) {
-            return SYSTEMALARMS_ALARM_ERROR;
+            return SYSTEMALARMS_ALARM_CRITICAL;
         }
     }
     if (!(modes[FLIGHTMODESETTINGS_STABILIZATION1SETTINGS_THRUST] == FLIGHTMODESETTINGS_STABILIZATION1SETTINGS_MANUAL
@@ -289,7 +253,7 @@
           || modes[FLIGHTMODESETTINGS_STABILIZATION1SETTINGS_THRUST] == FLIGHTMODESETTINGS_STABILIZATION1SETTINGS_VERTICALVELOCITY
           || modes[FLIGHTMODESETTINGS_STABILIZATION1SETTINGS_THRUST] == FLIGHTMODESETTINGS_STABILIZATION1SETTINGS_CRUISECONTROL
           )) {
-        return SYSTEMALARMS_ALARM_ERROR;
+        return SYSTEMALARMS_ALARM_CRITICAL;
     }
 
     // Warning: This assumes that certain conditions in the XML file are met.  That
